--- conflicted
+++ resolved
@@ -42,11 +42,8 @@
 - Unit tests: Updated test.sh to set default device-type to CPU with Apple Intel and added -f (--force) option
 - OpenCL Backend: moved functions to ext_OpenCL.c and includes to ext_OpenCL.h
 - HIP Backend: moved functions to ext_hip.c/ext_hiprtc.c and includes to ext_hip.h/ext_hiprtc.h
-<<<<<<< HEAD
+- CUDA Backend: moved functions to ext_cuda.c/ext_nvrtc.c and includes to ext_cuda.h/ext_nvrtc.h
 - Autotune: Added error handling. By default skipping device on error, with --force using accel/loops/threads min values instead
-=======
-- CUDA Backend: moved functions to ext_cuda.c/ext_nvrtc.c and includes to ext_cuda.h/ext_nvrtc.h
->>>>>>> 79f3145a
 
 * changes v6.2.4 -> v6.2.5
 
