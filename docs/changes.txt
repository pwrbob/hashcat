* changes v7.1.1 -> v7.1.x

##
## New Algorithms
##

## Endpoint

- Added hash-mode: Besder Authentication MD5

##
## Improvements
##

- CRC Libraries: CRC restructure
- GOST Libraries: GOST R 34.11-94 restructure
- Argon2 Libraries: Synchronize esalt access pattern across kernels
- SAP CODVN H: Raised the maximum salt length for hash-mode 35000 (isSHA512) from 16 to 192

##
## Bugs
##

- Argon2 Libraries: Fix call to vector datatype helper function using scalar datatype buffers
<<<<<<< HEAD
- Fixed bug in Argon2 for passwords of a certain (longer) length
=======
- Status View: fixed broken backward compatibility in machine-readable mode introduced in v7.1.0
>>>>>>> 0f596519

* changes v7.1.0 -> v7.1.1

##
## Improvements
##

Docker: Add initial support for AMD GPUs when running Hashcat inside Docker using HIP and OpenCL
Hardware Monitor: Suppress fan speed warnings for unified memory setups (typically internal GPUs)
Testing Framework: Enable hardware monitor to improve testing of memory-heavy algorithms
Unit tests: Updated install_modules.sh to use an external module for Digest::MD6

##
## Bugs
##

- Fixed multi-hash handling in LUKS2 and KeePass (KDBX4), while single-hash remained unaffected

* changes v7.0.0 -> v7.1.0

##
## New Algorithms
##

## Endpoint

- Added hash-mode: AS/400 DES
- Added hash-mode: AS/400 SSHA1
- Added hash-mode: Blockchain, My Wallet, Legacy Wallets
- Added hash-mode: Cisco-ISE Hashed Password (SHA256)
- Added hash-mode: Keepass4
- Added hash-mode: SAP CODVN H (PWDSALTEDHASH) isSHA512
- Added hash-mode: sm3crypt $sm3$, SM3 (Unix)

## Primitives, KDFs, Libraries

- Added hash-mode: BLAKE2b-256
- Added hash-mode: MD6 (256)

## Constructs

- Added hash-mode: BLAKE2b-256($pass.$salt)
- Added hash-mode: BLAKE2b-256($salt.$pass)
- Added hash-mode: sha224($pass.$salt)
- Added hash-mode: sha224($salt.$pass)
- Added hash-mode: sha224(sha1($pass))
- Added hash-mode: sha224(sha224($pass))

##
## Improvements
##

- Attack-Modes: Use 64-bit counters for amplifier keyspace
- Host Memory: Update method to query free host memory using /proc/meminfo when available
- Docker: Add initial support for running hashcat inside Docker
- Device Memory: Warn instead of waiting on high GPU memory usage
- Backends: Enhanced AMD Windows OpenCL and HIP compatibility for legacy models
- Rules: Add early syntax check for -j and -k rules
- Device Memory: Do not disable hwmon interface by default in speed-only and progress-only mode
- JSON output: Refactor Bridge unit reporting for clarity
- Backends: Ignore devices from Microsoft OpenCL D3D12 platform
- Building: Add MAINTAINER_MODE flag to disable hardcoded CPU optimization flags
- Bash: Add missing parameters to bash completion script
- Dependencies: Downgraded unrar source from 6.2.7 to 6.0.5
- Benchmark: Update default hash-mode selection
- Libraries: DES and Blowfish restructure
- Building: Add initial support for OpenBSD and DragonflyBSD

##
## Bugs
##

- Fix broken JSON formatting when using the --status-json flag
- Fix issue where -k single rules were ignored when used with -a 1 and -S

##
## Python Bridge
##

- Fix unsalted hashlist support
- Fix the esalt structure, it was too large
- Improve support from 1:1 password-to-hash to 1:N password-to-hashes
- Improve stand-alone debugging of Python Bridge stubs
- Improve salt/esalt debugging of Python Bridge stubs
- Enable potfile output by default for -m 73000 and 72000

##
## Other changes
##

- Argon2: Add argon2_init() wrappers to support private address space
- Change hash-category for hash-modes 25600, 25800, 28400 and 30600 to HASH_CATEGORY_RAW_HASH_SALTED
- Suppress optimization advice in final approach mode
- Backend: Split backend_session_begin() into smaller compute-runtime specific functions
- Sanity check: Abort if a custom-charset is defined on the command line and a mask file is used
- Building: Disable Argon2 optimized path on RISC-V
- Shared: improved 32-bit and 64-bit add and multiply overflow helper functions

* changes v6.2.6 -> v7.0.0

##
## New Algorithms
##

## Primitives, KDFs, Libraries

- Added hash-mode: AES-GCM
- Added hash-mode: Argon2 (Argon2i/d/id)
- Added hash-mode: BLAKE2s-256
- Added hash-mode: CAST
- Added hash-mode: PBKDF1-SHA1
- Added hash-mode: RC4-40/72/104/128
- Added hash-mode: RIPEMD-320
- Added hash-mode: ShangMi 3 (SM3)
- Added hash-mode: HMAC-BLAKE2S (key = $pass)
- Added hash-mode: HMAC-RIPEMD160 (key = $pass)
- Added hash-mode: HMAC-RIPEMD160 (key = $salt)
- Added hash-mode: HMAC-RIPEMD320 (key = $pass)
- Added hash-mode: HMAC-RIPEMD320 (key = $salt)

## Bridged

- Added hash-mode: argon2id [Bridged: reference implementation + tunings]
- Added hash-mode: scrypt [Bridged: Scrypt-Jane ROMix]
- Added hash-mode: scrypt [Bridged: Scrypt-Yescrypt]
- Added hash-mode: Generic Hash [Bridged: Python Interpreter free-threading]
- Added hash-mode: Generic Hash [Bridged: Python Interpreter with GIL]

## Endpoint

- Added hash-mode: 1Password, mobilekeychain (1Password 8)
- Added hash-mode: Adobe AEM (SSPR, SHA-256 with Salt)
- Added hash-mode: Adobe AEM (SSPR, SHA-512 with Salt)
- Added hash-mode: Anope IRC Services (enc_sha256)
- Added hash-mode: Apache Shiro 1 SHA-512
- Added hash-mode: BestCrypt v4 Volume Encryption
- Added hash-mode: Bisq .wallet (scrypt)
- Added hash-mode: Bitcoin raw private key (P2PKH), compressed
- Added hash-mode: Bitcoin raw private key (P2PKH), uncompressed
- Added hash-mode: Bitcoin raw private key (P2SH(P2WPKH)), compressed
- Added hash-mode: Bitcoin raw private key (P2SH(P2WPKH)), uncompressed
- Added hash-mode: Bitcoin raw private key (P2WPKH, Bech32), compressed
- Added hash-mode: Bitcoin raw private key (P2WPKH, Bech32), uncompressed
- Added hash-mode: Citrix NetScaler (PBKDF2-HMAC-SHA256)
- Added hash-mode: CubeCart (whirlpool($salt.$pass.$salt))
- Added hash-mode: DANE RFC7929/RFC8162 SHA2-256
- Added hash-mode: Dogechain.info Wallet
- Added hash-mode: Domain Cached Credentials 2 (DCC2), MS Cache 2, (NT)
- Added hash-mode: Domain Cached Credentials (DCC), MS Cache (NT)
- Added hash-mode: Empire CMS (Admin password)
- Added hash-mode: ENCsecurity Datavault (MD5/keychain)
- Added hash-mode: ENCsecurity Datavault (MD5/no keychain)
- Added hash-mode: ENCsecurity Datavault (PBKDF2/keychain)
- Added hash-mode: ENCsecurity Datavault (PBKDF2/no keychain)
- Added hash-mode: GPG (AES-128/AES-256 (SHA-256($pass)))
- Added hash-mode: GPG (AES-128/AES-256 (SHA-512($pass)))
- Added hash-mode: GPG (CAST5 (SHA-1($pass)))
- Added hash-mode: IPMI2 RAKP HMAC-MD5
- Added hash-mode: Kerberos 5, etype 17, AS-REP
- Added hash-mode: Kerberos 5, etype 18, AS-REP
- Added hash-mode: Kremlin Encrypt 3.0 w/NewDES
- Added hash-mode: mega.nz password-protected link (PBKDF2-HMAC-SHA512)
- Added hash-mode: MetaMask Mobile Wallet
- Added hash-mode: MetaMask Wallet (short hash, plaintext check)
- Added hash-mode: Microsoft Online Account (PBKDF2-HMAC-SHA256 + AES256)
- Added hash-mode: MS SNTP
- Added hash-mode: NetIQ SSPR (MD5)
- Added hash-mode: NetIQ SSPR (PBKDF2WithHmacSHA1)
- Added hash-mode: NetIQ SSPR (PBKDF2WithHmacSHA256)
- Added hash-mode: NetIQ SSPR (PBKDF2WithHmacSHA512)
- Added hash-mode: NetIQ SSPR (SHA1)
- Added hash-mode: NetIQ SSPR (SHA-1 with Salt)
- Added hash-mode: NetIQ SSPR (SHA-256 with Salt)
- Added hash-mode: NetIQ SSPR (SHA-512 with Salt)
- Added hash-mode: PDF 1.3 - 1.6 (Acrobat 4 - 8) w/ RC4-40
- Added hash-mode: Perl Mojolicious session cookie (HMAC-SHA256, >= v9.19)
- Added hash-mode: QNX 7 /etc/shadow (SHA512)
- Added hash-mode: RACF KDFAES
- Added hash-mode: RC4 104-bit DropN
- Added hash-mode: RC4 40-bit DropN
- Added hash-mode: RC4 72-bit DropN
- Added hash-mode: RSA Security Analytics / NetWitness (sha256)
- Added hash-mode: SecureCRT MasterPassphrase v2
- Added hash-mode: Veeam VBK
- Added hash-mode: WBB4 (Woltlab Burning Board) Plugin [bcrypt(bcrypt($pass))]

## Constructs

- Added hash-mode: bcrypt(sha256($pass)) / bcryptsha256
- Added hash-mode: bcrypt-sha256 v2 bcrypt(HMAC-SHA256($pass))
- Added hash-mode: md5($salt1.$pass.$salt2)
- Added hash-mode: md5($salt1.sha1($salt2.$pass))
- Added hash-mode: md5($salt1.strtoupper(md5($salt2.$pass)))
- Added hash-mode: md5($salt.md5($pass).$salt)
- Added hash-mode: md5(md5($pass.$salt))
- Added hash-mode: md5(md5($salt).md5(md5($pass)))
- Added hash-mode: md5(md5(md5($pass)).$salt)
- Added hash-mode: md5(md5(md5($pass).$salt1).$salt2)
- Added hash-mode: md5(md5(md5($pass.$salt1)).$salt2)
- Added hash-mode: md5(sha1($pass.$salt))
- Added hash-mode: md5(sha1($salt.$pass))
- Added hash-mode: md5(sha1(md5($pass)))
- Added hash-mode: sha256(sha256($pass.$salt))
- Added hash-mode: sha512(sha512($pass).$salt)
- Added hash-mode: sha512(sha512_bin($pass).$salt)

## Backends

- New: HIP (an OpenCL alternative for AMD on both Linux and Windows)
- New: Metal (an OpenCL alternative on macOS, supporting both ARM and x64)
- New: Microsoft OpenCL D3D12 platform
- Improved handling of devices with unified memory (iGPU, APU, etc.)
- Switched all asynchronous and non-blocking calls to synchronous and blocking ones. This prevents race conditions, such as the one fixed in the previous commit, without any performance impact.
- Revisited the Apple OpenCL 2 GiB bug (still present)
- Added support for longer OpenCL device names
- New: Hardware Monitor support for AMD GPUs via sysfs (Linux)
- New: Hardware Monitor support for CPUs via sysfs (Linux)
- New: Hardware Monitor support for Intel GPUs via sysfs (Linux)

##
## Features
##

## Assimilation Bridge

- Added Assimilation Bridge (See forum post or added documentation for more details)
- Virtual Devices
- Embedded Python interpreter
- Comprehensive documentation

## Docker Support

- Add Dockerfiles for binary compilation
- Compiles both Linux and Windows binaries
- Used to produce official releases for hashcat.net
- Includes Dockerfiles for Ubuntu 20.04 and Arch-based environments
- Supports optional user patches via docker/patches/

## User Features

- Increased custom charset count from 4 to 8
- Added XML support for KeePass keyfiles
- Added true UTF-8 password support for RAR3
- Added JSON format support for backend-info, hash-info, status-screen, progress-info, speed-info, and outfiles
- Added --increment-inverse option
- Added new charset files: Romanian, Russian
- Added support for using --debug-mode in attack-mode 9 (Association Attack)
- Added display of password length mininum and maximum in the Kernel.Feature status line
- Added new feature (-Y) that creates N virtual instances for each device in your system at the cost of N times the device memory consumption
- Added new feature (--bypass-delay / --bypass-threshold) that skips an attack if it does not produce enough cracks per $timeframe
- Added options --benchmark-min and --benchmark-max to set a hash-mode range to be used during the benchmark
- Added option --total-candidates to provide the total candidate count for an attack instead of the internal "--keyspace" value
- Added option --backend-devices-keepfree to configure X percentage of device memory available to keep free
- Added options --benchmark-min and --benchmark-max to set a hash-mode range to be used during the benchmark
- Added the 'edge' test type to test.pl and the corresponding tool test_edge.sh

## Developer Features

- Added support to the tokenizer for multiple signatures per hash mode
- Added option OPTS_TYPE_THREAD_MULTI_DISABLE: allows plugin developers to disable scaling the candidate batch size based on device thread count. Useful for very slow algorithms that parallelize differently
- Added options OPTI_TYPE_SLOW_HASH_DIMY_INIT/LOOP/COMP: enables 2D kernel launches for slow hashes. Y dimension must be set via salt->salt_dimy
- Removed deprecated attribute: OPTS_TYPE_MAXIMUM_ACCEL
- Added KERNEL_FA: a new kernel macro to inform the JIT compiler of thread limits for thread-optimized kernels
- Introduced hashes_init_stage5(), which now calls module_extra_tmp_size(). Self-test hash is fully initialized at this stage
- Improved kernel compiler behavior using hints for register spilling, max threads, and warnings for excessive thread counts
- Improved mapping of functions like hc_bytealign_be(), hc_swap32(), etc., using intrinsics or inline assembly to match hardware capabilities
- Re-enabled USE_BITSELECT, USE_ROTATE, and USE_SWIZZLE for OpenCL
- Improved get_opencl_kernel_wgs() to better derive base values from compute runtimes before autotuning
- Removed --device-as-default-execution-space from nvrtc for hiprtc compatibility. Re-added __device__ to DECLSPEC
- Added support for funnelshift and warp shuffle instructions, including runtime detection and kernel disabling if unsupported
- Added autotune attribute "overtune_unfriendly": allows overtuning thread count under specific conditions
- Added next_power_of_two() and moved both next_power_of_two() and previous_power_of_two() into shared utilities
- Removed default 'rocm-smi' call from benchmark_deep.pl to prevent skewed results
- Reduced default runtime in benchmark_deep.pl due to improved benchmark accuracy
- Redesigned "4-buffer" strategy to prevent excessive memory use from naive division by four, especially in high scrypt configs (e.g., 256k:8:1)
- Added CPU SIMD detection at runtime, relevant for bridge plugins
- Status Code: added specific return code for self-test failure (-11)
- Prepared an enum type to represent final return codes
- Added hcmalloc_aligned() and hcfree_aligned()

## Test framework

- Added new offline testing framework (Test-Edge)
- Added GitHub Actions support for automated build scripts
- Completed large-scale test runs with rarely used combinations (e.g., attack-mode 1 with vector size 16 in ChaCha20)
- Fully reworked install_modules.sh script to automate installation of required Perl and Python modules for the test framework
- Removed many outdated and unstable warnings from existing plugins
- Created repositories to maintain discontinued Perl modules used in the testing framework
- Improved unit test for -m 8300: optimized mode now supports longer passwords, domain names, and salts; both modes enforce a domain name limit of 63 characters
- Fixed SNMPv3 unit test to ensure passwords are at least 8 characters, as required by RFC 3414
- Removed PHP from unit tests entirely
- Added workaround for Net::SSLeay on Apple
- Removed Crypt::GCrypt from the test suite
- Updated install_modules.sh to use cpanm instead of cpan
- Fixed invalid module_constraints for hash-modes 15000, 11100, 10100, 8700, 7801, 7800, 20712, 14400, 21100, 400, and 3100

## Extraction tools

- Added: apfs2hashcat.py
- Added: bisq2hashcat.py
- Added: bitlocker2hashcat.py
- Added: bitwarden2hashcat.py
- Added: cache2data2hashcat.py
- Added: cryptoloop2hashcat.py
- Added: exodus2hashcat.py
- Added: gitea2hashcat.py
- Added: keybag2hashcat.py
- Added: kremlin2hashcat.py
- Added: lastpass2hashcat.py
- Added: luks2hashcat.py
- Added: metamask2hashcat.py
- Added: radmin3_to_hashcat.pl
- Added: shiro1-to-hashcat.py
- Added: truecrypt2hashcat.py
- Added: veeamvbk2hashcat.py
- Added: veracrypt2hashcat.py
- Added: virtualbox2hashcat.py
- Added: vmwarevmx2hashcat.py
- Promoted extraction tools to be installed alongside hashcat when installing system-wide

##
## Improvements
##

## Feature Improvements

- Refactored internal code for Hardware Monitor
- Improved accuracy of benchmark mode (-b)
- Gracefully handle corrupted .gz archives
- Changed benchmark mask to prevent failures during UTF-8 to UTF-16 conversion
- Implemented missing XZ file seeking functionality
- Added workaround to eliminate internal runtime memory leaks

## Rule Engine Improvements

- Added support for character class rules
- Improved many existing rules by removing duplicates and adding new operators, including character class support
- Fixed existing rules to work correctly with the new Purge (@) rule handling
- Updated -j / -k validation to check for ':' instead of NULL
- Optimized the following rule files: generated.rule, generated2.rule, dive.rule, T0XlCv2.rule, T0XlC-insert_00-99_1950-2050_toprules_0_F.rule, T0XlC-insert_space_and_special_0_F.rule, d3ad0ne.rule
- Added new rule files: T0XlC_3_rule.rule, T0XlC_insert_HTML_entities_0_Z.rule, T0XlCv2.rule, stacking58.rule, top10_2025.rule

## Existing Plugin and Crypto Library Improvements

- Improved ASN.1 checks for RSA/DSA/EC/OpenSSH private key modules (22911, 22921, 22931, 22941, 22951)
- AuthMe: updated token length
- VeraCrypt and TrueCrypt: general code cleanup with backported fixes and improvements across both legacy and new modes
- Bitwarden: increased iteration limit
- NSEC3: added support for salt length up to the standard limit; updated max domain and salt lengths in pure kernel to 256
- GOST R 34.11-94: fixed false negative in optimized mode in attack mode 3 for passwords of length 16 or 32
- Fixed hash encoding issue in WinZip format
- Renamed multiple CAST cipher defines to match C++ language naming conventions
- Recommended using --keep-guessing for -m 20510
- Fixed false positive and false negative in -m 21800 multihash mode, where only the first hash was marked as cracked regardless of which was actually cracked (affected only beta versions)
- Fixed encoder bugs in hash-modes 29920 and 29940, where the output string was not properly terminated
- Electrum: added support to detect more private key prefixes
- Metamask: added support for dynamic iteration counts
- TOTP: added support for multiple codes
- Blake2: removed redundant casts and corrected parameter types for FINAL value
- VeraCrypt: set minimum loop count to 250 for all modes with PIM brute-force support
- Fixed thread count issue in -m 10700 on NVIDIA OpenCL (4 bytes were lost per thread for unknown reasons)
- Fixed missing entries in switch_buffer_by_offset_8x4_le_S()
- Applied OPTS_TYPE_NATIVE_THREADS tuning to many hash modes after benchmarking: 770x, 780x, 8900, 9000, 9300, 14000, 14900, 15700, 22700, 2300x, 23900, 24000, 25000, 25100, 25200, 26700, 26800, 26900, 27300, 27700, 28200, 29800, 70000, 70100, 70200, 72000, 73000
- Applied OPTI_TYPE_REGISTER_LIMIT tuning to many hash modes after benchmarking: 20, 1300, 1500, 1800, 6400, 6800, 7700, 7900, 8200, 8300, 10700, 12400, 1375x, 1376x, 14800, 14900, 15600, 16300, 16600, 16700, 16900, 18100, 20800, 21300, 21500, 21700, 22300, 2292x, 2294x, 23400, 23600, 23800, 24200, 24420, 25500, 25900, 26000, 26100, 26600, 26700, 26800, 26900, 27300, 27400, 27500, 27600, 2945x, 2946x
- Improved shared memory handling in -m 10700: removed the 256-thread hard limit and now adapt based on device memory pool
- Check UnpackSize to reduce false positives in hc_decompress_rar
- Added support for zero-length salts in Electrum $4 and $5 formats
- Switched Metamask hashmodes to use TOKEN_ATTR_OPTIONAL_ROUNDS
- Added new hashmodes 26620 and 26630 with dynamic iteration counts
- Added new function count_bits_32() in inc_common.cl
- Simplified module_hash_decode() in -m 32700
- Removed OPTS_TYPE_HASH_COPY from -m 19210
- Fixed missing AES_GCM_decrypt implementation in inc_cipher_aes-gcm.cl
- Optimized same-salt cracking in -m 7400 and -m 500 by marking them as compatible with OPTS_TYPE_DEEP_COMP_KERNEL
- Reduced false positive reports in -m 21800
- WPA: allow users to override nonce_error_corrections even if message_pair suggests otherwise
- Updated Flask session payload max length to 2047
- Added IV support to LastPass hash-mode (-m 6800)
- VeraCrypt: added support for keyfiles and keyfile cascades

## User Interaction Improvements

- Added additional backend information with the new -II parameter
- Set --benchmark to true automatically when --benchmark-all is used
- Improved error message when using --skip/--limit with an invalid attack configuration
- Display the number of base words hashcat expects
- Improved error messages for module_ctx_t validation failures, especially when outdated plugin interfaces are detected
- Added a warning when the user sets a thread count higher than what the runtime recommends (based on available registers and shared memory)
- Silenced selected warning lines when using --quiet
- Added immediate check for --outfile-check-timer
- Adjusted performance warnings for clarity
- Added FAQ link to potfile-related messages
- Increased debug-file flush frequency
- Added [b], [c], and [f] functionality in pause state
- Display all autotune setting changes during benchmark (-b)
- Added support to colorize cracked hashes using --color-cracked
- Display selected warnings only if both --quiet and --machine-readable are false
- Improved salt length reporting in hashconfig output
- Added parameter validation for invalid option combinations:
    - Do not allow --stdout with --slow-candidates
    - Do not allow --show with --restore
    - Do not allow --benchmark with --backend-info
- Display max password length in Kernel.Feature status
- Implemented Windows system information display using -II
- User Options: assigned -H to --hash-info; added detailed output using -HH
- Notify users on startup when backend runtimes and devices are initialized
- Implemented feature request to show non-default session names early at startup
- Warn users that the potfile will not be used during Association Attack mode

##
## Performance
##

- Fully reworked the autotune engine
- Fully reworked scrypt and scrypt-based hash modes (e.g., MultiBit, Electrum)
- Significant speed boost for all QNX hash modes
- Improved performance for all OpenSSH private key modes by reducing the maximum supported password length from 256 to 128
- Reduced JIT compile time by lowering the required C++ standard (C++ is not used)
- Reduced JIT compile time by enabling multithreaded JIT compilation
- DEScrypt Kernel (1500): Improved performance from 950MH/s to 2200MH/s (RX6900XT) on HIP backend by workaround invalid compile time optimizer

## Tuning Database

- Added plugin hook support to generate tuning-db entries on the fly at startup, allowing developers to predict optimal values for kernel-accel and TMTO based on device attributes instead of relying on autotuning
- Updated the list of consumer, mobile, and professional NVIDIA, AMD, and Intel GPUs
- Updated existing vector datatype mappings for NVIDIA
- Added vector datatype support for AMD (previously scalar only)
- Added -m 99999 to Modules_default.hctune

## Memory Management

- Refactored memory management for compute device and host from scratch
- Added automatic downtune support
- Improved free memory detection using low-level API

##
## Bugs
##

- Added verification of token buffer length when using TOKEN_ATTR_FIXED_LENGTH
- Added recovery from rare non-fatal file locking problems
- Added workaround for false positives on 22931
- Fix missing check for -j and -k before writing hashcat.dictstat2 which can lead to false negatives
- Fixed a bug in all SCRYPT-based hash modes with Apple Metal
- Fixed buffer overflow on module_26600.c / module_hash_encode()
- Fixed bug in --stdout that caused certain rules to malfunction
- Fixed bug in --stdout when multiple computing devices are active
- Fixed bug in 18400 module_hash_encode
- Fixed bug in 23800/unrar with Apple Silicon
- Fixed bug in 26900 module_hash_encode
- Fixed bug in 29600 module OPTS_TYPE setting
- Fixed bug in 32600 by adding missing module_jit_build_options
- Fixed bug in 34000 with Metal and OpenCL on Apple
- Fixed bug in Hardware Monitor: prevent disable if ADL fail
- Fixed bug in grep out-of-memory workaround on Unit Test
- Fixed bug in inc_rp_optimized.cl on Apple Intel with Metal
- Fixed bug in input_tokenizer when TOKEN_ATTR_FIXED_LENGTH is used and refactor modules
- Fixed bug in module_constraints and kernel for hash-mode 7800
- Fixed bug in module_constraints and kernel for hash-mode 7801
- Fixed bugs in 3090x kernels which produced false positives
- Fixed bugs in 34100 kernel and inc_luks_aes.cl on Apple Silicon
- Fixed build failed for 10700 optimized with Apple Metal
- Fixed build failed for 13772 and 13773 with Apple Metal
- Fixed build failed for 18400 with Apple Metal
- Fixed build failed for 18600 with Apple Metal
- Fixed build failed for 4410 with vector width > 1
- Fixed build failed for aarch64 (es: rpi)
- Fixed build failure for almost all hash modes that make use of hc_swap64 and/or hc_swap64_S with Apple Metal / Apple Silicon
- Fixed clang identification in src/Makefile
- Fixed debug mode 5 by adding the missing colon between original-word and finding-rule
- Fixed display problem of the "Optimizers applied" list for algorithms using OPTI_TYPE_SLOW_HASH_SIMD_INIT2 and/or OPTI_TYPE_SLOW_HASH_SIMD_LOOP2
- Fixed incompatible pointer types (salt1 and salt2 buf) in 3730 a3 kernel
- Fixed incorrect plaintext check for 25400 and 26610. Increased plaintext check to 32 bytes to prevent false positives.
- Fixed keys extraction in luks2hashcat - now extracts all active keys
- Fixed keys extraction in luks2hashcat - now extracts all LUKS2 keyslots
- Fixed maximum password length in module/test_module of hash-mode 2400
- Fixed maximum password length in module/test_module of hash-mode 2410
- Fixed memory leaks in tuning_db_init in tuningdb.c
- Fixed minimum password length in module of hash-mode 28200
- Fixed minimum password length in module of hash-mode 29800
- Fixed out-of-boundary read when a fast hash defines a kernel_loops_min value higher than the amplifiers provided by the user
- Fixed perl deprecation warnings on test module for 30906
- Fixed race condition in selftest_init on OpenCL with non-blocking write
- Fixed stack buffer overflow in PKZIP modules (17200, 17210, 17220, 17225, 17230)
- Fixed vector datatypes usage for HIP
- Fixed -m 14200 when used in -D1 mode
- Fixed unit tests for hash-modes 20011, 20012, and 20013 (DiskCryptor)
- Fixed XZ file seek operation in hc_fseek()
- Fixed syntax error in vmwarevmx2hashcat
- Fixed bug in Hardware Monitor: prevent disabling if ADL fails
- Fixed bug in --stdout when multiple computing devices are active
- Fixed race condition in selftest_init on OpenCL with non-blocking write
- Fixed division by zero bug in fast hashes caused by hashes->st_salts_buf->salt_iter not being used
- Fixed socket leak in brain_server()
- Fixed incorrect comparison result in sort_pot_orig_line()
- Fixed incorrect comparison result in sort_by_src_len()
- Fixed host buffer overflow when copying rules from host to device
- Handle signed/unsigned PDF permission P value for all PDF hash-modes
- Improved OpenCL function declaration bindings to prevent crashes
- Improve ASN.1 check for RSA/DSA/EC/OpenSSH Private Keys modules (22911, 22921, 22931, 22941, 22951)
- Prevent Hashcat from hanging by checking during startup whether the output file is a named pipe
- Skip chained generated rules that exceed the maximum number of function calls
- Updated benchmark_deep.pl to use ?a?a?a?a?a?a?a instead of ?b?b?b?b?b?b?b to avoid UTF-8 to UTF-16 conversion issues
- Return an error for unsupported arbitrary seek operations
- Solved TODOs in hc_fstat()/filehandling
- Prevented NULL dereference in read_restore() via hcmalloc
- Properly parse maskfiles and escaped question marks

##
## Technical
##

- AMD Driver: Updated requirements for AMD Windows drivers to "AMD Adrenalin Edition" (23.7.2 or later) and "AMD HIP SDK" (23.Q3 or later)
- Alias Devices: Prevents hashcat, when started with x86_64 emulation on Apple Silicon, from showing the Apple M1 OpenCL CPU as an alias for the Apple M1 Metal GPU
- Apple Driver: Automatically enable GPU support on Apple OpenCL instead of CPU support
- Apple Driver: Updated requirements to use Apple OpenCL API to macOS 13.0
- Backend Checks: Describe workaround in error message when detecting more than 64 backend devices
- Backend Info: Added --machine-readable format
- Backend: Added workaround to get rid of internal runtimes memory leaks
- Backend: Splitting backend_ctx_devices_init into smaller runtime-specific functions
- Backend: Updated OpenCL/CUDA/HIP/Metal API's
- Backend: Updated filename chksum format to prevent invalid cache on Apple Silicon when switching arch
- Backend: Updated references of hcmalloc_aligned and hcfree_aligned to the new memory defined functions
- Benchmark: Updated benchmark_deep.pl with OS detection, Apple cache cleaning way and other minor changes
- Brain: Added sanity check and corresponding error message for invalid --brain-port values
- Bridge: Updated references of hcmalloc_aligned and hcfree_aligned to the new memory defined functions
- Building: Support building windows binaries on macOS using MinGW
- Debug: Added -g to build_options if DEBUG >= 1 (only with HIP and OpenCL)
- Dependencies: Added sse2neon v1.8.0 (commit 658eeac)
- Dependencies: Updated LZMA SDK to 24.09
- Dependencies: Updated zlib to 1.3.1
- Dependencies: Updated OpenCL-Headers to v2024.10.24 (commit 265df85)
- Dependencies: Updated unrar source to 6.2.7
- Dependencies: Updated xxHash to 0.8.3 (commit 50f4226)
- Documents: Renamed status_code.txt in exit_status_code.txt and added device_status_code.txt
- Documents: Updated BUILD.md and added BUILD_macOS.md (containing instructions for building windows binaries on macOS)
- HIP Backend: Avoid deprecated functions
- Hardware Monitor: Added current power consumption indicator (only supported on Apple)
- Hardware Monitor: Added hm_get_power_* primitives (only supported on Apple)
- Hardware Monitor: Renamed src/ext_iokit.c to src/ext_iokit.m
- Hardware Monitor: Splitting hwmon_ctx_init function into smaller library-specific functions
- Hardware Monitor: avoid sprintf in src/ext_iokit.c
- Hash-Info: show more details using -HH
- Help: show supported hash-modes only with -hh
- Kernel: Renamed multiple defines in CAST cipher to fit expected naming convention of the C++ language standard
- Makefile: Added -lIOReport into LFLAGS_NATIVE for Apple and moved ext_iokit into OBJS_METAL
- Makefile: prevent make failure with Apple Silicon in case of partial rebuild
- Makefile: updated MACOSX_DEPLOYMENT_TARGET to 15.0
- MetaMask: update extraction tool to support MetaMask Mobile wallets
- Memory: added hc_alloc_aligned and hc_free_aligned
- Memory: renamed hcmalloc_aligned and hcfree_aligned to hcmalloc_bridge_aligned and hcfree_bridge_aligned
- Metal Backend: Added hc_mtlFinish
- Metal Backend: added support to 2D/3D Compute
- Metal Backend: added workaround to prevent 'Infinite Loop' bug when build kernels
- Metal Backend: added workaround to set the true Processor value in Metal devices on Apple Intel
- Metal Backend: allow use of devices with Metal if runtime version is >= 200
- Metal Backend: define USE_BITSELECT and USE_SWIZZLE for Apple Intel
- Metal Backend: disable Metal devices only if at least one OpenCL device is active
- Metal Backend: improved compute workloads calculation
- Metal Backend: improved memory management
- Metal Backend: fixed memory leaks
- Metal Backend: parallelize pipeline state object (PSO) compilation internally
- Metal Backend: Updated hc_mtlCreateBuffer
- Modules: Added OPTS_TYPE_PT_BASE58 in 28501 28502 28503 28504 28505 28506 30901 30902 30903 30904 30905 30906
- Modules: Added module_unstable_warning for 22500, update module_unstable_warning for 10700
- Modules: Added support for non-zero IVs for -m 6800 (Lastpass). Also added `tools/lastpass2hashcat.py`
- Modules: Check UnpackSize to raise false positive with hc_decompress_rar
- Modules: Updated module_unstable_warning
- Open Document Format: Added support for small documents with content length < 1024
- OpenCL Backend: added workaround to set device_available_memory from CUDA/HIP alias device
- OpenCL Backend: Added hc_clCreateBuffer wrapper: hc_clCreateBuffer_pre
- OpenCL Backend: using CL_TRUE with all hc_clEnqueueWriteBuffer() call
- OpenCL Backend: using HC_OCL_CREATEBUFFER macro for buffer allocation and openclMemoryFlags array to configure the memory flags
- Rules: Add support to character class rules
- Rules: Rename best64.rule to best66.rule and remove the unknown section from it
- Scrypt: Increase buffer sizes in module for hash mode 8900 to allow longer scrypt digests
- SecureCRT MasterPassphrase v2: update module, pure kernels and test unit. Add optimized kernels.
- Selftest: rename selftest function to process_selftest and splitting into 3 smaller functions
- Status Code: Add specific return code for self-test fail (-11)
- Types: Added OPTS_TYPE_PT_BASE58 and removed OPTS_TYPE_MAXIMUM_ACCEL in opts_type
- Unicode: Update UTF-8 to UTF-16 conversion to match RFC 3629
- Unit tests: Updated install_modules.sh, test.pl and some test modules (1000, 16000, 31300, 31500, 31600) by removing Text:Iconv and using Encode instead
- Unit tests: Updated install_modules.sh with Crypt::Argon2
- Unit tests: Updated install_modules.sh with Crypt::Passwd::XS, to test suite works also on Apple (ex: 1800)
- Unit tests: Updated install_modules.sh to remove php and Crypt::GCrypt (updated relative test modules)
- Unit tests: Updated install_modules.sh to use an external module for Digest::BLAKE2, due to maintenance being discontinued
- Unit tests: Updated install_modules.sh to use an external module for Digest::GOST, due to maintenance being discontinued
- Unit tests: Updated install_modules.sh to use an external package for pygost, due to not available anymore
- Unit tests: Updated install_modules.sh to use cpanm instead of cpan
- Unit tests: Updated install_modules.sh with Crypt::Argon2
- Unit tests: Updated install_modules.sh with Crypt::Passwd::XS, to test suite works also on Apple (ex: 1800)
- Unit tests: Updated install_modules.sh, test.pl and some test modules (1000, 16000, 31300, 31500, 31600) by removing Text:Iconv and using Encode instead
- Unit tests: Updated test_edge.sh, introducing clean_cache function and fix for 20510 module
- User Options: Added error message when mixing --username and --show to warn users of exponential delay
- User Options: added --metal-compiler-runtime option
- User Options: assigned -H to --hash-info
- User Options: do not allow --slow-candidates (-S) in benchmark mode
- User Options: limit --bitmap-max value to 31

## Workarounds for 3rd party runtimes and libraries

- Added hc_uint4_t to scrypt to work around an Intel OpenCL alignment bug. Intel's runtime does not support vector datatypes mapped to global memory, though they work with local variables
- Revisited all module_unstable_warning entries across all plugins and synchronized them with the current state of driver versions at release time (most warnings have been removed)
- Improved benchmark stability: hashcat no longer creates and destroys context and command queues for each device when switching hash-modes. This avoids GPU memory leaks with clCreateContext, especially on NVIDIA OpenCL

## Documents

- New: hashcat-assimilation-bridge.md
- New: hashcat-assimilation-bridge-development.md
- New: hashcat-python-plugin-quickstart.md
- New: hashcat-python-plugin-requirements.md
- New: hashcat-python-plugin-development-guide.md
- New: BUILD_macOS.md
- New: BUILD_Docker.md
- New: hashcat-example-hashes.md (auto-generated)
- New: hashcat-help.md (auto-generated)
- New: device_status_code.txt

## Building and Installing

- Refactored GitHub Actions workflow to use matrix strategy for more efficient builds
- Fixed build failure on aarch64 platforms (e.g., Raspberry Pi)
- Updated BUILD instructions for CYGWIN and MSYS2
- Updated build flags on macOS (version placeholder: XX)
- Updated dependencies including UNRAR and OpenCL headers
- Automatically enabled kernel mode debugging for JIT-compiled HIP and OpenCL kernels when hashcat is built with DEBUG=1
- Fixed all compiler warnings for both GCC and Clang (latest versions) in hashcat source; suppressed warnings in third-party libraries
- Fixed compilation error in MSYS2 native shell
- Fixed Clang version detection in src/Makefile
- Changed package script source directory from $HOME/hashcat to current directory
- Removed old iconv patches (now handled by CMake)
- Fixed bash completion install script
- Updated WSL documentation to use CMake for win-iconv setup
- Fixed MinGW printf format issues
- Fixed compilation on newer FreeBSD versions
- Included winsock2.h instead of winsock.h
- Silenced Clang32/64 warnings related to signed/unsigned comparisons
- Fixed stdcall-related warnings under Clang32/64

##
## Plans for upcoming releases
##
- Add more assimilation bridge plugins
- Rewrite testing framework from Perl to Python

* changes v6.2.5 -> v6.2.6

##
## Algorithms
##

- Added hash-mode: Amazon AWS4-HMAC-SHA256
- Added hash-mode: Bitcoin WIF private key (P2PKH)
- Added hash-mode: Bitcoin WIF private key (P2SH(P2WPKH))
- Added hash-mode: Bitcoin WIF private key (P2WPKH, Bech32)
- Added hash-mode: BLAKE2b-512($pass.$salt)
- Added hash-mode: BLAKE2b-512($salt.$pass)
- Added hash-mode: DPAPI masterkey file v1 (context 3)
- Added hash-mode: DPAPI masterkey file v2 (context 3)
- Added hash-mode: Exodus Desktop Wallet (scrypt)
- Added hash-mode: Flask session cookie
- Added hash-mode: KeePass 1 (AES/Twofish) and KeePass 2 (AES) - keyfile only mode
- Added hash-mode: Kerberos 5, etype 17, DB
- Added hash-mode: Kerberos 5, etype 18, DB
- Added hash-mode: PostgreSQL SCRAM-SHA-256
- Added hash-mode: Radmin3
- Added hash-mode: Teamspeak 3 (channel hash)
- Added hash-mode: Terra Station Wallet (AES256-CBC(PBKDF2($pass)))
- Added hash-mode: bcrypt(sha512($pass)) / bcryptsha512
- Added hash-mode: md5(sha1($pass).$salt)
- Added hash-mode: sha1($salt.sha1(utf16le($username).':'.utf16le($pass)))
- Added hash-mode: sha256($salt.sha256_bin($pass))

##
## Features
##

- Added new backend support for Metal, the OpenCL replacement API on Apple
- Added support for building universal macOS binary on Apple Silicon
- Added support for using --debug-mode in attack-mode 9 (association attack)
- Added hex encoding format for --separator option
- Added password candidates range to --status-json output
- Added parameter to Bitwarden mode for second iteration count
- Added support for using 'John the Ripper' hash format with hash-type 13100
- Added support for using 'John the Ripper' hash format with hash-type 18200
- Added hash extraction scripts from the tools folder to beta/release versions
- Added user advice if a hash throws 'token length exception'
- Added tunings/ folder in order to replace hashcat.hctune. Configuration files with *.hctune suffix are automatically load on startup
- Added link to 'ubernoob' documentation when no parameters are supplied on Windows

##
## Bugs
##

- Fixed accepted salt length by PKCS#8 Private Keys modules
- Fixed autodetect memory allocation for temporary hashes for LUKS v1 (legacy) in --identify mode
- Fixed backend active devices checks
- Fixed building error on Raspberry Pi
- Fixed display problem of incorrect negative values in case of large numbers
- Fixed display problem of the "Optimizers applied" list for algorithms using Register-Limit
- Fixed example password output of --hash-info: force uppercase if OPTS_TYPE_PT_UPPER is set
- Fixed false negative on hash-type 27800 if using vector width greater than 1 and -a 3
- Fixed false negative on hash-types 4510 and 4710 for hashes with long salts
- Fixed false negative on hash-types 8900, 15700, 22700, 27700 and 28200 if using the HIP backend
- Fixed false negative on Unit Test in case of out-of-memory with grep in single mode
- Fixed false negative on Unit Test with hash-type 25400
- Fixed functional error when nonce-error-corrections that were set on the command line in hash-mode 22000/22001 were not accepted
- Fixed handling of devices in benchmark mode for "kernel build error". Instead of canceling, skip the device and move on to the next
- Fixed handling of password candidates that are shorter than the minimum password length in Association Attack
- Fixed invalid handling of keyfiles in Keepass if transf_random_seed doesn't change
- Fixed memory leak in CPU rule engine
- Fixed method of how OPTS_TYPE_AUX* kernels are called in an association attack, for example in WPA/WPA2 kernel
- Fixed missing option flag OPTS_TYPE_SUGGEST_KG for hash-mode 11600 to inform the user about possible false positives in this mode
- Fixed optimized (-O) candidate generation with --stdout and -a 7
- Fixed password limit in optimized kernel for hash-mode 10700
- Fixed password reassembling function reporting an incorrect candidate in some cases when the correct candidate has zero length
- Fixed undefined function call to hc_byte_perm_S() in hash-mode 17010 on non-CUDA compute devices
- Fixed unit test early exit on luks test file download/extract failure
- Fixed unit test false negative if there are spaces in the filesystem path to hashcat
- Fixed unit test salt-max in case of optimized kernel, with hash-type 22 and 23
- Fixed usage of --rule-right (-k) in -a 7 with optimized (-O) kernels
- Fixed wordlist handling in -m 3000 when candidate passwords use the $HEX[...] syntax

##
## Technical
##

- AMD Driver: Updated requirements for AMD Linux drivers to "AMDGPU" (21.50 or later) and "ROCm" (5.0 or later)
- AMD Driver: Updated requirements for AMD Windows drivers to "AMD Adrenalin Edition" (Adrenalin 22.5.1 exactly)
- Association Attack: Enable module specific pw_min and pw_max settings to avoid false positives in -a 9 attack-mode
- Autotune: Added error handling. By default skipping device on error, with --force using accel/loops/threads min values instead
- Backend: improved management of systems with multiple OpenCL platforms
- Backend Info: Added folder_config info to output
- Backend Info: Added generic system info to output (must be completed on Windows side)
- Backend Info: Added local memory size to output
- Backend: with kernel build options, switch from -I to -D INCLUDE_PATH, in order to support Apple Metal runtime
- Command Line: Disallow combinations of some options. for instance, using -t in -a 0 mode
- CUDA Backend: moved functions to ext_cuda.c/ext_nvrtc.c and includes to ext_cuda.h/ext_nvrtc.h
- Debug Rules: Set --debug-file to $session.debugfile if --debug-mode was set by the user and --debug-file was not set
- Hardware Monitor: Add support for GPU device utilization readings using iokit on Apple Silicon (OpenCL and Metal)
- Hash Info: show more information (Updated Hash-Format. Added Autodetect, Self-Test, Potfile and Plaintext encoding)
- HIP Backend: moved functions to ext_hip.c/ext_hiprtc.c and includes to ext_hip.h/ext_hiprtc.h
- HIP Backend: removed unused functions from hiprtc to workaround missing function symbols on windows dll
- Kernels: Refactored standard kernel declaration to use a structure holding u32/u64 attributes to reduce the number of attributes
- Kernels: Refactored standard kernel includes, KERN_ATTR macros and RC4 cipher functions, in order to support Apple Metal runtime
- Kernels: Set the default Address Space Qualifier for any pointer, in order to support Apple Metal runtime
- Logfile: Write per-session "recovered new" value to logfile
- Makefile: updated MACOSX_DEPLOYMENT_TARGET to 10.15 and removed OpenCL framework from LFLAGS_NATIVE on MacOS
- Metal Runtime: added support for vectors up to 4
- Modules: Added suffix *legacy* to old TrueCrypt modules (6211-6243)
- Modules: Added suffix *legacy* to old VeraCrypt modules (13711-13783)
- Modules: Added support of a custom charset setting for benchmarks to the module interface
- Modules: New LUKS v1 modules (29511-29543) which do not use `module_hash_binary_parse` to get data from containers anymore (use new tool `tools/luks2hashcat.py`)
- Modules: New TrueCrypt modules (29311-29343) which do not use `module_hash_binary_parse` to get data from containers anymore (use new tool `tools/truecrypt2hashcat.py`)
- Modules: New VeraCrypt modules (29411-29483) which do not use `module_hash_binary_parse` to get data from containers anymore (use new tool `tools/veracrypt2hashcat.py`)
- Modules: Renamed old LUKS module into LUKS v1 and added suffix *legacy* (14600)
- OpenCL Backend: added workaround to make optimized kernels work on Apple Silicon
- OpenCL Backend: moved functions to ext_OpenCL.c and includes to ext_OpenCL.h
- OpenCL Backend: show device_type in device list info on Apple Silicon
- OpenCL Kernel: Set native_threads to 32 on Apple GPU's for various hash-modes
- OpenCL Runtime: Added support to use Apple Silicon compute devices
- OpenCL Runtime: Add some unstable warnings detected on macOS
- OpenCL Runtime: Set default device-type to GPU with Apple Silicon compute devices
- Restore: Restore timer is decreased from 60 seconds to 1 second, but only updates if there's actually a change compared to previous data written to restore file
- Rules: Add new rulesets from T0XlC: T0XlCv2, T0XlC_3_rule, T0XlC_insert_HTLM_entities_0_Z
- Rules: Add support to include source wordlist in debugging format
- Rules: Update hand-written rulesets to covers years up to 2029
- Status code: updated negative status code (added kernel create failure and resync)
- Status code: updated negative status code, useful in Unit tests engine (test.sh)
- Terminal: Increased size of hash name column in `--help` and `--identify` options
- Terminal: Limit output length of example hash in --example-hash mode to 200. Use --mach to see full example hash
- Terminal: show empty OpenCL platforms only in backend information mode
- Tuning Database: Added a warning if a module implements module_extra_tuningdb_block but the installed computing device is not found
- Unit tests: added -r (--runtime) option
- Unit tests: handle negative status code, skip deprecated hash-types, skip hash-types with known perl modules issues, updated output
- Unit tests: Updated test.sh to set default device-type to CPU with Apple Intel and added -f (--force) option
- Usage Screen: On windows console, wait for any keypress if usage_mini_print() is used
- User Options: Add new module function module_hash_decode_postprocess() to override hash specific configurations from command line
- User Options: Change --backend-info/-I option type, from bool to uint
- Workflow: Added basic workflow for GitHub Actions

* changes v6.2.4 -> v6.2.5

##
## Algorithms
##

- Added hash-mode: CRC32C
- Added hash-mode: CRC64Jones
- Added hash-mode: MultiBit Classic .wallet (scrypt)
- Added hash-mode: MurmurHash3
- Added hash-mode: Windows Hello PIN/Password

##
## Performance
##

- PDF Kernel (10700): Improved performance on AMD GPUs by using shared memory for the scratch buffer and disabled inlining to save spilling

##
## Bugs
##

- Fixed divide by zero error because backend_ctx->hardware_power_all was not re-inserted after refactoring device_param->hardware_power
- Fixed invalid handling of initialization value for -m 11500
- Fixed invalid progress counter initialization in attack-mode 9 when using --skip or --restore
- Fixed out-of-boundary reads in attack-mode 9 that were caused by a missing work item limit in the refactored autotune engine
- Fixed out-of-boundary reads in hash-mode 22400 (AES Crypt) kernel
- Fixed strategy for eliminating hashes with zero length in LM when multiple hashes contain a zero hash

##
## Technical
##

- AMD Driver: Updated requirements for AMD Linux drivers to ROCm 4.5 or later due to new HIP interface
- Backend devices: In -S mode, limit the number of workitems so that no more than 2GB of host memory is required per backend device
- Backend devices: In non -S mode, limit the number of workitems so that no more than 4GB of host memory is required per backend device
- Backend types: The default filter for the device types is now set so that only the GPU is used, except for APPLE, where we set CPU
- Benchmark: Update benchmark_deep.pl with new hash modes added (also new hash modes which were added with v6.2.3)
- Electrum Wallet: Added new entropy-based check to test whether the decryption was successful or not
- Module Optimizers: Added OPTS_TYPE_MAXIMUM_THREADS to deactivate the else branch route in the section to find -T before compilation
- Makefile: Added wildcard include src/modules/module_*.mk directive so that plugin developers can add 3rd party libraries for their plugins
- Rejects: Disabled checking of the minimum and maximum length of the password candidate in attack-mode 9 because they are incompatible
- POCL: Added a workaround for an issue in POCL where a quote character is used as a part of the path itself which is passed as a path for the -I option
- Device Threads: The default maximum device thread number has been reduced from 1024 to 256, users can still overwrite with the -T option
- Tuning-DB: Add missing entries for -m 25600 and -m 25800 for CPU cracking
- OpenCL Backend: added workaround to support Apple Silicon (GPU: M1, M1 Pro, and M1 Max)
- MacOS v10.8+ (PBKDF2-SHA512): Added support for parsing new mac2john hash format directly in the module for -m 7100

* changes v6.2.3 -> v6.2.4

##
## Algorithms
##

- Added hash-mode: SNMPv3 HMAC-MD5-96/HMAC-SHA1-96
- Added hash-mode: SNMPv3 HMAC-MD5-96
- Added hash-mode: SNMPv3 HMAC-SHA1-96
- Added hash-mode: SNMPv3 HMAC-SHA224-128
- Added hash-mode: SNMPv3 HMAC-SHA256-192
- Added hash-mode: SNMPv3 HMAC-SHA384-256
- Added hash-mode: SNMPv3 HMAC-SHA512-384
- Added hash-mode: VirtualBox (PBKDF2-HMAC-SHA256 & AES-128-XTS)
- Added hash-mode: VirtualBox (PBKDF2-HMAC-SHA256 & AES-256-XTS)

##
## Features
##

- Added option --deprecated-check-disable to enable deprecated plugins
- Added option --generate-rules-func-sel to specify a pool of operators that the random rule generator is allowed to pick from
- Added option --multiply-accel-disable (short: -M) to disable multiplying of the kernel accel with the multiprocessor count
- Added rule function '3' to change the case of the first letter after the occurrence of N of character X
- Added support for auto tuning --kernel-threads (-T) at startup
- Added support for HIP version 4.3 or later and removed support for older HIP versions as they are not compatible

##
## Bugs
##

- Fixed broken support for --generate-rules-func-min which was ignored under certain conditions
- Fixed buffer overflow in DPAPI masterkey file v1/v2 module in hash_encode() and hash_decode()
- Fixed buffer overflow in Stargazer Stellar Wallet XLM module in hash_encode() when a hash was cracked
- Fixed false negative in all VeraCrypt hash modes if both conditions are met: 1. Use CPU for cracking and 2. PIM area was used
- Fixed invalid data type in the sha384_hmac_init_vector_128() function that take effect if the vector data type was specified manually
- Fixed out-of-boundary read in input_tokenizer() if the signature in the hash is longer than the length of the plugin's signature constant
- Fixed out-of-boundary read in PKZIP masterkey kernel if the password candidate has length zero
- Fixed out-of-boundary read in the Stuffit5 module in hash_decode()
- Fixed random rule generator option --generate-rules-func-min by fixing switch() case to not select a not existing option group type
- Fixed segfault when a combination of the flags --user and --show is given and a hash was specified directly on the command line
- Fixed syntax check of HAS_VPERM macro in several kernel includes causing invalid error message for AMD GPUs on Windows
- Fixed uninitialized tmps variable in autotune for slow hashes by calling _init and _prepare kernel before calling _loop kernel
- Fixed unintentional overwriting of the --quiet option in benchmark and speed-only mode

##
## Performance
##

- AMD GPUs: Add inline assembly code for md5crypt, sha256crypt, PDF 1.7, 7-Zip, RAR3, Samsung Android and Windows Phone 8+
- AMD GPUs: On the Apple OpenCL platform, we ask for the preferred kernel thread size rather than hard-coding 32
- Backend Interface: Replace most of the blocking Compute API functions with asynchronous ones to improve GPU utilization
- Blake Kernels: Optimize 3/4 BLAKE2B_ROUND() 64-bit rotations with inline assembly hc_byte_perm_S() calls
- Blowfish Kernels: Backport optimizations to reduce bank conflicts from bcrypt to Password Safe v2 and Open Document Format (ODF) 1.1
- ECC secp256k1: The inline assembly code for AMD GPUs has been removed as the latest JIT compilers optimize it with the same efficiency
- HIP Kernels: Enable vector data types for HIP kernels for functionality and performance
- Kernel threads: Use warp size / wavefront size query instead of hard-coded values as the basis for kernel threads
- SCRYPT Kernels: Improve Hashcat.hctune entries for many NV and AMD GPUs for hash mode 8900, 9300, 15700 and 22700
- STDIN: Reduce the performance gap between stdin and wordlist by disabling the --stdin-timeout-abort check after 1000 successful reads
- Tuning Database: Add new module function module_extra_tuningdb_block() to extend hashcat.hctune content from a module

##
## Technical
##

- 7-Zip Hook: Increase the supported data length from 320kb to 8mb
- ADL: Updated support for AMD Display Library to 15.0, updated data types
- AMD Driver: Updated requirements for AMD Linux drivers to ROCm 4.3 or later due to new HIP interface
- AMD Driver: Updated requirements for AMD Windows drivers to Adrenalin 21.2.1 or later due to new ADL library
- Autotune: Add autotune event to inform the user about autotune is starting/stopping on startup
- Backend Interface: Implement gpu_bzero() as a gpu_memset() replacement, since all gpu_memset() operations used 0 as the value
- Backend Interface: Improve the query kernel's dynamic memory size based on DEVICE_ATTRIBUTE_MAX_SHARED_MEMORY_PER_BLOCK_OPTIN instead of BF
- Brain Session: Adds hashconfig-specific opti_type and opts_type parameters to the session calculation to enable cover functions like -O
- Commandline: Fix some memory leaks in case hashcat aborts due to command line parameter settings
- Commandline: Throw an error if the separator specified by the user with the -p option is not exactly 1 byte
- Community: Add link to new hashcat discord to docs/contact.txt
- Constants: Make const char * pointers actually const char * const pointers
- Deprecated Plugins: Add new module function module_deprecated_notice() to mark a plugin as deprecated and to return a free text user notice
- Deprecated Plugins: Marked plugins 2500/2501 and 16800/16801 as deprecated
- Encoding: Truncate password candidates in UTF8 -> UTF16 conversion if it contains an invalid UTF8 byte sequence
- Filehandling: Avoid direct access to some file handles and use internal structures instead
- Filehandling: Use const char for fopen mode to fix -Wwrite-strings warnings
- Hardware Monitor: Added support for OverDrive 7 and 8 based GPUs
- HIP Kernels: Dependency on hip/hip runtime.h has been removed to enable easier integration of the HIP backend under Windows
- Kernel cache: Add kernel threads for hash calculation, which will later be used in the file name of the kernel cache
- Memory Management: Check in OpenCL that CL_DEVICE_HOST_UNIFIED_MEMORY is true and if so, then half of the available memory
- Memory Management: Refactored the code responsible for limiting kernel accel with the goal to avoid low host memory situations
- MetaMask: Added special extraction tool for MetaMask wallets
- NEO driver: Activate the NEO driver (Intel GPU) after it passed several tests in hashcat using the latest NEO driver version
- OpenCL Runtime: The use of clUnloadPlatformCompiler () was disabled after some users received unexpected return codes
- OpenCL Runtime: Workaround for Intel OpenCL runtime: segmentation fault when compiling hc_enc_next() / hc_enc_next_global()
- Potfile: Fixed some leaks in potfile_*_open(), potfile_*_close(), potfile_destroy() and don't assume plain file
- RC4 Kernels: Use improved native thread derivation for RC4-based hash modes 7500, 13100, 18200, 25400
- Shared Memory: Calculate the dynamic memory size of the kernel based on CU_DEVICE_ATTRIBUTE_MAX_SHARED_MEMORY_PER_BLOCK_OPTIN
- Slow kernels: Set some of the slowest kernels to OPTS_TYPE_MP_MULTI_DISABLE to make it easier to handle small word lists
- Status view: Add hash-mode (-m number) in addition to hash-name
- Vendor Discovery: Add "Intel" as a valid vendor name for GPUs on macOS
- MetaMask: Increase the supported data len from 784b to 3136b and set pw-min to 8

* changes v6.2.2 -> v6.2.3

##
## Algorithms
##

- Added hash-mode: AES-128-ECB NOKDF (PT = $salt, key = $pass)
- Added hash-mode: AES-192-ECB NOKDF (PT = $salt, key = $pass)
- Added hash-mode: AES-256-ECB NOKDF (PT = $salt, key = $pass)
- Added hash-mode: iPhone passcode (UID key + System Keybag)
- Added hash-mode: MetaMask Wallet
- Added hash-mode: VeraCrypt PBKDF2-HMAC-Streebog-512 + XTS 512 bit  + boot-mode
- Added hash-mode: VeraCrypt PBKDF2-HMAC-Streebog-512 + XTS 1024 bit + boot-mode
- Added hash-mode: VeraCrypt PBKDF2-HMAC-Streebog-512 + XTS 1536 bit + boot-mode

##
## Features
##

- Added new backend support for HIP, an OpenCL alternative API for AMD GPUs (similar to CUDA for NVIDIA GPUs)
- Added option --markov-inverse to inverse markov statistics, with the idea of reversing the order of the password candidates
- Added temperature watchdog and fanspeed readings for CPU and GPU on macOS using iokit
- Added temperature watchdog and utilization for CPU on linux using sysfs and procfs
- Added option --increment-inverse to increment masks from right-to-left instead of left-to-right

##
## Bugs
##

- Fixed access violation in hashconfig_destroy if hashcat_ctx_t is only partially initialized
- Fixed 'E' rule in pure kernel mode which was ignoring letters that are in positions that are multiples of 4
- Fixed false negative in hash-mode 15900 (DPAPI masterkey file v2) if password was longer than 64 characters
- Fixed hashcat_ctx leak and refactor module and kernel existence checks
- Fixed integer overflow in Recovered/Time status view column caused by division > 0 but < 1
- Fixed invalid ETA if --limit was specified, several salts are in a hash list and some of them were found in a potfile
- Fixed memory leak in iconv_ctx and iconv_tmp in backend.c
- Fixed missing option to automatically disable kernel cache in -m 25600 and -m 25800
- Fixed out-of-boundary write in slow candidates mode in combinator attack

##
## Improvements
##

- Alias Devices: Show a warning in case the user specifically listed a device to use which in a later step is skipped because it is an alias of another active device
- Backend Information: Added new column showing the PCI Address per CUDA/OpenCL device to easier identify broken cards
- Bcrypt-SHA1/MD5 Kernels: Get rid of local memory use for binary to hex conversion to avoid false negatives on several OpenCL runtimes
- CPU Affinity: Allow mask up to 64 processors in Windows and remove call to SetThreadAffinityMask as SetProcessAffinityMask limits all threads in process
- Debug Rules: HEX-ify rules debug non-rules outputs that contain colons
- KeePass: Increase supported size for KeePass 1 databases from 300kB to 16MB
- Potfile: Disable potfile for hash-mode 99999
- VeraCrypt: Increase password length support for non-boot volumes from 64 to 128
- WPA Kernels: Increased performance by 3.5% for backend devices controlled by CUDA backend

##
## Technical
##

- Autodetect: Limit the number of errors per hash-mode try to 100 to avoid long startup time
- Brain: Add brain_ctx_t to hashcat_ctx_t to enable runtime check if hashcat was compiled with brain support
- File handling: Do not abort on seeing a BOM in input files, just warn and ignore the BOM
- Folders: Do not escape the variable cpath_real to prevent certain OpenCL runtimes from running into an error which do not support escape characters
- Java Object hashCode: Add OPTS_TYPE_SUGGEST_KG as a default option
- LM: Workaround JiT compiler bug in -m 3000 on NV leading to false negatives with large amount of hashes
- OpenCL Runtime: Workaround a problem of the AMD OpenCL GPU driver under macOS which results in false negatives due to changes in the kernel crypto library
- OpenCL Runtime: Workaround JiT crash (SC failed. No reason given.) on macOS by limiting local memory allocations to 32k
- Status View: Include time and duration info when pausing and resuming
- Tests: Changed tests for VeraCrypt from -a 0 to -a 3, because password extension is not available to all shells
- WinZip Kernel: Increase supported data length from 8k to 16mb

* changes v6.2.1 -> v6.2.2

##
## Algorithms
##

- Added hash-mode: bcrypt(md5($pass)) / bcryptmd5
- Added hash-mode: bcrypt(sha1($pass)) / bcryptsha1
- Added hash-mode: FortiGate256 (FortiOS256)
- Added hash-mode: Linux Kernel Crypto API (2.4)
- Added hash-mode: MurmurHash
- Added hash-mode: OpenEdge Progress Encode
- Added hash-mode: md5(utf16le($pass))
- Added hash-mode: sha1(utf16le($pass))
- Added hash-mode: sha256(utf16le($pass))
- Added hash-mode: sha384(utf16le($pass))
- Added hash-mode: sha512(utf16le($pass))
- Added hash-mode: md5(md5(md5($pass)))
- Added hash-mode: sha1(sha1($salt.$pass.$salt))
- Added hash-mode: sha256($salt.sha256($pass))
- Added hash-mode: sha384($pass.$salt)
- Added hash-mode: sha384($salt.$pass)
- Added hash-mode: sha384($salt.utf16le($pass))
- Added hash-mode: sha384(utf16le($pass).$salt)

##
## Features
##

- Autodetect hash-type: performs an automatic analysis of input hash(es), either listing compatible algorithms, or executing the attack (if only one compatible format is found)
- Autodetect hash-type: added option --identify to only perform autodetection of hash-type, without back-end device initialization

##
## Bugs
##

- Fixed error message in -a 9 mode with rules when number of words from wordlist is not in sync with number of unique salts
- Fixed error-handling logic in monitor thread to not return in case of error (disk full, permission error, ...) but to retry instead
- Fixed false negatives with TrueCrypt/VeraCrypt when zip- or gzip-compressed files were used as keyfiles
- Fixed free memory-size output for skipped GPU (both automatic and manual) of --backend-info information screen

##
## Improvements
##

- AES Crypt Plugin: Reduced max password length from 256 to 128 which improved performance by 22%
- CUDA Backend: If --stdout is used, do not warn about missing CUDA SDK
- Folder Management: Add support for XDG Base Directory specification when hashcat is installed using 'make install'
- Hardware Monitor: Add support for GPU device utilization readings from sysfs (AMD on Linux)
- OpenCL Backend: Use CL_DEVICE_BOARD_NAME_AMD instead of CL_DEVICE_NAME for device name (when supported by OpenCL runtime)
- Performance Monitor: Suggest -S to improve cracking performance in specific attack configurations
- RAR3-p (Compressed): Fix workaround in unrar library in AES constant table generation to enable multi-threading support
- RC4 Kernels: Improved performance by 20%+ with new RC4 code in hash-modes Kerberos 5 (etype 23), MS Office (<= 2003) and PDF (<= 1.6)
- Scrypt Kernels: Re-enable use of kernel cache in scrypt-based kernels
- Status Screen: Show currently-running kernel type (pure, optimized) and generator type (host, device)
- UTF8-to-UTF16: Replaced naive UTF8-to-UTF16 conversion with true conversion for RAR3, AES Crypt, MultiBit HD (scrypt) and Umbraco HMAC-SHA1

##
## Technical
##

- Dependencies: Updated LZMA SDK from 19.00 to 21.02 alpha
- Dependencies: Updated xxHash from 0.1.0 to v0.8.0 - Stable XXH3
- Documentation: Update missing documentation in plugin developer guide for OPTS_TYPE_MP_MULTI_DISABLE and OPTS_TYPE_NATIVE_THREADS
- Hashrate: Update inner-loop hashrate prediction to handle new salt_repeats feature and also respect _loop2 kernel runtime
- Kernels: Add RC4 cipher to crypto library with optimized shared memory access pattern which will not cause any bank conflicts if -u <= 32
- Kernels: Add standalone true UTF8-to-UTF16 converter kernel that runs after amplifier. Use OPTS_TYPE_POST_AMP_UTF16LE from plugin
- Kernel Cache: Add module_jit_build_options() string from modules to kernel cache checksum calculation
- Modules: Recategorized HASH_CATEGORY option in various modules
- Modules: Added hash categories HASH_CATEGORY_IMS and HASH_CATEGORY_CRYPTOCURRENCY_WALLET
- Modules: Changed hash category of Python passlib from HASH_CATEGORY_GENERIC_KDF to HASH_CATEGORY_FRAMEWORK
- Unit-Tests: Added missing support for OPTS_TYPE_LOOP_PREPARE, OPTS_TYPE_LOOP_PREPARE2 and salt_repeats in self-test
- Unit-Tests: Added missing unit-test for Stargazer Stellar Wallet XLM

* changes v6.2.0 -> v6.2.1

##
## Technical
##

- Dependencies: Updated unrar source from 5.9.4 to 6.0.5
- Dependencies: Make unrar dependencies optional and disable hash-mode 23800 if dependency is disabled

* changes v6.1.1 -> v6.2.0

##
## Algorithms
##

- Added hash-mode: Apple iWork
- Added hash-mode: AxCrypt 2 AES-128
- Added hash-mode: AxCrypt 2 AES-256
- Added hash-mode: BestCrypt v3 Volume Encryption
- Added hash-mode: Bitwarden
- Added hash-mode: Dahua Authentication MD5
- Added hash-mode: KNX IP Secure - Device Authentication Code
- Added hash-mode: MongoDB ServerKey SCRAM-SHA-1
- Added hash-mode: MongoDB ServerKey SCRAM-SHA-256
- Added hash-mode: Mozilla key3.db
- Added hash-mode: Mozilla key4.db
- Added hash-mode: MS Office 2016 - SheetProtection
- Added hash-mode: PDF 1.4 - 1.6 (Acrobat 5 - 8) - edit password
- Added hash-mode: PKCS#8 Private Keys
- Added hash-mode: RAR3-p (Compressed)
- Added hash-mode: RAR3-p (Uncompressed)
- Added hash-mode: RSA/DSA/EC/OPENSSH Private Keys
- Added hash-mode: SolarWinds Orion v2
- Added hash-mode: SolarWinds Serv-U
- Added hash-mode: SQLCipher
- Added hash-mode: Stargazer Stellar Wallet XLM
- Added hash-mode: Stuffit5
- Added hash-mode: Telegram Desktop >= v2.1.14 (PBKDF2-HMAC-SHA512)
- Added hash-mode: Umbraco HMAC-SHA1
- Added hash-mode: sha1($salt.sha1($pass.$salt))
- Added hash-mode: sha1(sha1($pass).$salt)

##
## Features
##

- Added new attack-mode: Association Attack (aka "Context Attack") to attack hashes from a hashlist with associated "hints"
- Added support for true UTF-8 to UTF-16 conversion in kernel crypto library
- Added option --hash-info to show generic information for each hash-mode
- Added command prompt [f]inish to tell hashcat to quit after finishing the current attack

##
## Bugs
##

- Fixed access to filename which is a null-pointer in benchmark mode
- Fixed both false negative and false positive results in -m 3000 in -a 3 (affecting only NVIDIA GPU)
- Fixed buffer overflow in -m 1800 in -O mode which is optimized to handle only password candidates up to length 15
- Fixed buffer overflow in -m 4710 in -P mode and only in single hash mode if salt length is larger than 32 bytes
- Fixed hardware management sysfs readings in status screen (typically ROCm controlled GPUs)
- Fixed include guards in several header files
- Fixed incorrect maximum password length support for -m 400 in optimized mode (reduced from 55 to 39)
- Fixed internal access on module option attribute OPTS_TYPE_SUGGEST_KG with the result that it was unused
- Fixed invalid handling of outfile folder entries for -m 22000
- Fixed memory leak causing problems in sessions with many iterations - for instance, --benchmark-all or large mask files
- Fixed memory leaks in several cases of errors with access to temporary files
- Fixed NVML initialization in WSL2 environments
- Fixed out-of-boundary reads in cases where user activates -S for fast but pure hashes in -a 1 or -a 3 mode
- Fixed out-of-boundary reads in kernels using module_extra_buffer_size() if -n is set to 1
- Fixed password reassembling for cracked hashes on host for slow hashes in optimized mode that are longer than 32 characters
- Fixed race condition in potfile check during removal of empty hashes
- Fixed race condition resulting in out of memory error on startup if multiple hashcat instances are started at the same time
- Fixed rare case of misalignment of the status prompt when other user warnings are shown in the hashcat output
- Fixed search of tuning database - if a device was not assigned an alias, it couldn't be found in general
- Fixed test on gzip header in wordlists and hashlists
- Fixed too-early execution of some module functions that use non-final values opts_type and opti_type
- Fixed unexpected non-unique salts in multi-hash cracking in Bitcoin/Litecoin wallet.dat module which led to false negatives
- Fixed unit test for -m 3000 by preventing it to generate zero hashes
- Fixed unit tests using 'null' as padding method in Crypt::CBC but actually want to use 'none'
- Fixed unterminated salt buffer in -m 23400 module_hash_encode() in case salt was of length 256
- Fixed vector datatype support in -m 21100 only -P mode and only -a 3 mode were affected

##
## Improvements
##

- Apple Keychain: Notify the user about the risk of collisions / false positives
- CUDA Backend: Do not warn about missing CUDA SDK installation if --backend-ignore-cuda is used
- CUDA Backend: Give detailed warning if either the NVIDIA CUDA or the NVIDIA RTC library cannot be initialized
- CUDA Backend: Use blocking events to avoid 100% CPU core usage (per GPU)
- OpenCL Runtime: Workaround JiT compiler deadlock on NVIDIA driver >= 465.89
- OpenCL Runtime: Workaround JiT compiler segfault on legacy AMDGPU driver compiling RAR3 OpenCL kernel
- RAR3 Kernels: Improved loop code, improving performance by 23%
- Scrypt Kernels: Added a number of GPU specific optimizations per hash modes to hashcat.hctune
- Scrypt Kernels: Added detailed documentation on device specific tunings in hashcat.hctune
- Scrypt Kernels: Optimized Salsa code portion by reducing register copies and removed unnecessary byte swaps
- Scrypt Kernels: Reduced kernel wait times by making it a true split kernel where iteration count = N value
- Scrypt Kernels: Refactored workload configuration strategy based on available resources
- Startup time: Improved startup time by avoiding some time-intensive operations for skipped devices

##
## Technical
##

- Bcrypt: Make BCRYPT entry for CPU in hashcat.hctune after switch to OPTS_TYPE_MP_MULTI_DISABLE (basically set -n to 1)
- Benchmark: Update benchmark_deep.pl with new hash modes added (also new hash modes which were added with v6.1.0)
- Building: Declare phony targets in Makefile to avoid conflicts of a target name with a file of the same name
- Building: Fixed build warnings on macOS for unrar sources
- Building: Fixed test for DARWIN_VERSION in Makefile
- Commandline Options: Removed option --example-hashes, now an alias of --hash-info
- Compute API: Skipping devices instead of stop if error occurred in initialization
- Documentation: Added 3rd party licenses to docs/license_libs
- Hash-Mode 8900 (Scrypt): Changed default benchmark scrypt parameters from 1k:1:1 to 16k:8:1 (default)
- Hash-Mode 11600 (7-Zip): Improved memory handling (alloc and free) for the hook function
- Hash-Mode 13200 (AxCrypt): Changed the name to AxCrypt 1 to avoid confusion
- Hash-Mode 13300 (AxCrypt in-memory SHA1): Changed the name to AxCrypt 1 in-memory SHA1
- Hash-Mode 16300 (Ethereum Pre-Sale Wallet, PBKDF2-HMAC-SHA256): Use correct buffer size allocation for AES key
- Hash-Mode 20710 (sha256(sha256($pass).$salt)): Removed unused code and fixed module_constraints
- Hash-Mode 22000 (WPA-PBKDF2-PMKID+EAPOL): Support loading a hash from command line
- Hash-Mode 23300 (Apple iWork): Use correct buffer size allocation for AES key
- Hash Parser: Output support for machine-readable hash lines in --show and --left and in error messages
- Kernel Development: Kernel cache is disabled automatically when hashcat is compiled with DEBUG=1
- Kernel Functions: Added generic AES-GCM interface see OpenCL/inc_cipher_aes-gcm.h
- Kernel Functions: Refactored OpenCL/inc_ecc_secp256k1.cl many functions, add constants and documentation
- Kernel Functions: Refactored OpenCL/inc_ecc_secp256k1.cl to improve usage in external programs
- Kernel Functions: Wrap atomic functions with hc_ prefix. Custom kernels need to rename "atomic_inc()" to "hc_atomic_inc()"
- Kernel Parameters: Added new parameter 'salt_repeat' to improve large buffer management
- Module Parameters: Add OPTS_TYPE_MP_MULTI_DISABLE for use by plugin developers to prevent multiply -n with the MCU count
- Module Parameters: Add OPTS_TYPE_NATIVE_THREADS for use by plugin developers to enforce native thread count
- Module Structure: Add 3rd party library hook management functions. This also requires an update to all existing module_init()
- OpenCL Runtime: Add support for clUnloadPlatformCompiler() to release some resources after JiT compilation
- OpenCL Runtime: Switched default OpenCL device type on macOS from GPU to CPU. Use -D 2 to enable GPU devices
- OpenCL Runtime: Update module_unstable_warnings() for all hash modes based on most recent versions of many OpenCL runtimes
- Unit tests: Added 'potthrough' (like passthrough, but hash:plain) to tools/test.pl
- Unit tests: Added Python 3 support for all of the Python code in our test framework
- Unit tests: Fixed the packaging of test (-p) feature
- Unit tests: Updated test.sh to show kernel type (pure or optimized) in output
- Unit tests: Use python3/pip3 instead of just python/pip in tools/install_modules.sh

* changes v6.1.0 -> v6.1.1

##
## Bugs
##

- Fixed unresolvable relative paths in hashcat.log

* changes v6.0.0 -> v6.1.0

##
## Algorithms
##

- Added hash-mode: Apple Keychain
- Added hash-mode: XMPP SCRAM

##
## Bugs
##

- Fixed alias detection with additional processor core count check
- Fixed false negatives in hash-mode 10901 if hash-mode 9200, 10000, 10900 or 20300 was used to compile the kernel binary
- Fixed integer overflow for large masks in -a 6 attack mode
- Fixed maximum password length in modules of hash-modes 600, 7800, 7801 and 9900
- Fixed non-zero status code when using --stdout
- Fixed uninitialized value in bitsliced DES kernel (BF mode only) leading to false negatives

##
## Improvements
##

- Compile macOS: Fixed makefile target 'clean' to correctly remove *.dSYM folders
- Compile ZLIB: Fixed makefile include paths in case USE_SYSTEM_ZLIB is used
- Hcchr Files: Renamed some .charset files into .hcchr files
- Hash-Mode 21200 (md5(sha1($salt).md5($pass))): Improved speed by using pre-computed SHA1
- OpenCL Devices: Utilize PCI domain to improve alias device detection
- OpenCL Kernels: Added datatypes to literals of enum constants
- OpenCL Kernels: Added pure kernels for hash-mode 600 (BLAKE2b-512)
- OpenCL Runtime: Add some unstable warnings for some SHA512 based algorithms on AMD GPU on macOS
- OpenCL Runtime: Reinterpret return code CL_DEVICE_NOT_FOUND from clGetDeviceIDs() as non-fatal

##
## Technical
##

- Backend: Changed the maximum number of compute devices from 64 to 128
- Tests: Improved tests for hash-mode 11300 (Bitcoin/Litecoin wallet.dat)
- Tests: Improved tests for hash-mode 13200 (AxCrypt)
- Tests: Improved tests for hash-mode 13600 (WinZip)
- Tests: Improved tests for hash-mode 16400 (CRAM-MD5 Dovecot)
- Tests: Improved tests for hash-mode 16800 (WPA-PMKID-PBKDF2)

* changes v5.1.0 -> v6.0.0

##
## Features
##

- Refactored hash-mode integration and replaced it with a fully modularized plugin interface
- Converted all existing hardwired hash-modes to hashcat plugins
- Added comprehensive plugin developer guide on adding new/custom hash-modes to hashcat
- Refactored compute backend interface to allow adding compute API other than OpenCL
- Added CUDA as a new compute backend (enables hashcat to run on NVIDIA Jetson, IBM POWER9 w/ Nvidia V100, etc.)
- Support automatic use of all available GPU memory when using CUDA backend
- Support automatic use of all available CPU cores for hash-mode-specific hooks
- Support on-the-fly loading of compressed wordlists in zip and gzip format
- Support deflate decompression for the 7-Zip hash-mode using zlib hook
- Added additional documentation on hashcat brain, slow-candidate interface and keyboard-layout mapping features
- Keep output of --show and --left in the original ordering of the input hash file
- Improved performance of many hash-modes

##
## Algorithms
##

- Added hash-mode: AES Crypt (SHA256)
- Added hash-mode: Android Backup
- Added hash-mode: AuthMe sha256
- Added hash-mode: BitLocker
- Added hash-mode: BitShares v0.x
- Added hash-mode: Blockchain, My Wallet, Second Password (SHA256)
- Added hash-mode: Citrix NetScaler (SHA512)
- Added hash-mode: Citrix NetScaler (PBKDF2-HMAC-SHA256)
- Added hash-mode: DiskCryptor
- Added hash-mode: Electrum Wallet (Salt-Type 3-5)
- Added hash-mode: Huawei Router sha1(md5($pass).$salt)
- Added hash-mode: Java Object hashCode()
- Added hash-mode: Kerberos 5 Pre-Auth etype 17 (AES128-CTS-HMAC-SHA1-96)
- Added hash-mode: Kerberos 5 Pre-Auth etype 18 (AES256-CTS-HMAC-SHA1-96)
- Added hash-mode: Kerberos 5 TGS-REP etype 17 (AES128-CTS-HMAC-SHA1-96)
- Added hash-mode: Kerberos 5 TGS-REP etype 18 (AES256-CTS-HMAC-SHA1-96)
- Added hash-mode: MultiBit Classic .key (MD5)
- Added hash-mode: MultiBit HD (scrypt)
- Added hash-mode: MySQL $A$ (sha256crypt)
- Added hash-mode: Open Document Format (ODF) 1.1 (SHA-1, Blowfish)
- Added hash-mode: Open Document Format (ODF) 1.2 (SHA-256, AES)
- Added hash-mode: Oracle Transportation Management (SHA256)
- Added hash-mode: PKZIP archive encryption
- Added hash-mode: PKZIP Master Key
- Added hash-mode: Python passlib pbkdf2-sha1
- Added hash-mode: Python passlib pbkdf2-sha256
- Added hash-mode: Python passlib pbkdf2-sha512
- Added hash-mode: QNX /etc/shadow (MD5)
- Added hash-mode: QNX /etc/shadow (SHA256)
- Added hash-mode: QNX /etc/shadow (SHA512)
- Added hash-mode: RedHat 389-DS LDAP (PBKDF2-HMAC-SHA256)
- Added hash-mode: Ruby on Rails Restful-Authentication
- Added hash-mode: SecureZIP AES-128
- Added hash-mode: SecureZIP AES-192
- Added hash-mode: SecureZIP AES-256
- Added hash-mode: SolarWinds Orion
- Added hash-mode: Telegram Desktop App Passcode (PBKDF2-HMAC-SHA1)
- Added hash-mode: Telegram Mobile App Passcode (SHA256)
- Added hash-mode: Web2py pbkdf2-sha512
- Added hash-mode: WPA-PBKDF2-PMKID+EAPOL
- Added hash-mode: WPA-PMK-PMKID+EAPOL
- Added hash-mode: md5($salt.sha1($salt.$pass))
- Added hash-mode: md5(sha1($pass).md5($pass).sha1($pass))
- Added hash-mode: md5(sha1($salt).md5($pass))
- Added hash-mode: sha1(md5(md5($pass)))
- Added hash-mode: sha1(md5($pass.$salt))
- Added hash-mode: sha1(md5($pass).$salt)
- Added hash-mode: sha1($salt1.$pass.$salt2)
- Added hash-mode: sha256(md5($pass))
- Added hash-mode: sha256($salt.$pass.$salt)
- Added hash-mode: sha256(sha256_bin($pass))
- Added hash-mode: sha256(sha256($pass).$salt)

##
## Bugs
##

- Fixed buffer overflow in build_plain() function
- Fixed buffer overflow in mp_add_cs_buf() function
- Fixed calculation of brain-session ID - only the first hash of the hashset was taken into account
- Fixed cleanup of password candidate buffers on GPU as set from autotune when -n parameter was used
- Fixed copy/paste error leading to invalid "Integer overflow detected in keyspace of mask" in attack-mode 6 and 7
- Fixed cracking multiple Office hashes (modes 9500, 9600) if hashes shared the same salt
- Fixed cracking of Blockchain, My Wallet (V1 and V2) hashes when testing decrypted data in unexpected format
- Fixed cracking of Cisco-PIX and Cisco-ASA MD5 passwords in mask-attack mode when mask > length 16
- Fixed cracking of DNSSEC (NSEC3) hashes by replacing all dots in the passwords with lengths
- Fixed cracking of Electrum Wallet Salt-Type 2 hashes
- Fixed cracking of NetNTLMv1 passwords in mask-attack mode when mask > length 16 (optimized kernels only)
- Fixed cracking of RAR3-hp hashes with pure kernel for passwords longer than 28 bytes
- Fixed cracking of VeraCrypt Streebog-512 hashes (CPU only)
- Fixed cracking raw Streebog-HMAC 256 and 512 hashes for passwords of length >= 64
- Fixed cracking raw Whirlpool hashes cracking for passwords of length >= 32
- Fixed incorrect progress-only result in a special race condition
- Fixed invalid call of mp_css_utf16le_expand()/mp_css_utf16be_expand() in slow-candidate sessions
- Fixed invalid password truncation in attack-mode 1 when the final password is longer than 32 characters
- Fixed invalid use of --hex-wordlist if encoded wordlist string is larger than length 256
- Fixed maximum password length limit which was announced as 256 but was actually 255
- Fixed out-of-boundary read in pure kernel rule engine rule 'p' when parameter was set to 2 or higher
- Fixed out-of-boundary write to decrypted[] in DPAPI masterkey file v1 kernel
- Fixed output of IKE PSK (mode 5300 and 5400) hashes to use separators in the correct position
- Fixed output password of "e" rule in pure and CPU rule engine when separator character is also the first letter
- Fixed problem with usage of hexadecimal notation (\x00-\xff) within rules
- Fixed race condition in maskfile mode by using a dedicated flag for restore execution
- Fixed some memory leaks when hashcat is shutting down due to some file error
- Fixed some memory leaks when mask-files are used in optimized mode
- Fixed --status-json to correctly escape certain characters in hashes
- Fixed the 7-Zip parser to allow the entire supported range of encrypted and decrypted data lengths
- Fixed the validation of the --brain-client-features command line argument (only values 1, 2 or 3 are allowed)

##
## Improvements
##

- Bitcoin Wallet: Be more user friendly by allowing a larger data range for ckey and public_key
- Brain: Added new parameter --brain-server-timer to specify seconds between scheduled backups
- Building: Fix for library compilation failure due to multiple definition of sbob_xx64()
- Cracking bcrypt and Password Safe v2: Use feedback from the compute API backend to dynamically calculate optimal thread count
- Dictstat: On Windows, the st_ino attribute in the stat struct is not set, which can lead to invalid cache hits. Added the filename to the database entry.
- Documents: Added README on how to build hashcat on Cygwin, MSYS2 and WSL
- File handling: Print a truncation warning when an oversized line is detected
- My Wallet: Added additional plaintext pattern used in newer versions
- Office cracking: Support hash format with second block data for 40-bit oldoffice files (eliminates false positives)
- OpenCL Runtime: Added a warning if OpenCL runtime NEO, Beignet, POCL (v1.4 or older) or MESA is detected, and skip associated devices (override with --force)
- OpenCL Runtime: Allow the kernel to access post-48k shared memory region on CUDA. Requires both module and kernel preparation
- OpenCL Runtime: Disable OpenCL kernel cache on Apple for Intel CPU (throws CL_BUILD_PROGRAM_FAILURE for no reason)
- OpenCL Runtime: Do not run shared- or constant-memory size checks if their memory type is of type global memory (typically CPU)
- OpenCL Runtime: Improve ROCm detection and make sure to not confuse with recent AMDGPU drivers
- OpenCL Runtime: Not using amd_bytealign (amd_bitalign is fine) on AMDGPU driver drastically reduces JiT segfaults
- OpenCL Runtime: Unlocked maximum thread count for NVIDIA GPU
- OpenCL Runtime: Update unstable mode warnings for Apple and AMDGPU drivers
- OpenCL Runtime: Workaround JiT compiler error on AMDGPU driver compiling WPA-EAPOL-PBKDF2 OpenCL kernel
- OpenCL Runtime: Workaround JiT compiler error on ROCm 2.3 driver if the 'inline' keyword is used in function declaration
- OpenCL Runtime: Workaround memory allocation error on AMD driver on Windows leading to CL_MEM_OBJECT_ALLOCATION_FAILURE
- OpenCL Runtime: Removed some workarounds by calling chdir() to specific folders on startup
- Outfile: Added new system to specify the outfile format, the new --outfile-format now also supports timestamps
- Startup Checks: Improved the pidfile check: Do not just check for existing PID, but also check executable filename
- Startup Checks: Prevent the user from modifying options which are overwritten automatically in benchmark mode
- Startup Screen: Add extra warning when using --force
- Startup Screen: Add extra warning when using --keep-guessing
- Startup Screen: Provide an estimate of host memory required for the requested attack
- Status Screen: Added brain status for all compute devices
- Status Screen: Added remaining counts and changed recovered count logic
- Status Screen: Added --status-json flag for easier machine reading of hashcat status output
- Tab Completion: Allow using "make install" version of hashcat
- Tuning Database: Updated hashcat.hctune with new models and refreshed vector width values
- VeraCrypt: Added support for VeraCrypt PIM brute-force, replaced --veracrypt-pim with --veracrypt-pim-start and --veracrypt-pim-stop
- WipZip cracking: Added two byte early reject, resulting in higher cracking speed
- WPA/WPA2 cracking: In the potfile, replace password with PMK in order to detect already cracked networks across all WPA modes

##
## Technical
##

- Backend Interface: Added new options --backend-ignore-cuda and --backend-ignore-opencl to prevent CUDA and/or OpenCL API from being used
- Binary Distribution: Removed 32-bit binary executables
- Building: On macOS, switch from ar to /usr/bin/ar to improve building compatibility
- Building: Skipping Travis/Appveyor build for non-code changes
- Codebase: Cleanup of many unused rc_* variables
- Codebase: Fixed some printf() format arguments
- Codebase: Fixed some type casting to avoid truncLongCastAssignment warnings
- Codebase: Moved hc_* file functions from shared.c to filehandling.c
- Codebase: Ran through a bunch of clang-tidy checkers and updated code accordingly
- Codebase: Remove redundant calls to fclose()
- Dependencies: Updated LZMA-Headers from 18.05 to 19.00
- Dependencies: Updated OpenCL-Headers to latest version from GitHub master repository
- Hash-Mode 12500 (RAR3-hp): Allow cracking of passwords up to length 64
- Hash-mode 1460 (HMAC-SHA256 (key = $salt)): Allow up to 64 byte of salt
- Hash-Mode 1680x (WPA-PMKID) specific: Changed separator character from '*' to ':'
- Hash-Mode 8300 (DNSSEC (NSEC3)) specific: Allow empty salt
- Keep Guessing: No longer automatically activate --keep-guessing for modes 9720, 9820, 14900 and 18100
- Keep Guessing: No longer mark hashes as cracked/removed when in potfile
- Kernel Cache: Reactivate OpenCL runtime specific kernel caches
- Kernel Compile: Removed -cl-std= from all kernel build options since we're compatible to all OpenCL versions
- OpenCL Kernels: Fix OpenCL compiler warning on double precision constants
- OpenCL Kernels: Moved "gpu_decompress", "gpu_memset" and "gpu_atinit" into shared.cl in order to reduce compile time
- OpenCL Options: Removed --opencl-platforms filter in order to force backend device numbers to stay constant
- OpenCL Options: Set --spin-damp to 0 (disabled) by default. With the CUDA backend this workaround became deprecated
- Parsers: switched from strtok() to strtok_r() for thread safety
- Requirements: Add new requirement for NVIDIA GPU: CUDA Toolkit (9.0 or later)
- Requirements: Update runtime check for minimum NVIDIA driver version from 367.x to 440.64 or later
- Test Script: Switched from /bin/bash to generic /bin/sh and updated code accordingly

* changes v5.0.0 -> v5.1.0

##
## Features
##

- Added support for using --stdout in brain-client mode
- Added new option --stdin-timeout-abort, to set how long hashcat should wait for stdin input before aborting
- Added new option --kernel-threads to manually override the automatically-calculated number of threads
- Added new option --keyboard-layout-mapping to map users keyboard layout, required to crack TC/VC system boot volumes

##
## Algorithms
##

- Added pure kernels for hash-mode 11700 (Streebog-256)
- Added pure kernels for hash-mode 11800 (Streebog-512)
- Added hash-mode 11750 (HMAC-Streebog-256 (key = $pass), big-endian)
- Added hash-mode 11760 (HMAC-Streebog-256 (key = $salt), big-endian)
- Added hash-mode 11850 (HMAC-Streebog-512 (key = $pass), big-endian)
- Added hash-mode 11860 (HMAC-Streebog-512 (key = $salt), big-endian)
- Added hash-mode 13771 (VeraCrypt PBKDF2-HMAC-Streebog-512 + XTS 512 bit)
- Added hash-mode 13772 (VeraCrypt PBKDF2-HMAC-Streebog-512 + XTS 1024 bit)
- Added hash-mode 13773 (VeraCrypt PBKDF2-HMAC-Streebog-512 + XTS 1536 bit)
- Added hash-mode 18200 (Kerberos 5 AS-REP etype 23)
- Added hash-mode 18300 (Apple File System (APFS))
- Added Kuznyechik cipher and cascades support for VeraCrypt kernels
- Added Camellia cipher and cascades support for VeraCrypt kernels

##
## Improvements
##

- OpenCL Devices: Add support for up to 64 OpenCL devices per system
- OpenCL Platforms: Add support for up to 64 OpenCL platforms per system
- OpenCL Runtime: Use our own yielding technique for synchronizing rather than vendor specific
- Startup: Show OpenCL runtime initialization message (per device)
- xxHash: Added support for using the version provided by the OS/distribution

##
## Bugs
##

- Fixed automated calculation of brain-session when not using all hashes in the hashlist
- Fixed calculation of brain-attack if a given wordlist has zero size
- Fixed checking the length of the last token in a hash if it was given the attribute TOKEN_ATTR_FIXED_LENGTH
- Fixed endianness and invalid separator character in outfile format for hash-mode 16801 (WPA-PMKID-PMK)
- Fixed ignoring --brain-client-features configuration when brain server has attack-position information from a previous run
- Fixed invalid hardware monitor detection in benchmark mode
- Fixed invalid warnings about throttling when --hwmon-disable was used
- Fixed missing call to WSACleanup() to cleanly shutdown windows sockets system
- Fixed missing call to WSAStartup() and client indexing in order to start the brain server on Windows
- Fixed out-of-boundary read in DPAPI masterkey file v2 OpenCL kernel
- Fixed out-of-bounds write in short-term memory of the brain server
- Fixed output of --speed-only and --progress-only when fast hashes are used in combination with --slow-candidates
- Fixed selection of OpenCL devices (-d) if there's more than 32 OpenCL devices installed
- Fixed status output of progress value when -S and -l are used in combination
- Fixed thread count maximum for pure kernels in straight attack mode

##
## Technical
##

- Brain: Set --brain-client-features default from 3 to 2
- Dependencies: Added xxHash and OpenCL-Headers to deps/ in order to allow building hashcat from GitHub source release package
- Dependencies: Removed gitmodules xxHash and OpenCL-Headers
- Keymaps: Added hashcat keyboard mapping us.hckmap (can be used as template)
- Keymaps: Added hashcat keyboard mapping de.hckmap
- Hardware Monitor: Renamed --gpu-temp-abort to --hwmon-temp-abort
- Hardware Monitor: Renamed --gpu-temp-disable to --hwmon-disable
- Memory: Limit maximum host memory allocation depending on bitness
- Memory: Reduced default maximum bitmap size from 24 to 18 and give a notice to use --bitmap-max to restore
- Parameter: Rename --nvidia-spin-damp to --spin-damp (now accessible for all devices)
- Pidfile: Treat a corrupted pidfile like a not existing pidfile
- OpenCL Device: Do a real query on OpenCL local memory type instead of just assuming it
- OpenCL Runtime: Disable auto-vectorization for Intel OpenCL runtime to workaround hanging JiT since version 18.1.0.013
- Tests: Added hash-mode 11700 (Streebog-256)
- Tests: Added hash-mode 11750 (HMAC-Streebog-256 (key = $pass), big-endian)
- Tests: Added hash-mode 11760 (HMAC-Streebog-256 (key = $salt), big-endian)
- Tests: Added hash-mode 11800 (Streebog-512)
- Tests: Added hash-mode 11850 (HMAC-Streebog-512 (key = $pass), big-endian)
- Tests: Added hash-mode 11860 (HMAC-Streebog-512 (key = $salt), big-endian)
- Tests: Added hash-mode 13711 (VeraCrypt PBKDF2-HMAC-RIPEMD160 + XTS 512 bit)
- Tests: Added hash-mode 13712 (VeraCrypt PBKDF2-HMAC-RIPEMD160 + XTS 1024 bit)
- Tests: Added hash-mode 13713 (VeraCrypt PBKDF2-HMAC-RIPEMD160 + XTS 1536 bit)
- Tests: Added hash-mode 13721 (VeraCrypt PBKDF2-HMAC-SHA512 + XTS 512 bit)
- Tests: Added hash-mode 13722 (VeraCrypt PBKDF2-HMAC-SHA512 + XTS 1024 bit)
- Tests: Added hash-mode 13723 (VeraCrypt PBKDF2-HMAC-SHA512 + XTS 1536 bit)
- Tests: Added hash-mode 13731 (VeraCrypt PBKDF2-HMAC-Whirlpool + XTS 512 bit)
- Tests: Added hash-mode 13732 (VeraCrypt PBKDF2-HMAC-Whirlpool + XTS 1024 bit)
- Tests: Added hash-mode 13733 (VeraCrypt PBKDF2-HMAC-Whirlpool + XTS 1536 bit)
- Tests: Added hash-mode 13751 (VeraCrypt PBKDF2-HMAC-SHA256 + XTS 512 bit)
- Tests: Added hash-mode 13752 (VeraCrypt PBKDF2-HMAC-SHA256 + XTS 1024 bit)
- Tests: Added hash-mode 13753 (VeraCrypt PBKDF2-HMAC-SHA256 + XTS 1536 bit)
- Tests: Added hash-mode 13771 (VeraCrypt PBKDF2-HMAC-Streebog-512 + XTS 512 bit)
- Tests: Added hash-mode 13772 (VeraCrypt PBKDF2-HMAC-Streebog-512 + XTS 1024 bit)
- Tests: Added hash-mode 13773 (VeraCrypt PBKDF2-HMAC-Streebog-512 + XTS 1536 bit)
- Tests: Added VeraCrypt containers for Kuznyechik cipher and cascades
- Tests: Added VeraCrypt containers for Camellia cipher and cascades

* changes v4.2.1 -> v5.0.0

##
## Features
##

- Added new option --slow-candidates which allows hashcat to generate passwords on-host
- Added new option --brain-server to start a hashcat brain server
- Added new option --brain-client to start a hashcat brain client, automatically activates --slow-candidates
- Added new option --brain-host and --brain-port to specify ip and port of brain server, both listening and connecting
- Added new option --brain-session to override automatically calculated brain session ID
- Added new option --brain-session-whitelist to allow only explicit written session ID on brain server
- Added new option --brain-password to specify the brain server authentication password
- Added new option --brain-client-features which allows enable and disable certain features of the hashcat brain

##
## Algorithms
##

- Added hash-mode 17300 = SHA3-224
- Added hash-mode 17400 = SHA3-256
- Added hash-mode 17500 = SHA3-384
- Added hash-mode 17600 = SHA3-512
- Added hash-mode 17700 = Keccak-224
- Added hash-mode 17800 = Keccak-256
- Added hash-mode 17900 = Keccak-384
- Added hash-mode 18000 = Keccak-512
- Added hash-mode 18100 = TOTP (HMAC-SHA1)
- Removed hash-mode 5000 = SHA-3 (Keccak)

##
## Improvements
##

- Added additional hybrid "passthrough" rules, to enable variable-length append/prepend attacks
- Added a periodic check for read timeouts in stdin/pipe mode, and abort if no input was provided
- Added a tracker for salts, amplifier and iterations to the status screen
- Added option --markov-hcstat2 to make it clear that the new hcstat2 format (compressed hcstat2gen output) must be used
- Allow bitcoin master key lengths other than 96 bytes (but they must be always multiples of 16)
- Allow hashfile for -m 16800 to be used with -m 16801
- Allow keepass iteration count to be larger than 999999
- Changed algorithms using colon as separators in the hash to not use the hashconfig separator on parsing
- Do not allocate memory segments for bitmap tables if we don't need it - for example, in benchmark mode
- Got rid of OPTS_TYPE_HASH_COPY for Ansible Vault
- Improved the speed of the outfile folder scan when using many hashes/salts
- Increased the maximum size of edata2 in Kerberos 5 TGS-REP etype 23
- Make the masks parser more restrictive by rejecting a single '?' at the end of the mask (use ?? instead)
- Override --quiet and show final status screen in case --status is used
- Removed duplicate words in the dictionary file example.dict
- Updated Intel OpenCL runtime version check
- Work around some AMD OpenCL runtime segmentation faults
- Work around some padding issues with host compilers and OpenCL JiT on 32 and 64-bit systems

##
## Bugs
##

- Fixed a invalid scalar datatype return value in hc_bytealign() where it should be a vector datatype return value
- Fixed a problem with attack mode -a 7 together with stdout mode where the mask bytes were missing in the output
- Fixed a problem with tab completion where --self-test-disable incorrectly expected a further parameter/value
- Fixed a race condition in status view that lead to out-of-bound reads
- Fixed detection of unique ESSID in WPA-PMKID-* parser
- Fixed missing wordlist encoding in combinator mode
- Fixed speed/delay problem when quitting while the outfile folder is being scanned
- Fixed the ciphertext max length in Ansible Vault parser
- Fixed the tokenizer configuration in Postgres hash parser
- Fixed the byte order of digest output for hash-mode 11800 (Streebog-512)

* changes v4.2.0 -> v4.2.1

##
## Improvements
##

- Try to evaluate available OpenCL device memory and use this information instead of total available OpenCL device memory for autotune

##
## Bugs
##

- Fixed a buffer overflow in precompute_salt_md5() in case salt was longer than 64 characters

* changes v4.1.0 -> v4.2.0

##
## Algorithms
##

- Added hash-mode 16700 = FileVault 2
- Added hash-mode 16800 = WPA-PMKID-PBKDF2
- Added hash-mode 16801 = WPA-PMKID-PMK
- Added hash-mode 16900 = Ansible Vault

##
## Improvements
##

- Added JtR-compatible support for hex notation in rules engine
- Added OpenCL device utilization to the status information in machine-readable output
- Added missing NV Tesla and Titan GPU details to tuning database
- General file handling: Abort if a byte order mark (BOM) was detected in a wordlist, hashlist, maskfile or rulefile
- HCCAPX management: Use advanced hints in message_pair stored by hcxtools about endian bitness of replay counter
- OpenCL kernels: Abort session if kernel self-test fails
- OpenCL kernels: Add '-pure' prefix to kernel filenames to avoid problems caused by reusing existing hashcat installation folder
- OpenCL kernels: Removed the use of 'volatile' in inline assembly instructions where it is not needed
- OpenCL kernels: Switched array pointer types in function declarations in order to be compatible with OpenCL 2.0
- Refactored code for --progress-only and --speed-only calculation
- SIP cracking: Increased the nonce field to allow a salt of 1024 bytes
- TrueCrypt/VeraCrypt cracking: Do an entropy check on the TC/VC header on start

##
## Bugs
##

- Fixed a function declaration attribute in -m 8900 kernel leading to unusable -m 9300 which shares kernel code with -m 8900
- Fixed a miscalculation in --progress-only mode output for extremely slow kernels like -m 14800
- Fixed a missing check for errors on OpenCL devices leading to invalid removal of restore file
- Fixed a missing kernel in -m 5600 in combination with -a 3 and -O if mask is >= 16 characters
- Fixed detection of AMD_GCN version in case the rocm driver is used
- Fixed missing code section in -m 2500 and -m 2501 to crack corrupted handshakes with a LE endian bitness base
- Fixed a missing check for hashmodes using OPTS_TYPE_PT_UPPER causing the self-test to fail when using combinator- and hybrid-mode

* changes v4.0.1 -> v4.1.0

##
## Features
##

- Added option --benchmark-all to benchmark all hash-modes (not just the default selection)
- Removed option --gpu-temp-retain that tried to retain GPU temperature at X degrees celsius - please use driver-specific tools
- Removed option --powertune-enable to enable power tuning - please use driver specific tools

##
## Algorithms
##

- Added hash-mode 16000 = Tripcode
- Added hash-mode 16100 = TACACS+
- Added hash-mode 16200 = Apple Secure Notes
- Added hash-mode 16300 = Ethereum Pre-Sale Wallet, PBKDF2-SHA256
- Added hash-mode 16400 = CRAM-MD5 Dovecot
- Added hash-mode 16500 = JWT (JSON Web Token)
- Added hash-mode 16600 = Electrum Wallet (Salt-Type 1-2)

##
## Bugs
##

- Fixed a configuration setting for -m 400 in pure kernel mode which said it was capable of doing SIMD when it is not
- Fixed a hash parsing problem for 7-Zip hashes: allow a longer CRC32 data length field within the hash format
- Fixed a hash parsing problem when using --show/--left with hashes with long salts that required pure kernels
- Fixed a logic error in storing temporary progress for slow hashes, leading to invalid speeds in status view
- Fixed a mask-length check issue: return -1 in case the mask length is not within the password-length range
- Fixed a missing check for return code in case hashcat.hcstat2 was not found
- Fixed a race condition in combinator- and hybrid-mode where the same scratch buffer was used by multiple threads
- Fixed a restore issue leading to "Restore value is greater than keyspace" when mask files or wordlist folders were used
- Fixed a uninitialized value in OpenCL kernels 9720, 9820 and 10420 leading to absurd benchmark performance
- Fixed the maximum password length check in password-reassembling function
- Fixed the output of --show when $HEX[] passwords were present within the potfile

##
## Improvements
##

- OpenCL Kernels: Add a decompressing kernel and a compressing host code in order to reduce PCIe transfer time
- OpenCL Kernels: Improve performance preview accuracy in --benchmark, --speed-only and --progress-only mode
- OpenCL Kernels: Remove password length restriction of 16 for Cisco-PIX and Cisco-ASA hashes
- Terminal: Display set cost/rounds during benchmarking
- Terminal: Show [r]esume in prompt only in pause mode, and show [p]ause in prompt only in resume mode

##
## Technical
##

- Autotune: Improve autotune engine logic and synchronize results on same OpenCL devices
- Documents: Added docs/limits.txt
- Files: Copy include/ folder and its content when SHARED is set to 1 in Makefile
- Files: Switched back to relative current working directory on windows to work around problems with Unicode characters
- Hashcat Context: Fixed a memory leak in shutdown phase
- Hash Parser: Changed the way large strings are handled/truncated within the event buffer if they are too large to fit
- Hash Parser: Fixed a memory leak in shutdown phase
- Hash Parser: Fixed the use of strtok_r () calls
- OpenCL Devices: Fixed several memory leaks in shutdown phase
- OpenCL Kernels: Add general function declaration keyword (inline) and some OpenCL runtime specific exceptions for NV and CPU devices
- OpenCL Kernels: Replace variables from uXX to uXXa if used in __constant space
- OpenCL Kernels: Use a special kernel to initialize the password buffer used during autotune measurements, to reduce startup time
- OpenCL Kernels: Refactored kernel thread management from native to maximum per kernel
- OpenCL Kernels: Use three separate comparison kernels (depending on keyver) for WPA instead of one
- OpenCL Runtime: Add current timestamp to OpenCL kernel source in order to force OpenCL JiT compiler to recompile and not use the cache
- OpenCL Runtime: Enforce use of OpenCL version 1.2 to restrain OpenCL runtimes to make use of the __generic address space qualifier
- OpenCL Runtime: Updated rocm detection
- Returncode: Enforce return code 0 when the user selects --speed-only or --progress-only and no other error occurs
- Rules: Fixed some default rule-files after changing rule meaning of 'x' to 'O'
- Self Test: Skip self-test for mode 8900 - user-configurable scrypt settings are incompatible with fixed settings in the self-test hash
- Self Test: Skip self-test for mode 15700 because the settings are too high and cause startup times that are too long
- Terminal: Add workitem settings to status display (can be handy for debugging)
- Terminal: Send clear-line code to the same output stream as the message immediately following
- Timer: Switch from gettimeofday() to clock_gettime() to work around problems on cygwin
- User Options: According to getopts manpage, the last element of the option array has to be filled with zeros

* changes v4.0.0 -> v4.0.1:

##
## Improvements
##

- Changed the maximum length of the substring of a hash shown whenever the parser found a problem while parsing the hash

##
## Bugs
##

- Fixed a memory leak while parsing a wordlist
- Fixed compile of kernels on AMD systems on windows due to invalid detection of ROCm
- Fixed compile of sources using clang under MSYS2
- Fixed overlapping memory segment copy in CPU rule engine if using a specific rule function
- Fixed a parallel build problem when using the "install" Makefile target
- Fixed the version number extraction for github releases which do not including the .git directory

* changes v3.6.0 -> v4.0.0:

##
## Features
##

- Added support to crack passwords and salts up to length 256
- Added option --optimized-kernel-enable to use faster kernels but limit the maximum supported password- and salt-length
- Added self-test functionality to detect broken OpenCL runtimes on startup
- Added option --self-test-disable to disable self-test functionality on startup
- Added option --wordlist-autohex-disable to disable the automatic conversion of $HEX[] words from the word list
- Added option --example-hashes to show an example hash for each hash-mode
- Removed option --weak-hash-check (zero-length password check) to increase startup time, it also causes many Trap 6 error on macOS

##
## Algorithms
##

- Added hash-mode 2500 = WPA/WPA2 (SHA256-AES-CMAC)
- Added hash-mode 2501 = WPA/WPA2 PMK

##
## Bugs
##

- Fixed a buffer overflow in mangle_dupechar_last function
- Fixed a calculation error in get_power() leading to errors of type "BUG pw_add()!!"
- Fixed a memory problem that occurred when the OpenCL folder was not found and e.g. the shared and session folder were the same
- Fixed a missing barrier() call in the RACF OpenCL kernel
- Fixed a missing salt length value in benchmark mode for SIP
- Fixed an integer overflow in hash buffer size calculation
- Fixed an integer overflow in innerloop_step and innerloop_cnt variables
- Fixed an integer overflow in masks not skipped when loaded from file
- Fixed an invalid optimization code in kernel 7700 depending on the input hash, causing the kernel to loop forever
- Fixed an invalid progress value in status view if words from the base wordlist get rejected because of length
- Fixed a parser error for mode -m 9820 = MS Office <= 2003 $3, SHA1 + RC4, collider #2
- Fixed a parser error in multiple modes not checking for return code, resulting in negative memory index writes
- Fixed a problem with changed current working directory, for instance by using --restore together with --remove
- Fixed a problem with the conversion to the $HEX[] format: convert/hexify also all passwords of the format $HEX[]
- Fixed the calculation of device_name_chksum; should be done for each iteration
- Fixed the dictstat lookup if nanoseconds are used in timestamps for the cached files
- Fixed the estimated time value whenever the value is very large and overflows
- Fixed the output of --show when used together with the collider modes -m 9710, 9810 or 10410
- Fixed the parsing of command line options. It doesn't show two times the same error about an invalid option anymore
- Fixed the parsing of DCC2 hashes by allowing the "#" character within the user name
- Fixed the parsing of descrypt hashes if the hashes do have non-standard characters within the salt
- Fixed the use of --veracrypt-pim option. It was completely ignored without showing an error
- Fixed the version number used in the restore file header

##
## Improvements
##

- Autotune: Do a pre-autotune test run to find out if kernel runtime is above some TDR limit
- Charset: Add additional DES charsets with corrected parity
- OpenCL Buffers: Do not allocate memory for amplifiers for fast hashes, it's simply not needed
- OpenCL Kernels: Improved performance of SHA-3 Kernel (keccak) by hardcoding the 0x80 stopbit
- OpenCL Kernels: Improved rule engine performance by 6% on for NVidia
- OpenCL Kernels: Move from ld.global.v4.u32 to ld.const.v4.u32 in _a3 kernels
- OpenCL Kernels: Replace bitwise swaps with rotate() versions for AMD
- OpenCL Kernels: Rewritten Keccak kernel to run fully on registers and partially reversed last round
- OpenCL Kernels: Rewritten SIP kernel from scratch
- OpenCL Kernels: Thread-count is set to hardware native count except if -w 4 is used then OpenCL maximum is used
- OpenCL Kernels: Updated default scrypt TMTO to be ideal for latest NVidia and AMD top models
- OpenCL Kernels: Vectorized tons of slow kernels to improve CPU cracking speed
- OpenCL Runtime: Improved detection for AMD and NV devices on macOS
- OpenCL Runtime: Improved performance on Intel MIC devices (Xeon PHI) on runtime level (300MH/s to 2000MH/s)
- OpenCL Runtime: Updated AMD ROCm driver version check, warn if version < 1.1
- Show cracks: Improved the performance of --show/--left if used together with --username
- Startup: Add visual indicator of active options when benchmarking
- Startup: Check and abort session if outfile and wordlist point to the same file
- Startup: Show some attack-specific optimizer constraints on start, eg: minimum and maximum support password- and salt-length
- WPA cracking: Improved nonce-error-corrections mode to use a both positive and negative corrections

##
## Technical
##

- General: Update C standard from c99 to gnu99
- Hash Parser: Improved salt-length checks for generic hash modes
- HCdict File: Renamed file from hashcat.hcdict to hashcat.hcdict2 and add header because versions are incompatible
- HCstat File: Add code to read LZMA compressed hashcat.hcstat2
- HCstat File: Add hcstat2 support to enable masks of length up to 256, also adds a filetype header
- HCstat File: Renamed file from hashcat.hcstat to hashcat.hcstat2 and add header because versions are incompatible
- HCtune File: Remove apple related GPU entries to workaround Trap 6 error
- OpenCL Kernels: Added code generator for most of the switch_* functions and replaced existing code
- OpenCL Kernels: Declared all include functions as static to reduce binary kernel cache size
- OpenCL Kernels: On AMD GPU, optimized kernels for use with AMD ROCm driver
- OpenCL Kernels: Removed some include functions that are no longer needed to reduce compile time
- OpenCL Runtime: Fall back to 64 threads default (from 256) on AMD GPU to prevent creating too many workitems
- OpenCL Runtime: Forcing OpenCL 1.2 no longer needed. Option removed from build options
- OpenCL Runtime: On AMD GPU, recommend AMD ROCm driver for Linux
- Restore: Fixed the version number used in the restore file header
- Time: added new type for time measurements hc_time_t and related functions to force the use of 64 bit times

* changes v3.5.0 -> v3.6.0:

##
## Algorithms
##

- Added hash-mode   600 = BLAKE2-512
- Added hash-mode 15200 = Blockchain, My Wallet, V2
- Added hash-mode 15300 = DPAPI masterkey file v1 and v2
- Added hash-mode 15400 = ChaCha20
- Added hash-mode 15500 = JKS Java Key Store Private Keys (SHA1)
- Added hash-mode 15600 = Ethereum Wallet, PBKDF2-HMAC-SHA256
- Added hash-mode 15700 = Ethereum Wallet, PBKDF2-SCRYPT

##
## Features
##

- 7-Zip cracking: increased max. data length to 320k and removed AES padding attack to avoid false negatives
- Dictionary cache: Show time spent on dictionary cache building at startup
- Rules: Support added for position 'p' (Nth instance of a character) in host mode (using -j or -k)
- Rules: Support added for rejection rule '_N' (reject plains of length not equal to N) in host mode
- Rules: Support added for rule 'eX'
- Wordlist encoding: Added parameters --encoding-from and --encoding-to to configure wordlist encoding handling
- Wordlist encoding: Support added for internal conversion between user-defined encodings during runtime

##
## Workarounds
##

- Workaround added for NVIDIA NVML library: If libnvidia-ml.so couldn't be loaded, try again using libnvidia-ml.so.1

##
## Improvements
##

- WPA cracking: Improved nonce-error-corrections mode to fix corrupt nonces generated on big-endian devices

##
## Bugs
##

- Fixed a condition that caused hybrid attacks using a maskfile to not select all wordlists from a wordlist folder
- Fixed a memory leak that was present when a user periodically prints hashcat status (using --status-timer)
- Fixed a missing type specifier in a function declaration of the RACF kernel

##
## Technical
##

- Building: In the binary release packages, link libiconv static for Windows binaries
- Dictstat: Structure for dictstat file changed to include --encoding-from and --encoding-to parameters
- OpenCL Runtime: Updated AMDGPU-PRO driver version check, warn if version 17.10 (known to be broken) is detected
- WPA cracking: Reduced --nonce-error-corrections default from 16 to 8 to compensate for speed drop caused by big-endian fixes

* changes v3.40 -> v3.5.0:

##
## Features
##

- WPA cracking: Added support for WPA/WPA2 handshake AP nonce automatic error correction
- WPA cracking: Added parameter --nonce-error-corrections to configure range of error correction

##
## Algorithms
##

- Added hash-mode 15100 = Juniper/NetBSD sha1crypt

##
## Improvements
##

- Abbreviate long hashes to display the Hash.Target status line within 80 characters
- Refactored internal use of esalt to sync with the number of digests instead of the number of salts
- Refactored other output to display within 80 characters without wrapping

##
## Bugs
##

- Fixed a hash validation error when trying to load Android FDE < 4.3 hashes
- Fixed a problem where --keyspace combined with custom charsets incorrectly displayed an error message
- Fixed a problem where --stdout combined with custom charsets incorrectly displayed an error message
- Fixed a problem with parsing and displaying -m 7000 = Fortigate (FortiOS) hashes
- Fixed a race condition after sessions finish, where the input-base was freed but accessed afterwards
- Fixed a typo that resulted in the minimum password length not being correctly initialized
- Fixed --outfile-format formats 11 through 15 to show the correct crack position
- Fixed --remove to apply even when all hashes are either found in the potfile or detected in weak-hash checks

##
## Technical
##

- Building: Added missing prototypes for atlassian_parse_hash function
- Dictionary Cache: Split long status line into multiple lines to stay < 80 chars
- Files: Detect and error when users try to use -r with a parameter which is not a file
- HCCAPX Parser: Added support for a special bit (bit 8) of the message_pair that indicates if replay counters match
- Parameter: Detect and error when users try to use an empty string (length 0) for parameters like --session=
- Parameter: Detect and error when users try to use non-digit input when only digits are expected
- Sessions: Improved string comparison in case user sets --session to "hashcat"
- Status View: Add rejected counter to machine-readable output
- Status View: Rename labels Input.Mode, Input.Base, ... to Guess.Mode, Guess.Base, ...
- Status View: Added a visual indicator to the status screen when checkpoint quit has been requested
- Versions: Changed version naming convention from x.yz to x.y.z

* changes v3.30 -> v3.40:

##
## Features
##

- Added support for loading hccapx files
- Added support for filtering hccapx message pairs using --hccapx-message-pair
- Added support for parsing 7-Zip hashes with LZMA/LZMA2 compression indicator set to a non-zero value
- Added support for decompressing LZMA1/LZMA2 data for -m 11600 = 7-Zip to validate the CRC
- Added support for automatic merge of LM halves in case --show and --left is used
- Added support for showing all user names with --show and --left if --username was specified
- Added support for GPU temperature management on cygwin build

##
## Algorithms
##

- Added hash-mode  1411 = SSHA-256(Base64), LDAP {SSHA256}
- Added hash-mode  3910 = md5(md5($pass).md5($salt))
- Added hash-mode  4010 = md5($salt.md5($salt.$pass))
- Added hash-mode  4110 = md5($salt.md5($pass.$salt))
- Added hash-mode  4520 = sha1($salt.sha1($pass))
- Added hash-mode  4522 = PunBB
- Added hash-mode  7000 = Fortigate (FortiOS)
- Added hash-mode 12001 = Atlassian (PBKDF2-HMAC-SHA1)
- Added hash-mode 14600 = LUKS
- Added hash-mode 14700 = iTunes Backup < 10.0
- Added hash-mode 14800 = iTunes Backup >= 10.0
- Added hash-mode 14900 = Skip32
- Added hash-mode 15000 = FileZilla Server >= 0.9.55

##
## Workarounds
##

- Workaround added for AMDGPU-Pro OpenCL runtime: AES encrypt and decrypt Invertkey function was calculated wrong in certain cases
- Workaround added for AMDGPU-Pro OpenCL runtime: RAR3 kernel require a volatile variable to work correctly
- Workaround added for Apple OpenCL runtime: bcrypt kernel requires a volatile variable because of a compiler optimization bug
- Workaround added for Apple OpenCL runtime: LUKS kernel requires some volatile variables because of a compiler optimization bug
- Workaround added for Apple OpenCL runtime: TrueCrypt kernel requires some volatile variables because of a compiler optimization bug
- Workaround added for NVidia OpenCL runtime: RACF kernel requires EBCDIC lookup to be done on shared memory

##
## Bugs
##

- Fixed a problem within the Kerberos 5 TGS-REP (-m 13100) hash parser
- Fixed clEnqueueNDRangeKernel(): CL_UNKNOWN_ERROR caused by an invalid work-item count during weak-hash-check
- Fixed cracking of PeopleSoft Token (-m 13500) if salt length + password length is >= 128 byte
- Fixed cracking of Plaintext (-m 99999) in case MD4 was used in a previous session
- Fixed DEScrypt cracking in BF mode in case the hashlist contains more than 16 times the same salt
- Fixed duplicate detection for WPA handshakes with the same ESSID
- Fixed nvapi datatype definition for NvS32 and NvU32
- Fixed overflow in bcrypt kernel in expand_key() function
- Fixed pointer to local variable outside scope in case -j or -k is used
- Fixed pointer to local variable outside scope in case --markov-hcstat is not used
- Fixed recursion in loopback handling when session was aborted by the user
- Fixed rule 'O' (RULE_OP_MANGLE_OMIT) in host mode in case the offset + length parameter equals the length of the input word
- Fixed rule 'i' (RULE_OP_MANGLE_INSERT) in host mode in case the offset parameter equals the length of the input word
- Fixed string not null terminated inside workaround for checking drm driver path
- Fixed string not null terminated while reading maskfiles
- Fixed truncation of password after position 32 with the combinator attack
- Fixed use of option --keyspace in combination with -m 2500 (WPA)
- Fixed WPA/WPA2 cracking in case eapol frame is >= 248 byte

##
## Technical
##

- Building: Add SHARED variable to Makefile to choose if hashcat is build as static or shared binary (using libhashcat.so/hashcat.dll)
- Building: Removed compiler option -march=native as this created problems for maintainers on various distributions
- Building: Removed the use of RPATH on linker level
- Building: Replaced linking of CRT_glob.o with the use of int _dowildcard
- Commandline: Do some checks related to custom-charset options if user specifies them
- CPU Affinity: Fixed memory leak in case invalid cpu Id was specified
- Dispatcher: Fixed several memory leaks in case an OpenCL error occurs
- Events: Improved the maximum event message handling. event_log () will now also internally make sure that the message is properly terminated
- File Locking: Improved error detection on file locks
- File Reads: Fixed memory leak in case outfile or hashfile was not accessible
- File Reads: Improved error detection on file reads, especially when getting the file stats
- Files: Do several file and folder checks on startup rather than when they are actually used to avoid related error after eventual intense operations
- Hardware Management: Bring back kernel exec timeout detection for NVidia on user request
- Hardware Monitor: Fixed several memory leaks in case hash-file writing (caused by --remove) failed
- Hardware Monitor: Fixed several memory leaks in case no hardware monitor sensor is found
- Hardware Monitor: In case NVML initialization failed, do not try to initialize NVAPI or XNVCTRL because they both depend on NVML
- Hash Parsing: Added additional bound checks for the SIP digest authentication (MD5) parser (-m 11400)
- Hash Parsing: Make sure that all files are correctly closed whenever a hash file parsing error occurs
- Helper: Added functions to check existence, type, read- and write-permissions and rewrite sources to use them instead of stat()
- Keyfile handling: Make sure that the memory is cleanly freed whenever a VeraCrypt/TrueCrypt keyfile fails to load
- Mask Checks: Added additional memory cleanups after parsing/verifying masks
- Mask Checks: Added integer overflow detection for a keyspace of a mask provided by user
- Mask Increment: Fixed memory leak in case mask_append() fails
- OpenCL Device: Do a check on available constant memory size and abort if it's less than 64kB
- OpenCL Device Management: Fixed several memory leaks in case initialization of an OpenCL device or platform failed
- OpenCL Header: Updated CL_* errorcode to OpenCL 1.2 standard
- OpenCL Kernel: Move kernel binary buffer from heap to stack memory
- OpenCL Kernel: Refactored read_kernel_binary to load only a single kernel for a single device
- OpenCL Kernel: Remove "static" keyword from function declarations; Causes older Intel OpenCL runtimes to fail compiling
- OpenCL Kernel: Renumbered hash-mode 7600 to 4521
- OpenCL Runtime: Added a warning about using Mesa OpenCL runtime
- OpenCL Runtime: Updated AMDGPU-Pro driver version check, do warn if version 16.60 is detected which is known to be broken
- Outfile Check: Fixed a memory leak for failed outfile reads
- Restore: Add some checks on the rd->cwd variable in restore case
- Rule Engine: Fixed several memory leaks in case loading of rules failed
- Session Management: Automatically set dedicated session names for non-cracking parameters, for example: --stdout
- Session Management: Fixed several memory leaks in case profile- or install-folder setup failed
- Sessions: Move out handling of multiple instance from restore file into separate pidfile
- Status screen: Do not try to clear prompt in --quiet mode
- Tests: Fixed the timeout status code value and increased the runtime to 400 seconds
- Threads: Restored strerror as %m is unsupported by the BSDs
- Wordlists: Disable dictstat handling for hash-mode 3000 as it virtually creates words in the wordlist which is not the case for other modes
- Wordlists: Fixed memory leak in case access a file in a wordlist folder fails
- WPA: Changed format for outfile and potfile from essid:mac1:mac2 to hash:mac_ap:mac_sta:essid
- WPA: Changed format for outfile_check from essid:mac1:mac2 to hash

* changes v3.20 -> v3.30:

##
## Features
##

- Files: Use $HEX[...] in case the password includes the separator character, increases potfile reading performance
- Files: If the user specifies a folder to scan for wordlists instead of directly a wordlist, then ignore the hidden files
- Loopback: Include passwords for removed hashes present in the potfile to next loopback iteration
- New option --progress-only: Quickly provides ideal progress step size and time to process on the user hashes and selected options, then quit
- Status screen: Reenabled automatic status screen display in case of stdin used
- Truecrypt/Veracrypt: Use CRC32 to verify headers instead of fuzzy logic, greatly reduces false positives from 18:2^48 to 3:2^64
- WPA cracking: Reuse PBKDF2 intermediate keys if duplicate essid is detected

##
## Algorithms
##

- Added hash-mode 1300 = SHA-224

##
## Bugs
##

- Fixed buffer overflow in status screen display in case of long non-utf8 string
- Fixed buffer overflow in plaintext parsing code: Leading to segfault
- Fixed custom char parsing code in maskfiles in --increment mode: Custom charset wasn't used
- Fixed display screen to show input queue when using custom charset or rules
- Fixed double fclose() using AMDGPU-Pro on sysfs compatible platform: Leading to segfault
- Fixed hash-mode 11400 = SIP digest authentication (MD5): Cracking of hashes which did not include *auth* or *auth-int* was broken
- Fixed hex output of plaintext in case --outfile-format 4, 5, 6 or 7 was used
- Fixed infinite loop when using --loopback in case all hashes have been cracked
- Fixed kernel loops in --increment mode leading to slower performance
- Fixed mask length check in hybrid attack-modes: Do not include hash-mode dependant mask length checks
- Fixed parsing of hashes in case the last line did not include a linefeed character
- Fixed potfile loading to accept blank passwords
- Fixed runtime limit: No longer required so sample startup time after refactorization

##
## Workarounds
##

- Workaround added for Intel OpenCL runtime: GPU support is broken, skip the device unless user forces to enable it

##
## Technical
##

- Building: Added hashcat32.dll and hashcat64.dll makefile targets for building hashcat windows libraries
- Building: Added production flag in Makefile to disable all the GCC compiler options needed only for development
- Building: Removed access to readlink() on FreeBSD
- Building: For CYGWIN prefer to use "opencl.dll" (installed by drivers) instead of optional "cygOpenCL-1.dll"
- Events: Added new event EVENT_WEAK_HASH_ALL_CRACKED if all hashes have been cracked during weak hash check
- Hardware management: Switched matching ADL device with OpenCL device by using PCI bus, device and function
- Hardware management: Switched matching NvAPI device with OpenCL device by using PCI bus, device and function
- Hardware management: Switched matching NVML device with OpenCL device by using PCI bus, device and function
- Hardware management: Switched matching xnvctrl device with OpenCL device by using PCI bus, device and function
- Hardware management: Removed *throttled* message from NVML as this created more confusion than it helped
- Hash Parser: Improved error detection of invalid hex characters where hex character are expected
- OpenCL Runtime: Updated AMDGPU-Pro driver version check, do warn if version 16.50 is detected which is known to be broken
- OpenCL Runtime: Updated hashcat.hctune for Iris Pro GPU on macOS
- Potfile: In v3.10 already, the default potfile suffix changed but the note about was missing. The "hashcat.pot" became "hashcat.potfile"
- Potfile: Added old potfile detection, show warning message
- Returncode: Added dedicated returncode (see docs/status_codes.txt) for shutdowns caused by --runtime and checkpoint keypress
- Sanity: Added sanity check to disallow --speed-only in combination with -i
- Sanity: Added sanity check to disallow --loopback in combination with --runtime
- Threads: Replaced all calls to ctime() with ctime_r() to ensure thread safety
- Threads: Replaced all calls to strerror() with %m printf() GNU extension to ensure thread safety

* changes v3.10 -> v3.20:

The hashcat core was completely refactored to be a MT-safe library (libhashcat).
The goal was to help developers include hashcat into distributed clients or GUI frontends.
The CLI (hashcat.bin or hashcat.exe) works as before but from a technical perspective it's a library frontend.

##
## Features
##

- New option --speed-only: Quickly provides cracking speed per device based on the user hashes and selected options, then quit
- New option --keep-guessing: Continue cracking hashes even after they have been cracked (to find collisions)
- New option --restore-file-path: Manually override the path to the restore file (useful if we want all session files in the same folder)
- New option --opencl-info: Show details about OpenCL compatible devices like an embedded clinfo tool (useful for bug reports)
- Documents: Added colors for warnings (yellow) and errors (red) instead of WARNING: and ERROR: prefix
- Documents: Added hints presented to the user about optimizing performance while hashcat is running
- Hardware management: Support --gpu-temp-retain for AMDGPU-Pro driver
- Hardware management: Support --powertune-enable for AMDGPU-Pro driver
- Password candidates: Allow words of length > 31 in wordlists for -a 0 for some slow hashes if no rules are in use
- Password candidates: Do not use $HEX[] if the password candidate is a valid UTF-8 string and print out as-is
- Pause mode: Allow quit program also if in pause mode
- Pause mode: Ignore runtime limit in pause mode
- Status view: Show core-clock, memory-clock and execution time in benchmark-mode in case --machine-readable is activated
- Status view: Show temperature, coreclock, memoryclock, fanspeed and pci-lanes for devices using AMDGPU-Pro driver
- Status view: Show the current first and last password candidate test queued for execution per device (as in JtR)
- Status view: Show the current position in the queue for both base and modifier (Example: Wordlist 2/5)
- Markov statistics: Update hashcat.hcstat which is used as reference whenever the user defines a mask
- Charsets: Added lowercase ascii hex (?h) and uppercase ascii hex (?H) as predefined charsets

##
## Algorithms
##

- Added hash-mode 14000 = DES (PT = $salt, key = $pass)
- Added hash-mode 14100 = 3DES (PT = $salt, key = $pass)
- Added hash-mode 14400 = SHA1(CX)
- Added hash-mode 99999 = Plaintext
- Extended hash-mode 3200 = bcrypt: Accept signature $2b$ (February 2014)
- Improved hash-mode 8300 = DNSSEC: Additional parsing error detection

##
## Bugs
##

- Custom charset from file parsing code did not return an error if an error occurred
- Fix some clSetKernelArg() size error that caused slow modes to not work anymore in -a 1 mode
- Hash-mode 11600 = (7-Zip): Depending on input hash a clEnqueueReadBuffer(): CL_INVALID_VALUE error occurred
- Hash-mode 22 = Juniper Netscreen/SSG (ScreenOS): Fix salt length for -m 22 in benchmark mode
- Hash-Mode 5500 = NetNTLMv1 + ESS: Fix loading of NetNTLMv1 + SSP hash
- Hash-mode 6000 = RipeMD160: Fix typo in array index number
- If cracking a hash-mode using unicode passwords, length check of a mask was not taking into account
- If cracking a large salted hashlist the wordlist reject code was too slow to handle it, leading to 0H/s
- Null-pointer dereference in outfile-check shutdown code when using --outfile-check-dir, leading to segfault
- On startup hashcat tried to access the folder defined in INSTALL_FOLDER, leading to segfault if that folder was not existing
- Random rules generator code used invalid parameter for memory copy function (M), leading to use of invalid rule
- Sanity check for --outfile-format was broken if used in combination with --show or --left

##
## Workarounds
##

- Workaround added for AMDGPU-Pro OpenCL runtime: Failed to compile hash-mode 10700 = PDF 1.7 Level 8
- Workaround added for AMDGPU-Pro OpenCL runtime: Failed to compile hash-mode 1800 = sha512crypt
- Workaround added for NVidia OpenCL runtime: Failed to compile hash-mode 6400 = AIX {ssha256}
- Workaround added for NVidia OpenCL runtime: Failed to compile hash-mode 6800 = Lastpass + Lastpass sniffed
- Workaround added for macOS OpenCL runtime: Failed to compile hash-mode 10420 = PDF 1.1 - 1.3 (Acrobat 2 - 4)
- Workaround added for macOS OpenCL runtime: Failed to compile hash-mode 1100 = Domain Cached Credentials (DCC), MS Cache
- Workaround added for macOS OpenCL runtime: Failed to compile hash-mode 13800 = Windows 8+ phone PIN/Password
- Workaround added for pocl OpenCL runtime: Failed to compile hash-mode 5800 = Android PIN

##
## Performance
##

- Improved performance for rule-based attacks for _very_ fast hashes like MD5 and NTLM by 30% or higher
- Improved performance for DEScrypt on AMD, from 373MH/s to 525MH/s
- Improved performance for raw DES-based algorithms (like LM) on AMD, from 1.6GH/s to 12.5GH/s
- Improved performance for raw SHA256-based algorithms using meet-in-the-middle optimization, reduces 7/64 steps
- Improved performance for SAP CODVN B (BCODE) and SAP CODVN F/G (PASSCODE) due to register handling optimization, gives 3% and 25%
- Improved performance by reducing maximum number of allowed function calls per rule from 255 to 31
- Improved performance by update the selection when to use #pragma unroll depending on OpenCL runtime vendor

- Full performance comparison sheet v3.10 vs. v3.20: https://docs.google.com/spreadsheets/d/1B1S_t1Z0KsqByH3pNkYUM-RCFMu860nlfSsYEqOoqco/edit#gid=1591672380

##
## Technical
##

- Autotune: Do not run any caching rounds in autotune in DEBUG mode if -n and -u are specified
- Bash completion: Removed some v2.01 leftovers in the bash completion configuration
- Benchmark: Do not control fan speed in benchmark mode
- Benchmark: On macOS, some hash-modes can't compile because of macOS OpenCL runtime. Skip them and move on to the next
- Building: Added Makefile target "main_shared", a small how-to-use libhashcat example
- Building: Added many additional compiler warning flags in Makefile to improve static code error detection
- Building: Added missing includes for FreeBSD
- Building: Added some types for windows only in case _BASETSD_H was not set
- Building: Changed Makefile to strip symbols in the linker instead of the compiler
- Building: Defined NOMINMAX macro to prevent definition min and max macros in stdlib header files
- Building: Enabled ASLR and DEP for Windows builds
- Building: Fixed almost all errors reported by cppcheck and scan-build
- Building: On macOS, move '-framework OpenCL' from CFLAGS to LDFLAGS
- Building: On macOS, use clang as default compiler
- Building: Support building on Msys2 environment
- Building: Use .gitmodules to simplify the OpenCL header dependency handling process
- Charsets: Added DES_full.charset
- Data Types: Replaced all integer macros with enumerator types
- Data Types: Replaced all integer variables with true bool variables in case they are used as a bool
- Data Types: Replaced all string macros with static const char types
- Data Types: Replaced all uint and uint32_t to u32
- Data Types: Replaced atoi() with atoll(). Eliminates sign conversion warnings
- Documents: Added docs/credits.txt
- Documents: Added docs/team.txt
- Documents: Changed rules.txt to match v3.20 limitations
- Error handling (file handling): Fixed a couple of filepointer leaks
- Error handling (format strings): Fixed a few printf() formats, ex: use %u instead of %d for uint32_t
- Error handling (memory allocation): Removed memory allocation checks, just print to stderr instead
- Error handling (startup): Added some missing returncode checks to get_exec_path()
- Fanspeed: Check both fanpolicy and fanspeed returncode and disable retain support if any of them fail
- Fanspeed: Minimum fanspeed for retain support increased to 33%, same as NV uses as default on windows
- Fanspeed: Reset PID controller settings to what they were initially
- Fanspeed: Set fan speed to default on quit
- File handling: Do a single write test (for files to be written later) directly on startup
- File locking: Use same locking mechanism in potfile as in outfile
- Hardware management: Fixed calling conventions for ADL, NvAPI and NVML on windows
- Hardware management: Improved checking for successful load of the NVML API
- Hardware management: In case fanspeed can not be set, disable --gpu-temp-retain automatically
- Hardware management: In case of initialization error show it only once to the user on startup
- Hardware management: Refactored all code to return returncode (0 or -1) instead of data for more easy error handling
- Hardware management: Refactored macros to real functions
- Hardware management: Removed kernel exec timeout detection on NVIDIA, should no longer occur due to autotune
- Hardware management: Replaced NVML registry functions macros with their ascii versions (Adds NVML support for XP)
- Hashlist loading: Do not load data from hashfile if hashfile changed during runtime
- Kernel cache: Fixed checksum building on oversized device version or driver version strings
- Logging: Improved variable names in hashcat.log
- Loopback: Refactored --loopback support completely, no longer a recursive function
- Memory management: Fixed some memory leaks on shutdown
- Memory management: Got rid of all global variables
- Memory management: Got rid of local_free() and global_free(), no longer required
- Memory management: Refactored all variables with HCBUFSIZ_LARGE size from stack to heap, macOS doesn't like that
- OpenCL Headers: Select OpenCL headers tagged for OpenCL 1.2, since we use -cl-std=CL1.2
- OpenCL Kernels: Added const qualifier to variable declaration of matching global memory objects
- OpenCL Kernels: Got rid of one global kernel_threads variable
- OpenCL Kernels: Moved OpenCL requirement from v1.1 to v1.2
- OpenCL Kernels: Recognize reqd_work_group_size() values from OpenCL kernels and use them in the host if possible
- OpenCL Kernels: Refactored common function append_0x01()
- OpenCL Kernels: Refactored common function append_0x02()
- OpenCL Kernels: Refactored common function append_0x80()
- OpenCL Kernels: Refactored rule function append_block1()
- OpenCL Kernels: Refactored rule function rule_op_mangle_delete_last()
- OpenCL Kernels: Refactored rule function rule_op_mangle_dupechar_last()
- OpenCL Kernels: Refactored rule function rule_op_mangle_rotate_left()
- OpenCL Kernels: Refactored rule function rule_op_mangle_rotate_right()
- OpenCL Kernels: Support mixed kernel thread count for mixed kernels in the same source file
- OpenCL Kernels: Switch from clz() to ffz() for bitsliced algorithms
- OpenCL Kernels: Using platform vendor name is better than using device vendor name for function detection
- OpenCL Runtime: Updated AMDGPU-Pro and AMD Radeon driver version check
- OpenCL Runtime: Updated Intel OpenCL runtime version check
- OpenCL Runtime: Updated NVIDIA driver version check
- Password candidates: The maximum word length in a wordlist is 31 not 32, because 0x80 will eventually be appended
- Potfile: Base logic switched; Assuming the potfile is larger than the hashlist it's better to load hashlist instead of potfile entries
- Potfile: In case all hashes were cracking using potfile abort and inform user
- Restore: Automatically unlink restore file if all hashes have been cracked
- Restore: Do not unlink restore file if restore is disabled
- Rules: Refactored macros to real functions
- Status: Added Input.Queue.Base and Input.Queue.Mod to help the user better understand this concept
- Status: Do not wait for the progress mutex to read and store speed timer
- Status: Do not show Recovered/Time when cracking < 1000 hashes
- Status: Do not show Recovered/Time as floats but as integers to reduce over-information
- Tests: Removed rules_test/ subproject: Would require total rewrite but not used in a long time
- Threads: Replaced all calls to getpwuid() with getpwuid_r() to ensure thread safety
- Threads: Replaced all calls to gmtime() with gmtime_r() to ensure thread safety
- Threads: Replaced all calls to strtok() with strtok_r() to ensure thread safety
- Wordlists: Use larger counter variable to handle larger wordlists (that is > 2^32 words)
- X11: Detect missing coolbits and added some help text for the user how to fix it

* changes v3.00 -> v3.10:

##
## Improvements
##

- Added mask display to modes 3, 6, and 7. Allows the user to see the custom character set used during the run
- Make Linux build POSIX compatible; Also allow it to actually compile on musl-libc systems
- Add support to compile on FreeBSD
- Make use of cl_context_properties[] to clCreateContext(), even if OpenCL specification allow the use of NULL, some runtimes fail without
- The Time.Estimated attribute in status display should also show --runtime limit if user set it
- Fix some strict aliasing rule violation on older compilers
- Fix some variable initializers on older compilers
- Replace DARWIN macro with compiler predefined macro __APPLE__
- Replace LINUX macro with compiler predefined macro __linux__
- Allow the use of enc_id == 0 in hash-mode 10600 and 10700 as it takes no part in the actual computation
- Get rid of exit() calls in OpenCL wrapper library with the goal to have a better control which error can be ignored under special circumstances
- Do not error and exit if an OpenCL platform has no devices, just print a warning and continue with the next platform
- Workaround for OpenCL runtimes which do not accept -I parameter in the OpenCL kernel build options even if this is an OpenCL standard option
- Workaround for OpenCL runtimes which do accept -I parameter in the OpenCL kernel build options, but do not allow quotes
- Output cracked hashes on Windows using \r\n and not \n
- Replace RegGetValue() with RegQueryValueEx() to enable Windows XP 32 bit compatibility
- Slightly increased NVidias rule-processing performance by using generic instructions instead of byte_perm()
- Add support for @ rule (RULE_OP_MANGLE_PURGECHAR) to use on GPU
- Add support for --outfile (short -o) to be used together with --stdout
- Skip periodic status output whenever --stdout is used together with stdin mode, but no outfile was specified
- Show error message if --show is used together with --outfile-autohex-disable (this is currently not supported)
- Show error message if --skip/--limit is used together with mask files or --increment
- Workaround for NVidia OpenCL runtime bug causing -m 6223 to not crack any hashes even with the correct password candidate

##
## Bugs
##

- Fixed a bug where CRAM MD5 checked salt length instead of hash length
- Fixed a bug where hashcat is suppressing --machine-readable output in the final status update
- Fixed a bug where hashcat did not check the return of realpath() and crashes uncontrolled if the path does not exist
- Fixed a bug where hashcat crashes for accessing deallocated buffer if user spams "s" shortly before hashcat shuts down
- Fixed a bug where hashcat crashes in case of a scrypt P setting > 1
- Fixed a bug where hashcat did not correctly use the newly cracked plains whenever --loopback or the induction folder was used
- Fixed a bug where hashcat did not correctly remove hashes of type WPA/WPA2 even if present in potfile
- Fixed a bug where hashcat reported an invalid password for a zero-length password in LM
- Fixed a bug where hashcat did not take into account how long it takes to prepare a session when auto-aborting with --runtime is in use
- Fixed a bug where some kernels used COMPARE_M_SIMD instead of COMPARE_S_SIMD in singlehash mode

##
## Algorithms
##

- Added new hash-mode 13900 = OpenCart

* changes v2.01 -> v3.00:

This release marks the fusion of "hashcat" and "oclHashcat" into "hashcat".
It combines all features of all hashcat projects in one project.

##
## Features
##

- Support for Apple OpenCL runtime
- Support for NVidia OpenCL runtime (replaces CUDA)
- Support for Mesa (Gallium) OpenCL runtime
- Support for pocl OpenCL runtime
- Support for Khronos' OSS OpenCL reference implementation for building
- Support to utilize OpenCL devices-types other than GPU, ex: CPU and FPGA
- Support to utilize multiple different OpenCL platforms in parallel, ex: AMD + NV
- Support to utilize multiple different OpenCL device-types in parallel, ex: GPU + CPU
- Added option --opencl-platform to select a specific OpenCL platform
- Added option --opencl-device-types select specific OpenCL device types
- Added option --opencl-vector-width to override automatically selected vector-width size
- Added makefile native compilation target
- Added makefile install and uninstall targets
- Added autotuning engine and user-configurable tuning database
- Added current engine clock, current memory clock and pci-e lanes to the status display
- Added support for --gpu-temp-retain for NVidia GPU, both Linux and Windows
- Added execution timer of the running kernel to the status display
- Added command prompt to quit at next restore checkpoint
- Added human-readable error message for the OpenCL error codes
- Added option --potfile-path to override potfile path
- Added option --veracrypt-keyfile to set Keyfiles used, can be multiple
- Added option --veracrypt-pim to set the VeraCrypt personal iterations multiplier
- Added option --machine-readable for easier parsing of output
- Added option --powertune-enable to work with NVidia devices as well, not just AMD
- Added option --stdout to print candidates instead of trying to crack a hash

##
## Algorithms
##

- Added new hash-mode   125 = ArubaOS
- Added new hash-mode 12900 = Android FDE (Samsung DEK)
- Added new hash-mode 13000 = RAR5
- Added new hash-mode 13100 = Kerberos 5 TGS-REP etype 23
- Added new hash-mode 13200 = AxCrypt
- Added new hash-mode 13300 = AxCrypt in memory SHA1
- Added new hash-mode 13400 = Keepass 1 (AES/Twofish) and Keepass 2 (AES)
- Added new hash-mode 13500 = PeopleSoft PS_TOKEN
- Added new hash-mode 13600 = WinZip
- Added new hash-mode 137** = VeraCrypt
- Added new hash-mode 13800 = Windows 8+ phone PIN/Password

##
## Performance
##

- Full Table: https://docs.google.com/spreadsheets/d/1B1S_t1Z0KsqByH3pNkYUM-RCFMu860nlfSsYEqOoqco/edit#gid=0

##
## Improvements
##

- Reordering of files to help integration into linux distributions ~/.hashcat etc
- Use a profile directory to write temporary files (session, potfile etc.)
- Workaround dependencies on AMD APP-SDK AMD ADL, NV CUDA-SDK, NV ForceWare, NVML and NVAPI; they are no longer required
- Load external libraries dynamic at runtime instead of link them static at compile-time
- Benchmark accuracy improved; Is now on par to: singlehash -a 3 -w 3 ?b?b?b?b?b?b?b
- Benchmark no longer depends on a fixed time
- Removed option --benchmark-mode, therefore support --workload-profile in benchmark-mode
- Enabled support of --machine-readable in combination with --benchmark for automated benchmark processing
- Replaced --status-automat entirely with --machine-readable to make it more consistent among benchmark and non-benchmark mode
- Extended support from 14 to 255 functions calls per rule
- Extended password length up to 32 for 7zip
- Extended salt length up to 55 for raw hash types, eg: md5($pass.$salt)
- Extended version information
- Removed some duplicate rules in T0XlCv1, d3ad0ne and dive
- Redesigned changes.txt layout
- Redesigned --help menu layout

##
## Bugs
##

- Fixed a bug in speed display: In some situation, especially with slow hashes or lots of salts, it showed a speed of 0H/s
- Fixed a bug in restore handling: user immediately aborting after restart broke the restore file
- Fixed a bug in line counter: conditional jump or move depends on an uninitialised value
- Fixed a bug in rule-engine for NVidia devices: code for left- and right-shift were switched
- Fixed a bug in dive.rule: rules were not updated after the function 'x' was renamed to 'O'
- Fixed a bug in memory allocation "OpenCL -4 error": used uninitialized value in a special situation
- Fixed a bug in memory handling: heap buffer overflow
- Fixed a bug in memory handling: out of bounds access
- Fixed a bug in implementation of DCC2: forced default iteration count for hashes to 10240
- Fixed a bug in implementation of WPA/WPA2: MAC and nonce stay one their original position as in the hccap file
- Fixed a bug in implementation of GOST R 34.11-94: zero length passwords were not cracked
- Fixed a bug in implementation of BLAKE2-512 kernels: incorrect access of the esalt buffer

##
## Technical
##

- Removed deprecated GCC version check requirement
- Removed NPROCS from Makefile, let make automatically detect the optimal number of parallel threads
- Dropped all C++ overloading functions to normal function which helps support more OpenCL platforms
- Renamed functions in common.h to emphasize their purpose
- Refactorized fast-hash kernels to enable SIMD on all OpenCL platforms
- Refactorized SIMD handling: SIMD the inner-loop not the outer-loop to save registers
- Workaround missing clEnqueueFillBuffer() support in certain OpenCL runtimes
- Added amd_bytealign() support in non-AMD OpenCL runtimes
- Added amd_bfe() support in non-AMD OpenCL runtimes
- Added several macros to allow writing optimized code for the different OpenCL platforms
- Replaced typedef for bool with stdbool.h
- Added special DEBUG environment variables to the makefile
- Hashcat now acquires an exclusive lock before writing to any file
- Changed buffers to not use same buffer for both input and output at the same time with snprintf()
- Check for allocatable device-memory depending on kernel_accel amplifier before trying to allocate
- Added additional check for max. ESSID length to prevent possible crashes
- Use a GCC equivalent for __stdcall where applicable
- Synchronize maximum output line size with input line size
- Increased maximum hash line size to 0x50000
- Run weak-hash checks only in straight-attack mode, this greatly reduces code complexity
- Restrict loopback option to straight attack-mode
- Moved rules_optimize to hashcat-utils
- Stick to older libOpenCL in binary package to avoid errors like this: version `OPENCL_2.0' not found
- Tightened hash parser for several algorithms
- Updated old RC4 code in Kerberos 5
- Limited the salt length of Juniper Netscreen/SSG (ScreenOS) hashes to 10
- Updated algorithm used to automatically select an ideal --scrypt-tmto value
- Renamed option --gpu-accel to --kernel-accel
- Renamed option --gpu-loops to --kernel-loops
- Renamed option --gpu-devices to --opencl-devices
- Added inline declaration to functions from simd.c, common.c, rp.c and types_ocl.c to increase performance
- Dropped static declaration from functions in all kernel to achieve OpenCL 1.1 compatibility
- Added -cl-std=CL1.1 to all kernel build options
- Created environment variable to inform NVidia OpenCL runtime to not create its own kernel cache
- Created environment variable to inform pocl OpenCL runtime to not create its own kernel cache
- Dropped special 64-bit rotate() handling for NV, it seems that they've added it to their OpenCL runtime
- Completely get rid of HAVE_ADL, HAVE_NVML and HAVE_NVAPI in sources
- Replaced NVAPI with NVML on windows<|MERGE_RESOLUTION|>--- conflicted
+++ resolved
@@ -14,19 +14,16 @@
 
 - CRC Libraries: CRC restructure
 - GOST Libraries: GOST R 34.11-94 restructure
-- Argon2 Libraries: Synchronize esalt access pattern across kernels
 - SAP CODVN H: Raised the maximum salt length for hash-mode 35000 (isSHA512) from 16 to 192
 
 ##
 ## Bugs
 ##
 
-- Argon2 Libraries: Fix call to vector datatype helper function using scalar datatype buffers
-<<<<<<< HEAD
-- Fixed bug in Argon2 for passwords of a certain (longer) length
-=======
+- Argon2 Libraries: fixed call to vector helper functions when only using scalar buffers
+- Argon2 Libraries: fixed esalt access pattern across Argon2, LUKS2, and KeePass KDBX4 kernels
+- Argon2 Libraries: fixed false negatives for password and salt combinations longer than 64 characters
 - Status View: fixed broken backward compatibility in machine-readable mode introduced in v7.1.0
->>>>>>> 0f596519
 
 * changes v7.1.0 -> v7.1.1
 
