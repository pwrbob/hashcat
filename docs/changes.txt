--- conflicted
+++ resolved
@@ -4,18 +4,14 @@
 ## Improvements
 ##
 
-<<<<<<< HEAD
-- Libraries: CRC restructure
-- Libraries: GOST R 34.11-94 restructure
-=======
 - CRC Libraries: CRC restructure
+- GOST Libraries: GOST R 34.11-94 restructure
 
 ##
 ## Bugs
 ##
 
 - Argon2 Libraries: Fix call to vector datatype helper function using scalar datatype buffers
->>>>>>> c9ec2bed
 
 * changes v7.1.0 -> v7.1.1
 
