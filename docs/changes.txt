--- conflicted
+++ resolved
@@ -5,14 +5,11 @@
 ##
 
 - Added hash-mode: Bisq .wallet (scrypt)
-<<<<<<< HEAD
-- Added hash-mode: Dahua NVR/DVR/HVR (md5($salt1.strtoupper(md5($salt2.$pass))))
-=======
 - Added hash-mode: ENCsecurity Datavault (PBKDF2/no keychain)
 - Added hash-mode: ENCsecurity Datavault (PBKDF2/keychain)
 - Added hash-mode: ENCsecurity Datavault (MD5/no keychain)
 - Added hash-mode: ENCsecurity Datavault (MD5/keychain)
->>>>>>> 7764666d
+- Added hash-mode: Dahua NVR/DVR/HVR (md5($salt1.strtoupper(md5($salt2.$pass))))
 
 ##
 ## Technical
