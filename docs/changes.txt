--- conflicted
+++ resolved
@@ -51,11 +51,8 @@
 - Skip chained generated rules that exceed the maximum number of function calls
 - Fixed incorrect plaintext check for 25400 and 26610. Increased plaintext check to 32 bytes to prevent false positives.
 - Fixed bug in --stdout that caused certain rules to malfunction
-<<<<<<< HEAD
 - Fixed build failed for 18400 with Apple Metal
-=======
 - Handle signed/unsigned PDF permission P value for all PDF hash-modes
->>>>>>> 6785a32e
 
 ##
 ## Technical
