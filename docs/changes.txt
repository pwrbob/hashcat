--- conflicted
+++ resolved
@@ -29,11 +29,8 @@
 - Fixed bug on benchmark engine, from now it will not stop at the first error detected
 - Fixed false negative on Unit Test in case of out-of-memory with grep in single mode
 - Fixed Unit Test early exit on luks test file download/extract failure
-<<<<<<< HEAD
 - Fixed Unit Test false negative if there are spaces in the filesystem path to hashcat
-=======
 - Fixed --hash-info example password output: force uppercase if OPTS_TYPE_PT_UPPER is set
->>>>>>> ba004c3a
 
 ##
 ## Technical
