--- conflicted
+++ resolved
@@ -14,11 +14,8 @@
 - Fixed a bug where hashcat is suppressing --machine-readable output in the final status update
 - Fixed a bug where hashcat did not check the return of realpath() and crashes uncontrolled if the path does not exist
 - Fixed a bug where hashcat crashes for accessing deallocated buffer if user spams "s" shortly before hashcat shuts down
-<<<<<<< HEAD
+- Fixed a bug where hashcat crashes in case of a scrypt P setting > 1
 - Fixed a bug where hashcat did not correctly use the newly cracked plains whenever --loopback or the induction folder was used
-=======
-- Fixed a bug where hashcat crashes in case of a scrypt P setting > 1
->>>>>>> 69e3e395
 
 * changes v2.01 -> v3.00:
 
