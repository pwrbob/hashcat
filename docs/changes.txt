--- conflicted
+++ resolved
@@ -43,11 +43,8 @@
 
 - Association Attack: Enable module specific pw_min and pw_max settings to avoid false positives in -a 9 attack-mode
 - Autotune: Added error handling. By default skipping device on error, with --force using accel/loops/threads min values instead
-<<<<<<< HEAD
 - Backend: with kernel build options, switch from -I to -D INCLUDE_PATH, in order to support Apple Metal runtime
-=======
 - Backend Info: Added generic system info to output (must be completed on Windows side)
->>>>>>> d4b7663d
 - Backend Info: Added local memory size to output
 - CUDA Backend: moved functions to ext_cuda.c/ext_nvrtc.c and includes to ext_cuda.h/ext_nvrtc.h
 - Hash Info: show more information (Updated Hash-Format. Added Autodetect, Self-Test, Potfile and Plaintext encoding)
