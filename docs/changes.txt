* changes v6.2.6 -> v6.2.x

##
## Algorithms
##

- Added hash-mode: 1Password, mobilekeychain (1Password 8)
- Added hash-mode: Anope IRC Services (enc_sha256)
- Added hash-mode: Bisq .wallet (scrypt)
- Added hash-mode: Bitcoin raw private key (P2PKH)
- Added hash-mode: Bitcoin raw private key (P2SH(P2WPKH))
- Added hash-mode: Bitcoin raw private key (P2WPKH, Bech32)
- Added hash-mode: BLAKE2s-256
- Added hash-mode: Dahua NVR/DVR/HVR (md5($salt1.strtoupper(md5($salt2.$pass))))
- Added hash-mode: DANE RFC7929/RFC8162 SHA2-256
- Added hash-mode: ENCsecurity Datavault (MD5/keychain)
- Added hash-mode: ENCsecurity Datavault (MD5/no keychain)
- Added hash-mode: ENCsecurity Datavault (PBKDF2/keychain)
- Added hash-mode: ENCsecurity Datavault (PBKDF2/no keychain)
- Added hash-mode: GPG (AES-128/AES-256 (SHA-1($pass)))
- Added hash-mode: GPG (AES-128/AES-256 (SHA-256($pass)))
- Added hash-mode: GPG (AES-128/AES-256 (SHA-512($pass)))
- Added hash-mode: MetaMask Mobile Wallet
- Added hash-mode: MetaMask Wallet (short hash, plaintext check)
- Added hash-mode: SecureCRT MasterPassphrase v2
- Added hash-mode: Veeam VB
- Added hash-mode: bcrypt(sha256($pass))
- Added hash-mode: HMAC-RIPEMD160 (key = $pass)
- Added hash-mode: HMAC-RIPEMD160 (key = $salt)
- Added hash-mode: md5(md5($salt).md5(md5($pass)))
- Added hash-mode: md5(md5(md5($pass).$salt1).$salt2)

##
## Features
##

- Added new feature (-Y) that creates N virtual instances for each device in your system at the cost of N times the device memory consumption

##
## Performance
##

- DEScrypt Kernel (1500): Improved performance from 950MH/s to 2200MH/s (RX6900XT) on HIP backend by workaround invalid compile time optimizer

##
## Bugs
##

- Fixed keys extraction in luks2hashcat - now extracts all active keys
- Prevent Hashcat from hanging by checking during startup whether the output file is a named pipe
- Fixed debug mode 5 by adding the missing colon between original-word and finding-rule
- Skip chained generated rules that exceed the maximum number of function calls
- Fixed incorrect plaintext check for 25400 and 26610. Increased plaintext check to 32 bytes to prevent false positives.
- Fixed bug in --stdout that caused certain rules to malfunction
- Fixed bug in 18400 module_hash_encode
- Fixed bug in 26900 module_hash_encode
- Fixed bug in grep out-of-memory workaround on Unit Test
- Fixed bug in input_tokenizer when TOKEN_ATTR_FIXED_LENGTH is used and refactor modules
- Fixed build failed for 18400 with Apple Metal
- Fixed build failed for 18600 with Apple Metal
- Fixed build failed for 31700 with Apple Metal
- Fixed display problem of the "Optimizers applied" list for algorithms using OPTI_TYPE_SLOW_HASH_SIMD_INIT2 and/or OPTI_TYPE_SLOW_HASH_SIMD_LOOP2
- Fixed incompatible pointer types (salt1 and salt2 buf) in 31700 a3 kernel
- Fixed incompatible pointer types (salt1 and salt2 buf) in 3730 a3 kernel
- Fixed minimum password length in module of hash-mode 28200
- Handle signed/unsigned PDF permission P value for all PDF hash-modes
- Fixed minimum password length in module of hash-mode 29800
- Fixed buffer overflow on module_26600.c / module_hash_encode()

##
## Technical
##

- AMD Driver: Updated requirements for AMD Windows drivers to "AMD Adrenalin Edition" (Adrenalin 22.5.1 exactly)
- Apple Driver: Automatically enable GPU support on Apple OpenCL instead of CPU support
- Apple Driver: Updated requirements to use Apple OpenCL API to macOS 13.0 - use
- Backend Checks: Describe workaround in error message when detecting more than 64 backend devices
- Brain: Added sanity check and corresponding error message for invalid --brain-port values
- Modules: Added support for non-zero IVs for -m 6800 (Lastpass). Also added `tools/lastpass2hashcat.py`
- Open Document Format: Added support for small documents with content length < 1024
- Status Code: Add specific return code for self-test fail (-11)
- Scrypt: Increase buffer sizes in module for hash mode 8900 to allow longer scrypt digests
- Unicode: Update UTF-8 to UTF-16 conversion to match RFC 3629
- User Options: Added error message when mixing --username and --show to warn users of exponential delay
- MetaMask: update extraction tool to support MetaMask Mobile wallets
<<<<<<< HEAD
- Help: show supported hash-modes only with -hh
=======
- Metal Backend: added workaround to prevent 'Infinite Loop' bug when build kernels
- User Options: added --metal-compiler-runtime option
>>>>>>> 56b322cf

* changes v6.2.5 -> v6.2.6

##
## Algorithms
##

- Added hash-mode: Amazon AWS4-HMAC-SHA256
- Added hash-mode: Bitcoin WIF private key (P2PKH)
- Added hash-mode: Bitcoin WIF private key (P2SH(P2WPKH))
- Added hash-mode: Bitcoin WIF private key (P2WPKH, Bech32)
- Added hash-mode: BLAKE2b-512($pass.$salt)
- Added hash-mode: BLAKE2b-512($salt.$pass)
- Added hash-mode: DPAPI masterkey file v1 (context 3)
- Added hash-mode: DPAPI masterkey file v2 (context 3)
- Added hash-mode: Exodus Desktop Wallet (scrypt)
- Added hash-mode: Flask session cookie
- Added hash-mode: KeePass 1 (AES/Twofish) and KeePass 2 (AES) - keyfile only mode
- Added hash-mode: Kerberos 5, etype 17, DB
- Added hash-mode: Kerberos 5, etype 18, DB
- Added hash-mode: PostgreSQL SCRAM-SHA-256
- Added hash-mode: Radmin3
- Added hash-mode: Teamspeak 3 (channel hash)
- Added hash-mode: Terra Station Wallet (AES256-CBC(PBKDF2($pass)))
- Added hash-mode: bcrypt(sha512($pass)) / bcryptsha512
- Added hash-mode: md5(sha1($pass).$salt)
- Added hash-mode: sha1($salt.sha1(utf16le($username).':'.utf16le($pass)))
- Added hash-mode: sha256($salt.sha256_bin($pass))

##
## Features
##

- Added new backend support for Metal, the OpenCL replacement API on Apple
- Added support for building universal macOS binary on Apple Silicon
- Added support for using --debug-mode in attack-mode 9 (association attack)
- Added hex encoding format for --separator option
- Added password candidates range to --status-json output
- Added parameter to Bitwarden mode for second iteration count
- Added support for using 'John the Ripper' hash format with hash-type 13100
- Added support for using 'John the Ripper' hash format with hash-type 18200
- Added hash extraction scripts from the tools folder to beta/release versions
- Added user advice if a hash throws 'token length exception'
- Added tunings/ folder in order to replace hashcat.hctune. Configuration files with *.hctune suffix are automatically load on startup
- Added link to 'ubernoob' documentation when no parameters are supplied on Windows

##
## Bugs
##

- Fixed accepted salt length by PKCS#8 Private Keys modules
- Fixed autodetect memory allocation for temporary hashes for LUKS v1 (legacy) in --identify mode
- Fixed backend active devices checks
- Fixed building error on Raspberry Pi
- Fixed display problem of incorrect negative values in case of large numbers
- Fixed display problem of the "Optimizers applied" list for algorithms using Register-Limit
- Fixed example password output of --hash-info: force uppercase if OPTS_TYPE_PT_UPPER is set
- Fixed false negative on hash-type 27800 if using vector width greater than 1 and -a 3
- Fixed false negative on hash-types 4510 and 4710 for hashes with long salts
- Fixed false negative on hash-types 8900, 15700, 22700, 27700 and 28200 if using the HIP backend
- Fixed false negative on Unit Test in case of out-of-memory with grep in single mode
- Fixed false negative on Unit Test with hash-type 25400
- Fixed functional error when nonce-error-corrections that were set on the command line in hash-mode 22000/22001 were not accepted
- Fixed handling of devices in benchmark mode for "kernel build error". Instead of canceling, skip the device and move on to the next
- Fixed handling of password candidates that are shorter than the minimum password length in Association Attack
- Fixed invalid handling of keyfiles in Keepass if transf_random_seed doesn't change
- Fixed memory leak in CPU rule engine
- Fixed method of how OPTS_TYPE_AUX* kernels are called in an association attack, for example in WPA/WPA2 kernel
- Fixed missing option flag OPTS_TYPE_SUGGEST_KG for hash-mode 11600 to inform the user about possible false positives in this mode
- Fixed optimized (-O) candidate generation with --stdout and -a 7
- Fixed password limit in optimized kernel for hash-mode 10700
- Fixed password reassembling function reporting an incorrect candidate in some cases when the correct candidate has zero length
- Fixed undefined function call to hc_byte_perm_S() in hash-mode 17010 on non-CUDA compute devices
- Fixed unit test early exit on luks test file download/extract failure
- Fixed unit test false negative if there are spaces in the filesystem path to hashcat
- Fixed unit test salt-max in case of optimized kernel, with hash-type 22 and 23
- Fixed usage of --rule-right (-k) in -a 7 with optimized (-O) kernels
- Fixed wordlist handling in -m 3000 when candidate passwords use the $HEX[...] syntax

##
## Technical
##

- AMD Driver: Updated requirements for AMD Linux drivers to "AMDGPU" (21.50 or later) and "ROCm" (5.0 or later)
- AMD Driver: Updated requirements for AMD Windows drivers to "AMD Adrenalin Edition" (Adrenalin 22.5.1 exactly)
- Association Attack: Enable module specific pw_min and pw_max settings to avoid false positives in -a 9 attack-mode
- Autotune: Added error handling. By default skipping device on error, with --force using accel/loops/threads min values instead
- Backend: improved management of systems with multiple OpenCL platforms
- Backend Info: Added folder_config info to output
- Backend Info: Added generic system info to output (must be completed on Windows side)
- Backend Info: Added local memory size to output
- Backend: with kernel build options, switch from -I to -D INCLUDE_PATH, in order to support Apple Metal runtime
- Command Line: Disallow combinations of some options. for instance, using -t in -a 0 mode
- CUDA Backend: moved functions to ext_cuda.c/ext_nvrtc.c and includes to ext_cuda.h/ext_nvrtc.h
- Debug Rules: Set --debug-file to $session.debugfile if --debug-mode was set by the user and --debug-file was not set
- Hardware Monitor: Add support for GPU device utilization readings using iokit on Apple Silicon (OpenCL and Metal)
- Hash Info: show more information (Updated Hash-Format. Added Autodetect, Self-Test, Potfile and Plaintext encoding)
- HIP Backend: moved functions to ext_hip.c/ext_hiprtc.c and includes to ext_hip.h/ext_hiprtc.h
- HIP Backend: removed unused functions from hiprtc to workaroung missing function symbols on windows dll
- Kernels: Refactored standard kernel declaration to use a structure holding u32/u64 attributes to reduce the number of attributes
- Kernels: Refactored standard kernel includes, KERN_ATTR macros and RC4 cipher functions, in order to support Apple Metal runtime
- Kernels: Set the default Address Space Qualifier for any pointer, in order to support Apple Metal runtime
- Logfile: Write per-session "recovered new" value to logfile
- Makefile: updated MACOSX_DEPLOYMENT_TARGET to 10.15 and removed OpenCL framework from LFLAGS_NATIVE on MacOS
- Metal Runtime: added support for vectors up to 4
- Modules: Added suffix *legacy* to old TrueCrypt modules (6211-6243)
- Modules: Added suffix *legacy* to old VeraCrypt modules (13711-13783)
- Modules: Added support of a custom charset setting for benchmarks to the module interface
- Modules: New LUKS v1 modules (29511-29543) which do not use `module_hash_binary_parse` to get data from containers anymore (use new tool `tools/luks2hashcat.py`)
- Modules: New TrueCrypt modules (29311-29343) which do not use `module_hash_binary_parse` to get data from containers anymore (use new tool `tools/truecrypt2hashcat.py`)
- Modules: New VeraCrypt modules (29411-29483) which do not use `module_hash_binary_parse` to get data from containers anymore (use new tool `tools/veracrypt2hashcat.py`)
- Modules: Renamed old LUKS module into LUKS v1 and added suffix *legacy* (14600)
- OpenCL Backend: added workaround to make optimized kernels work on Apple Silicon
- OpenCL Backend: moved functions to ext_OpenCL.c and includes to ext_OpenCL.h
- OpenCL Backend: show device_type in device list info on Apple Silicon
- OpenCL Kernel: Set native_threads to 32 on Apple GPU's for various hash-modes
- OpenCL Runtime: Added support to use Apple Silicon compute devices
- OpenCL Runtime: Add some unstable warnings detected on macOS
- OpenCL Runtime: Set default device-type to GPU with Apple Silicon compute devices
- Restore: Restore timer is decreased from 60 seconds to 1 second, but only updates if there's actually a change compared to previous data written to restore file
- Rules: Add new rulesets from T0XlC: T0XlCv2, T0XlC_3_rule, T0XlC_insert_HTLM_entities_0_Z
- Rules: Add support to include source wordlist in debugging format
- Rules: Update hand-written rulesets to covers years up to 2029
- Status code: updated negative status code (added kernel create failure and resync)
- Status code: updated negative status code, usefull in Unit tests engine (test.sh)
- Terminal: Increased size of hash name column in `--help` and `--identify` options
- Terminal: Limit output length of example hash in --example-hash mode to 200. Use --mach to see full example hash
- Terminal: show empty OpenCL platforms only in backend information mode
- Tuning Database: Added a warning if a module implements module_extra_tuningdb_block but the installed computing device is not found
- Unit tests: added -r (--runtime) option
- Unit tests: handle negative status code, skip deprecated hash-types, skip hash-types with known perl modules issues, updated output
- Unit tests: Updated test.sh to set default device-type to CPU with Apple Intel and added -f (--force) option
- Usage Screen: On windows console, wait for any keypress if usage_mini_print() is used
- User Options: Add new module function module_hash_decode_postprocess() to override hash specific configurations from command line
- User Options: Change --backend-info/-I option type, from bool to uint
- Workflow: Added basic workflow for GitHub Actions

* changes v6.2.4 -> v6.2.5

##
## Algorithms
##

- Added hash-mode: CRC32C
- Added hash-mode: CRC64Jones
- Added hash-mode: MultiBit Classic .wallet (scrypt)
- Added hash-mode: MurmurHash3
- Added hash-mode: Windows Hello PIN/Password

##
## Performance
##

- PDF Kernel (10700): Improved performance on AMD GPUs by using shared memory for the scratch buffer and disabled inlining to save spilling

##
## Bugs
##

- Fixed divide by zero error because backend_ctx->hardware_power_all was not re-inserted after refactoring device_param->hardware_power
- Fixed invalid handling of initialization value for -m 11500
- Fixed invalid progress counter initialization in attack-mode 9 when using --skip or --restore
- Fixed out-of-boundary reads in attack-mode 9 that were caused by a missing work item limit in the refactored autotune engine
- Fixed out-of-boundary reads in hash-mode 22400 (AES Crypt) kernel
- Fixed strategy for eliminating hashes with zero length in LM when multiple hashes contain a zero hash

##
## Technical
##

- AMD Driver: Updated requirements for AMD Linux drivers to ROCm 4.5 or later due to new HIP interface
- Backend devices: In -S mode, limit the number of workitems so that no more than 2GB of host memory is required per backend device
- Backend devices: In non -S mode, limit the number of workitems so that no more than 4GB of host memory is required per backend device
- Backend types: The default filter for the device types is now set so that only the GPU is used, except for APPLE, where we set CPU
- Benchmark: Update benchmark_deep.pl with new hash modes added (also new hash modes which were added with v6.2.3)
- Electrum Wallet: Added new entropy-based check to test whether the decryption was successful or not
- Module Optimizers: Added OPTS_TYPE_MAXIMUM_THREADS to deactivate the else branch route in the section to find -T before compilation
- Makefile: Added wildcard include src/modules/module_*.mk directive so that plugin developers can add 3rd party libraries for their plugins
- Rejects: Disabled checking of the minimum and maximum length of the password candidate in attack-mode 9 because they are incompatible
- POCL: Added a workaround for an issue in POCL where a quote character is used as a part of the path itself which is passed as a path for the -I option
- Device Threads: The default maximum device thread number has been reduced from 1024 to 256, users can still overwrite with the -T option
- Tuning-DB: Add missing entries for -m 25600 and -m 25800 for CPU cracking
- OpenCL Backend: added workaround to support Apple Silicon (GPU: M1, M1 Pro, and M1 Max)
- MacOS v10.8+ (PBKDF2-SHA512): Added support for parsing new mac2john hash format directly in the module for -m 7100

* changes v6.2.3 -> v6.2.4

##
## Algorithms
##

- Added hash-mode: SNMPv3 HMAC-MD5-96/HMAC-SHA1-96
- Added hash-mode: SNMPv3 HMAC-MD5-96
- Added hash-mode: SNMPv3 HMAC-SHA1-96
- Added hash-mode: SNMPv3 HMAC-SHA224-128
- Added hash-mode: SNMPv3 HMAC-SHA256-192
- Added hash-mode: SNMPv3 HMAC-SHA384-256
- Added hash-mode: SNMPv3 HMAC-SHA512-384
- Added hash-mode: VirtualBox (PBKDF2-HMAC-SHA256 & AES-128-XTS)
- Added hash-mode: VirtualBox (PBKDF2-HMAC-SHA256 & AES-256-XTS)

##
## Features
##

- Added option --deprecated-check-disable to enable deprecated plugins
- Added option --generate-rules-func-sel to specify a pool of operators that the random rule generator is allowed to pick from
- Added option --multiply-accel-disable (short: -M) to disable multiplying of the kernel accel with the multiprocessor count
- Added rule function '3' to change the case of the first letter after the occurrence of N of character X
- Added support for auto tuning --kernel-threads (-T) at startup
- Added support for HIP version 4.3 or later and removed support for older HIP versions as they are not compatible

##
## Bugs
##

- Fixed broken support for --generate-rules-func-min which was ignored under certain conditions
- Fixed buffer overflow in DPAPI masterkey file v1/v2 module in hash_encode() and hash_decode()
- Fixed buffer overflow in Stargazer Stellar Wallet XLM module in hash_encode() when a hash was cracked
- Fixed false negative in all VeraCrypt hash modes if both conditions are met: 1. Use CPU for cracking and 2. PIM area was used
- Fixed invalid data type in the sha384_hmac_init_vector_128() function that take effect if the vector data type was specified manually
- Fixed out-of-boundary read in input_tokenizer() if the signature in the hash is longer than the length of the plugin's signature constant
- Fixed out-of-boundary read in PKZIP masterkey kernel if the password candidate has length zero
- Fixed out-of-boundary read in the Stuffit5 module in hash_decode()
- Fixed random rule generator option --generate-rules-func-min by fixing switch() case to not select a not existing option group type
- Fixed segfault when a combination of the flags --user and --show is given and a hash was specified directly on the command line
- Fixed syntax check of HAS_VPERM macro in several kernel includes causing invalid error message for AMD GPUs on Windows
- Fixed uninitialized tmps variable in autotune for slow hashes by calling _init and _prepare kernel before calling _loop kernel
- Fixed unintentional overwriting of the --quiet option in benchmark and speed-only mode

##
## Performance
##

- AMD GPUs: Add inline assembly code for md5crypt, sha256crypt, PDF 1.7, 7-Zip, RAR3, Samsung Android and Windows Phone 8+
- AMD GPUs: On the Apple OpenCL platform, we ask for the preferred kernel thread size rather than hard-coding 32
- Backend Interface: Replace most of the blocking Compute API functions with asynchronous ones to improve GPU utilization
- Blake Kernels: Optimize 3/4 BLAKE2B_ROUND() 64-bit rotations with inline assembly hc_byte_perm_S() calls
- Blowfish Kernels: Backport optimizations to reduce bank conflicts from bcrypt to Password Safe v2 and Open Document Format (ODF) 1.1
- ECC secp256k1: The inline assembly code for AMD GPUs has been removed as the latest JIT compilers optimize it with the same efficiency
- HIP Kernels: Enable vector data types for HIP kernels for functionality and performance
- Kernel threads: Use warp size / wavefront size query instead of hard-coded values as the basis for kernel threads
- SCRYPT Kernels: Improve Hashcat.hctune entries for many NV and AMD GPUs for hash mode 8900, 9300, 15700 and 22700
- STDIN: Reduce the performance gap between stdin and wordlist by disabling the --stdin-timeout-abort check after 1000 successful reads
- Tuning Database: Add new module function module_extra_tuningdb_block() to extend hashcat.hctune content from a module

##
## Technical
##

- 7-Zip Hook: Increase the supported data length from 320kb to 8mb
- ADL: Updated support for AMD Display Library to 15.0, updated data types
- AMD Driver: Updated requirements for AMD Linux drivers to ROCm 4.3 or later due to new HIP interface
- AMD Driver: Updated requirements for AMD Windows drivers to Adrenalin 21.2.1 or later due to new ADL library
- Autotune: Add autotune event to inform the user about autotune is starting/stopping on startup
- Backend Interface: Implement gpu_bzero() as a gpu_memset() replacement, since all gpu_memset() operations used 0 as the value
- Backend Interface: Improve the query kernel's dynamic memory size based on DEVICE_ATTRIBUTE_MAX_SHARED_MEMORY_PER_BLOCK_OPTIN instead of BF
- Brain Session: Adds hashconfig-specific opti_type and opts_type parameters to the session calculation to enable cover functions like -O
- Commandline: Fix some memory leaks in case hashcat aborts due to command line parameter settings
- Commandline: Throw an error if the separator specified by the user with the -p option is not exactly 1 byte
- Community: Add link to new hashcat discord to docs/contact.txt
- Constants: Make const char * pointers actually const char * const pointers
- Deprecated Plugins: Add new module function module_deprecated_notice() to mark a plugin as deprecated and to return a free text user notice
- Deprecated Plugins: Marked plugins 2500/2501 and 16800/16801 as deprecated
- Encoding: Truncate password candidates in UTF8 -> UTF16 conversion if it contains an invalid UTF8 byte sequence
- Filehandling: Avoid direct access to some file handles and use internal structures instead
- Filehandling: Use const char for fopen mode to fix -Wwrite-strings warnings
- Hardware Monitor: Added support for OverDrive 7 and 8 based GPUs
- HIP Kernels: Dependency on hip/hip runtime.h has been removed to enable easier integration of the HIP backend under Windows
- Kernel cache: Add kernel threads for hash calculation, which will later be used in the file name of the kernel cache
- Memory Management: Check in OpenCL that CL_DEVICE_HOST_UNIFIED_MEMORY is true and if so, then half of the available memory
- Memory Management: Refactored the code responsible for limiting kernel accel with the goal to avoid low host memory situations
- MetaMask: Added special extraction tool for MetaMask wallets
- NEO driver: Activate the NEO driver (Intel GPU) after it passed several tests in hashcat using the latest NEO driver version
- OpenCL Runtime: The use of clUnloadPlatformCompiler () was disabled after some users received unexpected return codes
- OpenCL Runtime: Workaround for Intel OpenCL runtime: segmentation fault when compiling hc_enc_next() / hc_enc_next_global()
- Potfile: Fixed some leaks in potfile_*_open(), potfile_*_close(), potfile_destroy() and don't assume plain file
- RC4 Kernels: Use improved native thread derivation for RC4-based hash modes 7500, 13100, 18200, 25400
- Shared Memory: Calculate the dynamic memory size of the kernel based on CU_DEVICE_ATTRIBUTE_MAX_SHARED_MEMORY_PER_BLOCK_OPTIN
- Slow kernels: Set some of the slowest kernels to OPTS_TYPE_MP_MULTI_DISABLE to make it easier to handle small word lists
- Status view: Add hash-mode (-m number) in addition to hash-name
- Vendor Discovery: Add "Intel" as a valid vendor name for GPUs on macOS
- MetaMask: Increase the supported data len from 784b to 3136b and set pw-min to 8

* changes v6.2.2 -> v6.2.3

##
## Algorithms
##

- Added hash-mode: AES-128-ECB NOKDF (PT = $salt, key = $pass)
- Added hash-mode: AES-192-ECB NOKDF (PT = $salt, key = $pass)
- Added hash-mode: AES-256-ECB NOKDF (PT = $salt, key = $pass)
- Added hash-mode: iPhone passcode (UID key + System Keybag)
- Added hash-mode: MetaMask Wallet
- Added hash-mode: VeraCrypt PBKDF2-HMAC-Streebog-512 + XTS 512 bit  + boot-mode
- Added hash-mode: VeraCrypt PBKDF2-HMAC-Streebog-512 + XTS 1024 bit + boot-mode
- Added hash-mode: VeraCrypt PBKDF2-HMAC-Streebog-512 + XTS 1536 bit + boot-mode

##
## Features
##

- Added new backend support for HIP, an OpenCL alternative API for AMD GPUs (similar to CUDA for NVIDIA GPUs)
- Added option --markov-inverse to inverse markov statistics, with the idea of reversing the order of the password candidates
- Added temperature watchdog and fanspeed readings for CPU and GPU on macOS using iokit
- Added temperature watchdog and utilization for CPU on linux using sysfs and procfs

##
## Bugs
##

- Fixed access violation in hashconfig_destroy if hashcat_ctx_t is only partially initialized
- Fixed 'E' rule in pure kernel mode which was ignoring letters that are in positions that are multiples of 4
- Fixed false negative in hash-mode 15900 (DPAPI masterkey file v2) if password was longer than 64 characters
- Fixed hashcat_ctx leak and refactor module and kernel existence checks
- Fixed integer overflow in Recovered/Time status view column caused by division > 0 but < 1
- Fixed invalid ETA if --limit was specified, several salts are in a hash list and some of them were found in a potfile
- Fixed memory leak in iconv_ctx and iconv_tmp in backend.c
- Fixed missing option to automatically disable kernel cache in -m 25600 and -m 25800
- Fixed out-of-boundary write in slow candidates mode in combinator attack

##
## Improvements
##

- Alias Devices: Show a warning in case the user specifically listed a device to use which in a later step is skipped because it is an alias of another active device
- Backend Information: Added new column showing the PCI Address per CUDA/OpenCL device to easier identify broken cards
- Bcrypt-SHA1/MD5 Kernels: Get rid of local memory use for binary to hex conversion to avoid false negatives on several OpenCL runtimes
- CPU Affinity: Allow mask up to 64 processors in Windows and remove call to SetThreadAffinityMask as SetProcessAffinityMask limits all threads in process
- Debug Rules: HEX-ify rules debug non-rules outputs that contain colons
- KeePass: Increase supported size for KeePass 1 databases from 300kB to 16MB
- Potfile: Disable potfile for hash-mode 99999
- VeraCrypt: Increase password length support for non-boot volumes from 64 to 128
- WPA Kernels: Increased performance by 3.5% for backend devices controlled by CUDA backend

##
## Technical
##

- Autodetect: Limit the number of errors per hash-mode try to 100 to avoid long startup time
- Brain: Add brain_ctx_t to hashcat_ctx_t to enable runtime check if hashcat was compiled with brain support
- File handling: Do not abort on seeing a BOM in input files, just warn and ignore the BOM
- Folders: Do not escape the variable cpath_real to prevent certain OpenCL runtimes from running into an error which do not support escape characters
- Java Object hashCode: Add OPTS_TYPE_SUGGEST_KG as a default option
- LM: Workaround JiT compiler bug in -m 3000 on NV leading to false negatives with large amount of hashes
- OpenCL Runtime: Workaround a problem of the AMD OpenCL GPU driver under macOS which results in false negatives due to changes in the kernel crypto library
- OpenCL Runtime: Workaround JiT crash (SC failed. No reason given.) on macOS by limiting local memory allocations to 32k
- Status View: Include time and duration info when pausing and resuming
- Tests: Changed tests for VeraCrypt from -a 0 to -a 3, because password extension is not available to all shells
- WinZip Kernel: Increase supported data length from 8k to 16mb

* changes v6.2.1 -> v6.2.2

##
## Algorithms
##

- Added hash-mode: bcrypt(md5($pass)) / bcryptmd5
- Added hash-mode: bcrypt(sha1($pass)) / bcryptsha1
- Added hash-mode: FortiGate256 (FortiOS256)
- Added hash-mode: Linux Kernel Crypto API (2.4)
- Added hash-mode: MurmurHash
- Added hash-mode: OpenEdge Progress Encode
- Added hash-mode: md5(utf16le($pass))
- Added hash-mode: sha1(utf16le($pass))
- Added hash-mode: sha256(utf16le($pass))
- Added hash-mode: sha384(utf16le($pass))
- Added hash-mode: sha512(utf16le($pass))
- Added hash-mode: md5(md5(md5($pass)))
- Added hash-mode: sha1(sha1($salt.$pass.$salt))
- Added hash-mode: sha256($salt.sha256($pass))
- Added hash-mode: sha384($pass.$salt)
- Added hash-mode: sha384($salt.$pass)
- Added hash-mode: sha384($salt.utf16le($pass))
- Added hash-mode: sha384(utf16le($pass).$salt)

##
## Features
##

- Autodetect hash-type: performs an automatic analysis of input hash(es), either listing compatible algorithms, or executing the attack (if only one compatible format is found)
- Autodetect hash-type: added option --identify to only perform autodetection of hash-type, without back-end device initialization

##
## Bugs
##

- Fixed error message in -a 9 mode with rules when number of words from wordlist is not in sync with number of unique salts
- Fixed error-handling logic in monitor thread to not return in case of error (disk full, permission error, ...) but to retry instead
- Fixed false negatives with TrueCrypt/VeraCrypt when zip- or gzip-compressed files were used as keyfiles
- Fixed free memory-size output for skipped GPU (both automatic and manual) of --backend-info information screen

##
## Improvements
##

- AES Crypt Plugin: Reduced max password length from 256 to 128 which improved performance by 22%
- CUDA Backend: If --stdout is used, do not warn about missing CUDA SDK
- Folder Management: Add support for XDG Base Directory specification when hashcat is installed using 'make install'
- Hardware Monitor: Add support for GPU device utilization readings from sysfs (AMD on Linux)
- OpenCL Backend: Use CL_DEVICE_BOARD_NAME_AMD instead of CL_DEVICE_NAME for device name (when supported by OpenCL runtime)
- Performance Monitor: Suggest -S to improve cracking performance in specific attack configurations
- RAR3-p (Compressed): Fix workaround in unrar library in AES constant table generation to enable multi-threading support
- RC4 Kernels: Improved performance by 20%+ with new RC4 code in hash-modes Kerberos 5 (etype 23), MS Office (<= 2003) and PDF (<= 1.6)
- Scrypt Kernels: Re-enable use of kernel cache in scrypt-based kernels
- Status Screen: Show currently-running kernel type (pure, optimized) and generator type (host, device)
- UTF8-to-UTF16: Replaced naive UTF8-to-UTF16 conversion with true conversion for RAR3, AES Crypt, MultiBit HD (scrypt) and Umbraco HMAC-SHA1

##
## Technical
##

- Dependencies: Updated LZMA SDK from 19.00 to 21.02 alpha
- Dependencies: Updated xxHash from 0.1.0 to v0.8.0 - Stable XXH3
- Documentation: Update missing documentation in plugin developer guide for OPTS_TYPE_MP_MULTI_DISABLE and OPTS_TYPE_NATIVE_THREADS
- Hashrate: Update inner-loop hashrate prediction to handle new salt_repeats feature and also respect _loop2 kernel runtime
- Kernels: Add RC4 cipher to crypto library with optimized shared memory access pattern which will not cause any bank conflicts if -u <= 32
- Kernels: Add standalone true UTF8-to-UTF16 converter kernel that runs after amplifier. Use OPTS_TYPE_POST_AMP_UTF16LE from plugin
- Kernel Cache: Add module_jit_build_options() string from modules to kernel cache checksum calculation
- Modules: Recategorized HASH_CATEGORY option in various modules
- Modules: Added hash categories HASH_CATEGORY_IMS and HASH_CATEGORY_CRYPTOCURRENCY_WALLET
- Modules: Changed hash category of Python passlib from HASH_CATEGORY_GENERIC_KDF to HASH_CATEGORY_FRAMEWORK
- Unit-Tests: Added missing support for OPTS_TYPE_LOOP_PREPARE, OPTS_TYPE_LOOP_PREPARE2 and salt_repeats in self-test
- Unit-Tests: Added missing unit-test for Stargazer Stellar Wallet XLM

* changes v6.2.0 -> v6.2.1

##
## Technical
##

- Dependencies: Updated unrar source from 5.9.4 to 6.0.5
- Dependencies: Make unrar dependencies optional and disable hash-mode 23800 if dependency is disabled

* changes v6.1.1 -> v6.2.0

##
## Algorithms
##

- Added hash-mode: Apple iWork
- Added hash-mode: AxCrypt 2 AES-128
- Added hash-mode: AxCrypt 2 AES-256
- Added hash-mode: BestCrypt v3 Volume Encryption
- Added hash-mode: Bitwarden
- Added hash-mode: Dahua Authentication MD5
- Added hash-mode: KNX IP Secure - Device Authentication Code
- Added hash-mode: MongoDB ServerKey SCRAM-SHA-1
- Added hash-mode: MongoDB ServerKey SCRAM-SHA-256
- Added hash-mode: Mozilla key3.db
- Added hash-mode: Mozilla key4.db
- Added hash-mode: MS Office 2016 - SheetProtection
- Added hash-mode: PDF 1.4 - 1.6 (Acrobat 5 - 8) - edit password
- Added hash-mode: PKCS#8 Private Keys
- Added hash-mode: RAR3-p (Compressed)
- Added hash-mode: RAR3-p (Uncompressed)
- Added hash-mode: RSA/DSA/EC/OPENSSH Private Keys
- Added hash-mode: SolarWinds Orion v2
- Added hash-mode: SolarWinds Serv-U
- Added hash-mode: SQLCipher
- Added hash-mode: Stargazer Stellar Wallet XLM
- Added hash-mode: Stuffit5
- Added hash-mode: Telegram Desktop >= v2.1.14 (PBKDF2-HMAC-SHA512)
- Added hash-mode: Umbraco HMAC-SHA1
- Added hash-mode: sha1($salt.sha1($pass.$salt))
- Added hash-mode: sha1(sha1($pass).$salt)

##
## Features
##

- Added new attack-mode: Association Attack (aka "Context Attack") to attack hashes from a hashlist with associated "hints"
- Added support for true UTF-8 to UTF-16 conversion in kernel crypto library
- Added option --hash-info to show generic information for each hash-mode
- Added command prompt [f]inish to tell hashcat to quit after finishing the current attack

##
## Bugs
##

- Fixed access to filename which is a null-pointer in benchmark mode
- Fixed both false negative and false positive results in -m 3000 in -a 3 (affecting only NVIDIA GPU)
- Fixed buffer overflow in -m 1800 in -O mode which is optimized to handle only password candidates up to length 15
- Fixed buffer overflow in -m 4710 in -P mode and only in single hash mode if salt length is larger than 32 bytes
- Fixed hardware management sysfs readings in status screen (typically ROCm controlled GPUs)
- Fixed include guards in several header files
- Fixed incorrect maximum password length support for -m 400 in optimized mode (reduced from 55 to 39)
- Fixed internal access on module option attribute OPTS_TYPE_SUGGEST_KG with the result that it was unused
- Fixed invalid handling of outfile folder entries for -m 22000
- Fixed memory leak causing problems in sessions with many iterations - for instance, --benchmark-all or large mask files
- Fixed memory leaks in several cases of errors with access to temporary files
- Fixed NVML initialization in WSL2 environments
- Fixed out-of-boundary reads in cases where user activates -S for fast but pure hashes in -a 1 or -a 3 mode
- Fixed out-of-boundary reads in kernels using module_extra_buffer_size() if -n is set to 1
- Fixed password reassembling for cracked hashes on host for slow hashes in optimized mode that are longer than 32 characters
- Fixed race condition in potfile check during removal of empty hashes
- Fixed race condition resulting in out of memory error on startup if multiple hashcat instances are started at the same time
- Fixed rare case of misalignment of the status prompt when other user warnings are shown in the hashcat output
- Fixed search of tuning database - if a device was not assigned an alias, it couldn't be found in general
- Fixed test on gzip header in wordlists and hashlists
- Fixed too-early execution of some module functions that use non-final values opts_type and opti_type
- Fixed unexpected non-unique salts in multi-hash cracking in Bitcoin/Litecoin wallet.dat module which led to false negatives
- Fixed unit test for -m 3000 by preventing it to generate zero hashes
- Fixed unit tests using 'null' as padding method in Crypt::CBC but actually want to use 'none'
- Fixed unterminated salt buffer in -m 23400 module_hash_encode() in case salt was of length 256
- Fixed vector datatype support in -m 21100 only -P mode and only -a 3 mode were affected

##
## Improvements
##

- Apple Keychain: Notify the user about the risk of collisions / false positives
- CUDA Backend: Do not warn about missing CUDA SDK installation if --backend-ignore-cuda is used
- CUDA Backend: Give detailed warning if either the NVIDIA CUDA or the NVIDIA RTC library cannot be initialized
- CUDA Backend: Use blocking events to avoid 100% CPU core usage (per GPU)
- OpenCL Runtime: Workaround JiT compiler deadlock on NVIDIA driver >= 465.89
- OpenCL Runtime: Workaround JiT compiler segfault on legacy AMDGPU driver compiling RAR3 OpenCL kernel
- RAR3 Kernels: Improved loop code, improving performance by 23%
- Scrypt Kernels: Added a number of GPU specific optimizations per hash modes to hashcat.hctune
- Scrypt Kernels: Added detailed documentation on device specific tunings in hashcat.hctune
- Scrypt Kernels: Optimized Salsa code portion by reducing register copies and removed unnecessary byte swaps
- Scrypt Kernels: Reduced kernel wait times by making it a true split kernel where iteration count = N value
- Scrypt Kernels: Refactored workload configuration strategy based on available resources
- Startup time: Improved startup time by avoiding some time-intensive operations for skipped devices

##
## Technical
##

- Bcrypt: Make BCRYPT entry for CPU in hashcat.hctune after switch to OPTS_TYPE_MP_MULTI_DISABLE (basically set -n to 1)
- Benchmark: Update benchmark_deep.pl with new hash modes added (also new hash modes which were added with v6.1.0)
- Building: Declare phony targets in Makefile to avoid conflicts of a target name with a file of the same name
- Building: Fixed build warnings on macOS for unrar sources
- Building: Fixed test for DARWIN_VERSION in Makefile
- Commandline Options: Removed option --example-hashes, now an alias of --hash-info
- Compute API: Skipping devices instead of stop if error occured in initialization
- Documentation: Added 3rd party licenses to docs/license_libs
- Hash-Mode 8900 (Scrypt): Changed default benchmark scrypt parameters from 1k:1:1 to 16k:8:1 (default)
- Hash-Mode 11600 (7-Zip): Improved memory handling (alloc and free) for the hook function
- Hash-Mode 13200 (AxCrypt): Changed the name to AxCrypt 1 to avoid confusion
- Hash-Mode 13300 (AxCrypt in-memory SHA1): Changed the name to AxCrypt 1 in-memory SHA1
- Hash-Mode 16300 (Ethereum Pre-Sale Wallet, PBKDF2-HMAC-SHA256): Use correct buffer size allocation for AES key
- Hash-Mode 20710 (sha256(sha256($pass).$salt)): Removed unused code and fixed module_constraints
- Hash-Mode 22000 (WPA-PBKDF2-PMKID+EAPOL): Support loading a hash from command line
- Hash-Mode 23300 (Apple iWork): Use correct buffer size allocation for AES key
- Hash Parser: Output support for machine-readable hash lines in --show and --left and in error messages
- Kernel Development: Kernel cache is disabled automatically when hashcat is compiled with DEBUG=1
- Kernel Functions: Added generic AES-GCM interface see OpenCL/inc_cipher_aes-gcm.h
- Kernel Functions: Refactored OpenCL/inc_ecc_secp256k1.cl many functions, add constants and documentation
- Kernel Functions: Refactored OpenCL/inc_ecc_secp256k1.cl to improve usage in external programs
- Kernel Functions: Wrap atomic functions with hc_ prefix. Custom kernels need to rename "atomic_inc()" to "hc_atomic_inc()"
- Kernel Parameters: Added new parameter 'salt_repeat' to improve large buffer management
- Module Parameters: Add OPTS_TYPE_MP_MULTI_DISABLE for use by plugin developers to prevent multiply -n with the MCU count
- Module Parameters: Add OPTS_TYPE_NATIVE_THREADS for use by plugin developers to enforce native thread count
- Module Structure: Add 3rd party library hook management functions. This also requires an update to all existing module_init()
- OpenCL Runtime: Add support for clUnloadPlatformCompiler() to release some resources after JiT compilation
- OpenCL Runtime: Switched default OpenCL device type on macOS from GPU to CPU. Use -D 2 to enable GPU devices
- OpenCL Runtime: Update module_unstable_warnings() for all hash modes based on most recent versions of many OpenCL runtimes
- Unit tests: Added 'potthrough' (like passthrough, but hash:plain) to tools/test.pl
- Unit tests: Added Python 3 support for all of the Python code in our test framework
- Unit tests: Fixed the packaging of test (-p) feature
- Unit tests: Updated test.sh to show kernel type (pure or optimized) in output
- Unit tests: Use python3/pip3 instead of just python/pip in tools/install_modules.sh

* changes v6.1.0 -> v6.1.1

##
## Bugs
##

- Fixed unresolvable relative paths in hashcat.log

* changes v6.0.0 -> v6.1.0

##
## Algorithms
##

- Added hash-mode: Apple Keychain
- Added hash-mode: XMPP SCRAM

##
## Bugs
##

- Fixed alias detection with additional processor core count check
- Fixed false negatives in hash-mode 10901 if hash-mode 9200, 10000, 10900 or 20300 was used to compile the kernel binary
- Fixed integer overflow for large masks in -a 6 attack mode
- Fixed maximum password length in modules of hash-modes 600, 7800, 7801 and 9900
- Fixed non-zero status code when using --stdout
- Fixed uninitialized value in bitsliced DES kernel (BF mode only) leading to false negatives

##
## Improvements
##

- Compile macOS: Fixed makefile target 'clean' to correctly remove *.dSYM folders
- Compile ZLIB: Fixed makefile include paths in case USE_SYSTEM_ZLIB is used
- Hcchr Files: Renamed some .charset files into .hcchr files
- Hash-Mode 21200 (md5(sha1($salt).md5($pass))): Improved speed by using pre-computed SHA1
- OpenCL Devices: Utilize PCI domain to improve alias device detection
- OpenCL Kernels: Added datatypes to literals of enum costants
- OpenCL Kernels: Added pure kernels for hash-mode 600 (BLAKE2b-512)
- OpenCL Runtime: Add some unstable warnings for some SHA512 based algorithms on AMD GPU on macOS
- OpenCL Runtime: Reinterpret return code CL_DEVICE_NOT_FOUND from clGetDeviceIDs() as non-fatal

##
## Technical
##

- Backend: Changed the maximum number of compute devices from 64 to 128
- Tests: Improved tests for hash-mode 11300 (Bitcoin/Litecoin wallet.dat)
- Tests: Improved tests for hash-mode 13200 (AxCrypt)
- Tests: Improved tests for hash-mode 13600 (WinZip)
- Tests: Improved tests for hash-mode 16400 (CRAM-MD5 Dovecot)
- Tests: Improved tests for hash-mode 16800 (WPA-PMKID-PBKDF2)

* changes v5.1.0 -> v6.0.0

##
## Features
##

- Refactored hash-mode integration and replaced it with a fully modularized plugin interface
- Converted all existing hardwired hash-modes to hashcat plugins
- Added comprehensive plugin developer guide on adding new/custom hash-modes to hashcat
- Refactored compute backend interface to allow adding compute API other than OpenCL
- Added CUDA as a new compute backend (enables hashcat to run on NVIDIA Jetson, IBM POWER9 w/ Nvidia V100, etc.)
- Support automatic use of all available GPU memory when using CUDA backend
- Support automatic use of all available CPU cores for hash-mode-specific hooks
- Support on-the-fly loading of compressed wordlists in zip and gzip format
- Support deflate decompression for the 7-Zip hash-mode using zlib hook
- Added additional documentation on hashcat brain, slow-candidate interface and keyboard-layout mapping features
- Keep output of --show and --left in the original ordering of the input hash file
- Improved performance of many hash-modes

##
## Algorithms
##

- Added hash-mode: AES Crypt (SHA256)
- Added hash-mode: Android Backup
- Added hash-mode: AuthMe sha256
- Added hash-mode: BitLocker
- Added hash-mode: BitShares v0.x
- Added hash-mode: Blockchain, My Wallet, Second Password (SHA256)
- Added hash-mode: Citrix NetScaler (SHA512)
- Added hash-mode: DiskCryptor
- Added hash-mode: Electrum Wallet (Salt-Type 3-5)
- Added hash-mode: Huawei Router sha1(md5($pass).$salt)
- Added hash-mode: Java Object hashCode()
- Added hash-mode: Kerberos 5 Pre-Auth etype 17 (AES128-CTS-HMAC-SHA1-96)
- Added hash-mode: Kerberos 5 Pre-Auth etype 18 (AES256-CTS-HMAC-SHA1-96)
- Added hash-mode: Kerberos 5 TGS-REP etype 17 (AES128-CTS-HMAC-SHA1-96)
- Added hash-mode: Kerberos 5 TGS-REP etype 18 (AES256-CTS-HMAC-SHA1-96)
- Added hash-mode: MultiBit Classic .key (MD5)
- Added hash-mode: MultiBit HD (scrypt)
- Added hash-mode: MySQL $A$ (sha256crypt)
- Added hash-mode: Open Document Format (ODF) 1.1 (SHA-1, Blowfish)
- Added hash-mode: Open Document Format (ODF) 1.2 (SHA-256, AES)
- Added hash-mode: Oracle Transportation Management (SHA256)
- Added hash-mode: PKZIP archive encryption
- Added hash-mode: PKZIP Master Key
- Added hash-mode: Python passlib pbkdf2-sha1
- Added hash-mode: Python passlib pbkdf2-sha256
- Added hash-mode: Python passlib pbkdf2-sha512
- Added hash-mode: QNX /etc/shadow (MD5)
- Added hash-mode: QNX /etc/shadow (SHA256)
- Added hash-mode: QNX /etc/shadow (SHA512)
- Added hash-mode: RedHat 389-DS LDAP (PBKDF2-HMAC-SHA256)
- Added hash-mode: Ruby on Rails Restful-Authentication
- Added hash-mode: SecureZIP AES-128
- Added hash-mode: SecureZIP AES-192
- Added hash-mode: SecureZIP AES-256
- Added hash-mode: SolarWinds Orion
- Added hash-mode: Telegram Desktop App Passcode (PBKDF2-HMAC-SHA1)
- Added hash-mode: Telegram Mobile App Passcode (SHA256)
- Added hash-mode: Web2py pbkdf2-sha512
- Added hash-mode: WPA-PBKDF2-PMKID+EAPOL
- Added hash-mode: WPA-PMK-PMKID+EAPOL
- Added hash-mode: md5($salt.sha1($salt.$pass))
- Added hash-mode: md5(sha1($pass).md5($pass).sha1($pass))
- Added hash-mode: md5(sha1($salt).md5($pass))
- Added hash-mode: sha1(md5(md5($pass)))
- Added hash-mode: sha1(md5($pass.$salt))
- Added hash-mode: sha1(md5($pass).$salt)
- Added hash-mode: sha1($salt1.$pass.$salt2)
- Added hash-mode: sha256(md5($pass))
- Added hash-mode: sha256($salt.$pass.$salt)
- Added hash-mode: sha256(sha256_bin($pass))
- Added hash-mode: sha256(sha256($pass).$salt)

##
## Bugs
##

- Fixed buffer overflow in build_plain() function
- Fixed buffer overflow in mp_add_cs_buf() function
- Fixed calculation of brain-session ID - only the first hash of the hashset was taken into account
- Fixed cleanup of password candidate buffers on GPU as set from autotune when -n parameter was used
- Fixed copy/paste error leading to invalid "Integer overflow detected in keyspace of mask" in attack-mode 6 and 7
- Fixed cracking multiple Office hashes (modes 9500, 9600) if hashes shared the same salt
- Fixed cracking of Blockchain, My Wallet (V1 and V2) hashes when testing decrypted data in unexpected format
- Fixed cracking of Cisco-PIX and Cisco-ASA MD5 passwords in mask-attack mode when mask > length 16
- Fixed cracking of DNSSEC (NSEC3) hashes by replacing all dots in the passwords with lengths
- Fixed cracking of Electrum Wallet Salt-Type 2 hashes
- Fixed cracking of NetNTLMv1 passwords in mask-attack mode when mask > length 16 (optimized kernels only)
- Fixed cracking of RAR3-hp hashes with pure kernel for passwords longer than 28 bytes
- Fixed cracking of VeraCrypt Streebog-512 hashes (CPU only)
- Fixed cracking raw Streebog-HMAC 256 and 512 hashes for passwords of length >= 64
- Fixed cracking raw Whirlpool hashes cracking for passwords of length >= 32
- Fixed incorrect progress-only result in a special race condition
- Fixed invalid call of mp_css_utf16le_expand()/mp_css_utf16be_expand() in slow-candidate sessions
- Fixed invalid password truncation in attack-mode 1 when the final password is longer than 32 characters
- Fixed invalid use of --hex-wordlist if encoded wordlist string is larger than length 256
- Fixed maximum password length limit which was announced as 256 but was actually 255
- Fixed out-of-boundary read in pure kernel rule engine rule 'p' when parameter was set to 2 or higher
- Fixed out-of-boundary write to decrypted[] in DPAPI masterkey file v1 kernel
- Fixed output of IKE PSK (mode 5300 and 5400) hashes to use separators in the correct position
- Fixed output password of "e" rule in pure and CPU rule engine when separator character is also the first letter
- Fixed problem with usage of hexadecimal notation (\x00-\xff) within rules
- Fixed race condition in maskfile mode by using a dedicated flag for restore execution
- Fixed some memory leaks when hashcat is shutting down due to some file error
- Fixed some memory leaks when mask-files are used in optimized mode
- Fixed --status-json to correctly escape certain characters in hashes
- Fixed the 7-Zip parser to allow the entire supported range of encrypted and decrypted data lengths
- Fixed the validation of the --brain-client-features command line argument (only values 1, 2 or 3 are allowed)

##
## Improvements
##

- Bitcoin Wallet: Be more user friendly by allowing a larger data range for ckey and public_key
- Brain: Added new parameter --brain-server-timer to specify seconds between scheduled backups
- Building: Fix for library compilation failure due to multiple defenition of sbob_xx64()
- Cracking bcrypt and Password Safe v2: Use feedback from the compute API backend to dynamically calculate optimal thread count
- Dictstat: On Windows, the st_ino attribute in the stat struct is not set, which can lead to invalid cache hits. Added the filename to the database entry.
- Documents: Added README on how to build hashcat on Cygwin, MSYS2 and WSL
- File handling: Print a truncation warning when an oversized line is detected
- My Wallet: Added additional plaintext pattern used in newer versions
- Office cracking: Support hash format with second block data for 40-bit oldoffice files (eliminates false positives)
- OpenCL Runtime: Added a warning if OpenCL runtime NEO, Beignet, POCL (v1.4 or older) or MESA is detected, and skip associated devices (override with --force)
- OpenCL Runtime: Allow the kernel to access post-48k shared memory region on CUDA. Requires both module and kernel preparation
- OpenCL Runtime: Disable OpenCL kernel cache on Apple for Intel CPU (throws CL_BUILD_PROGRAM_FAILURE for no reason)
- OpenCL Runtime: Do not run shared- or constant-memory size checks if their memory type is of type global memory (typically CPU)
- OpenCL Runtime: Improve ROCm detection and make sure to not confuse with recent AMDGPU drivers
- OpenCL Runtime: Not using amd_bytealign (amd_bitalign is fine) on AMDGPU driver drastically reduces JiT segfaults
- OpenCL Runtime: Unlocked maximum thread count for NVIDIA GPU
- OpenCL Runtime: Update unstable mode warnings for Apple and AMDGPU drivers
- OpenCL Runtime: Workaround JiT compiler error on AMDGPU driver compiling WPA-EAPOL-PBKDF2 OpenCL kernel
- OpenCL Runtime: Workaround JiT compiler error on ROCm 2.3 driver if the 'inline' keyword is used in function declaration
- OpenCL Runtime: Workaround memory allocation error on AMD driver on Windows leading to CL_MEM_OBJECT_ALLOCATION_FAILURE
- OpenCL Runtime: Removed some workarounds by calling chdir() to specific folders on startup
- Outfile: Added new system to specify the outfile format, the new --outfile-format now also supports timestamps
- Startup Checks: Improved the pidfile check: Do not just check for existing PID, but also check executable filename
- Startup Checks: Prevent the user from modifying options which are overwritten automatically in benchmark mode
- Startup Screen: Add extra warning when using --force
- Startup Screen: Add extra warning when using --keep-guessing
- Startup Screen: Provide an estimate of host memory required for the requested attack
- Status Screen: Added brain status for all compute devices
- Status Screen: Added remaining counts and changed recovered count logic
- Status Screen: Added --status-json flag for easier machine reading of hashcat status output
- Tab Completion: Allow using "make install" version of hashcat
- Tuning Database: Updated hashcat.hctune with new models and refreshed vector width values
- VeraCrypt: Added support for VeraCrypt PIM brute-force, replaced --veracrypt-pim with --veracrypt-pim-start and --veracrypt-pim-stop
- WipZip cracking: Added two byte early reject, resulting in higher cracking speed
- WPA/WPA2 cracking: In the potfile, replace password with PMK in order to detect already cracked networks across all WPA modes

##
## Technical
##

- Backend Interface: Added new options --backend-ignore-cuda and --backend-ingore-opencl to prevent CUDA and/or OpenCL API from being used
- Binary Distribution: Removed 32-bit binary executables
- Building: On macOS, switch from ar to /usr/bin/ar to improve building compatibility
- Building: Skipping Travis/Appveyor build for non-code changes
- Codebase: Cleanup of many unused rc_* variables
- Codebase: Fixed some printf() format arguments
- Codebase: Fixed some type casting to avoid truncLongCastAssignment warnings
- Codebase: Moved hc_* file functions from shared.c to filehandling.c
- Codebase: Ran through a bunch of clang-tidy checkers and updated code accordingly
- Codebase: Remove redundant calls to fclose()
- Dependencies: Updated LZMA-Headers from 18.05 to 19.00
- Dependencies: Updated OpenCL-Headers to latest version from GitHub master repository
- Hash-Mode 12500 (RAR3-hp): Allow cracking of passwords up to length 64
- Hash-mode 1460 (HMAC-SHA256 (key = $salt)): Allow up to 64 byte of salt
- Hash-Mode 1680x (WPA-PMKID) specific: Changed separator character from '*' to ':'
- Hash-Mode 8300 (DNSSEC (NSEC3)) specific: Allow empty salt
- Keep Guessing: No longer automatically activate --keep-guessing for modes 9720, 9820, 14900 and 18100
- Keep Guessing: No longer mark hashes as cracked/removed when in potfile
- Kernel Cache: Reactivate OpenCL runtime specific kernel caches
- Kernel Compile: Removed -cl-std= from all kernel build options since we're compatible to all OpenCL versions
- OpenCL Kernels: Fix OpenCL compiler warning on double precision constants
- OpenCL Kernels: Moved "gpu_decompress", "gpu_memset" and "gpu_atinit" into shared.cl in order to reduce compile time
- OpenCL Options: Removed --opencl-platforms filter in order to force backend device numbers to stay constant
- OpenCL Options: Set --spin-damp to 0 (disabled) by default. With the CUDA backend this workaround became deprecated
- Parsers: switched from strtok() to strtok_r() for thread safety
- Requirements: Add new requirement for NVIDIA GPU: CUDA Toolkit (9.0 or later)
- Requirements: Update runtime check for minimum NVIDIA driver version from 367.x to 440.64 or later
- Test Script: Switched from /bin/bash to generic /bin/sh and updated code accordingly

* changes v5.0.0 -> v5.1.0

##
## Features
##

- Added support for using --stdout in brain-client mode
- Added new option --stdin-timeout-abort, to set how long hashcat should wait for stdin input before aborting
- Added new option --kernel-threads to manually override the automatically-calculated number of threads
- Added new option --keyboard-layout-mapping to map users keyboard layout, required to crack TC/VC system boot volumes

##
## Algorithms
##

- Added pure kernels for hash-mode 11700 (Streebog-256)
- Added pure kernels for hash-mode 11800 (Streebog-512)
- Added hash-mode 11750 (HMAC-Streebog-256 (key = $pass), big-endian)
- Added hash-mode 11760 (HMAC-Streebog-256 (key = $salt), big-endian)
- Added hash-mode 11850 (HMAC-Streebog-512 (key = $pass), big-endian)
- Added hash-mode 11860 (HMAC-Streebog-512 (key = $salt), big-endian)
- Added hash-mode 13771 (VeraCrypt PBKDF2-HMAC-Streebog-512 + XTS 512 bit)
- Added hash-mode 13772 (VeraCrypt PBKDF2-HMAC-Streebog-512 + XTS 1024 bit)
- Added hash-mode 13773 (VeraCrypt PBKDF2-HMAC-Streebog-512 + XTS 1536 bit)
- Added hash-mode 18200 (Kerberos 5 AS-REP etype 23)
- Added hash-mode 18300 (Apple File System (APFS))
- Added Kuznyechik cipher and cascades support for VeraCrypt kernels
- Added Camellia cipher and cascades support for VeraCrypt kernels

##
## Improvements
##

- OpenCL Devices: Add support for up to 64 OpenCL devices per system
- OpenCL Platforms: Add support for up to 64 OpenCL platforms per system
- OpenCL Runtime: Use our own yielding technique for synchronizing rather than vendor specific
- Startup: Show OpenCL runtime initialization message (per device)
- xxHash: Added support for using the version provided by the OS/distribution

##
## Bugs
##

- Fixed automated calculation of brain-session when not using all hashes in the hashlist
- Fixed calculation of brain-attack if a given wordlist has zero size
- Fixed checking the length of the last token in a hash if it was given the attribute TOKEN_ATTR_FIXED_LENGTH
- Fixed endianness and invalid separator character in outfile format for hash-mode 16801 (WPA-PMKID-PMK)
- Fixed ignoring --brain-client-features configuration when brain server has attack-position information from a previous run
- Fixed invalid hardware monitor detection in benchmark mode
- Fixed invalid warnings about throttling when --hwmon-disable was used
- Fixed missing call to WSACleanup() to cleanly shutdown windows sockets system
- Fixed missing call to WSAStartup() and client indexing in order to start the brain server on Windows
- Fixed out-of-boundary read in DPAPI masterkey file v2 OpenCL kernel
- Fixed out-of-bounds write in short-term memory of the brain server
- Fixed output of --speed-only and --progress-only when fast hashes are used in combination with --slow-candidates
- Fixed selection of OpenCL devices (-d) if there's more than 32 OpenCL devices installed
- Fixed status output of progress value when -S and -l are used in combination
- Fixed thread count maximum for pure kernels in straight attack mode

##
## Technical
##

- Brain: Set --brain-client-features default from 3 to 2
- Dependencies: Added xxHash and OpenCL-Headers to deps/ in order to allow building hashcat from GitHub source release package
- Dependencies: Removed gitmodules xxHash and OpenCL-Headers
- Keymaps: Added hashcat keyboard mapping us.hckmap (can be used as template)
- Keymaps: Added hashcat keyboard mapping de.hckmap
- Hardware Monitor: Renamed --gpu-temp-abort to --hwmon-temp-abort
- Hardware Monitor: Renamed --gpu-temp-disable to --hwmon-disable
- Memory: Limit maximum host memory allocation depending on bitness
- Memory: Reduced default maximum bitmap size from 24 to 18 and give a notice to use --bitmap-max to restore
- Parameter: Rename --nvidia-spin-damp to --spin-damp (now accessible for all devices)
- Pidfile: Treat a corrupted pidfile like a not existing pidfile
- OpenCL Device: Do a real query on OpenCL local memory type instead of just assuming it
- OpenCL Runtime: Disable auto-vectorization for Intel OpenCL runtime to workaround hanging JiT since version 18.1.0.013
- Tests: Added hash-mode 11700 (Streebog-256)
- Tests: Added hash-mode 11750 (HMAC-Streebog-256 (key = $pass), big-endian)
- Tests: Added hash-mode 11760 (HMAC-Streebog-256 (key = $salt), big-endian)
- Tests: Added hash-mode 11800 (Streebog-512)
- Tests: Added hash-mode 11850 (HMAC-Streebog-512 (key = $pass), big-endian)
- Tests: Added hash-mode 11860 (HMAC-Streebog-512 (key = $salt), big-endian)
- Tests: Added hash-mode 13711 (VeraCrypt PBKDF2-HMAC-RIPEMD160 + XTS 512 bit)
- Tests: Added hash-mode 13712 (VeraCrypt PBKDF2-HMAC-RIPEMD160 + XTS 1024 bit)
- Tests: Added hash-mode 13713 (VeraCrypt PBKDF2-HMAC-RIPEMD160 + XTS 1536 bit)
- Tests: Added hash-mode 13721 (VeraCrypt PBKDF2-HMAC-SHA512 + XTS 512 bit)
- Tests: Added hash-mode 13722 (VeraCrypt PBKDF2-HMAC-SHA512 + XTS 1024 bit)
- Tests: Added hash-mode 13723 (VeraCrypt PBKDF2-HMAC-SHA512 + XTS 1536 bit)
- Tests: Added hash-mode 13731 (VeraCrypt PBKDF2-HMAC-Whirlpool + XTS 512 bit)
- Tests: Added hash-mode 13732 (VeraCrypt PBKDF2-HMAC-Whirlpool + XTS 1024 bit)
- Tests: Added hash-mode 13733 (VeraCrypt PBKDF2-HMAC-Whirlpool + XTS 1536 bit)
- Tests: Added hash-mode 13751 (VeraCrypt PBKDF2-HMAC-SHA256 + XTS 512 bit)
- Tests: Added hash-mode 13752 (VeraCrypt PBKDF2-HMAC-SHA256 + XTS 1024 bit)
- Tests: Added hash-mode 13753 (VeraCrypt PBKDF2-HMAC-SHA256 + XTS 1536 bit)
- Tests: Added hash-mode 13771 (VeraCrypt PBKDF2-HMAC-Streebog-512 + XTS 512 bit)
- Tests: Added hash-mode 13772 (VeraCrypt PBKDF2-HMAC-Streebog-512 + XTS 1024 bit)
- Tests: Added hash-mode 13773 (VeraCrypt PBKDF2-HMAC-Streebog-512 + XTS 1536 bit)
- Tests: Added VeraCrypt containers for Kuznyechik cipher and cascades
- Tests: Added VeraCrypt containers for Camellia cipher and cascades

* changes v4.2.1 -> v5.0.0

##
## Features
##

- Added new option --slow-candidates which allows hashcat to generate passwords on-host
- Added new option --brain-server to start a hashcat brain server
- Added new option --brain-client to start a hashcat brain client, automatically activates --slow-candidates
- Added new option --brain-host and --brain-port to specify ip and port of brain server, both listening and connecting
- Added new option --brain-session to override automatically calculated brain session ID
- Added new option --brain-session-whitelist to allow only explicit written session ID on brain server
- Added new option --brain-password to specify the brain server authentication password
- Added new option --brain-client-features which allows enable and disable certain features of the hashcat brain

##
## Algorithms
##

- Added hash-mode 17300 = SHA3-224
- Added hash-mode 17400 = SHA3-256
- Added hash-mode 17500 = SHA3-384
- Added hash-mode 17600 = SHA3-512
- Added hash-mode 17700 = Keccak-224
- Added hash-mode 17800 = Keccak-256
- Added hash-mode 17900 = Keccak-384
- Added hash-mode 18000 = Keccak-512
- Added hash-mode 18100 = TOTP (HMAC-SHA1)
- Removed hash-mode 5000 = SHA-3 (Keccak)

##
## Improvements
##

- Added additional hybrid "passthrough" rules, to enable variable-length append/prepend attacks
- Added a periodic check for read timeouts in stdin/pipe mode, and abort if no input was provided
- Added a tracker for salts, amplifier and iterations to the status screen
- Added option --markov-hcstat2 to make it clear that the new hcstat2 format (compressed hcstat2gen output) must be used
- Allow bitcoin master key lengths other than 96 bytes (but they must be always multiples of 16)
- Allow hashfile for -m 16800 to be used with -m 16801
- Allow keepass iteration count to be larger than 999999
- Changed algorithms using colon as separators in the hash to not use the hashconfig separator on parsing
- Do not allocate memory segments for bitmap tables if we don't need it - for example, in benchmark mode
- Got rid of OPTS_TYPE_HASH_COPY for Ansible Vault
- Improved the speed of the outfile folder scan when using many hashes/salts
- Increased the maximum size of edata2 in Kerberos 5 TGS-REP etype 23
- Make the masks parser more restrictive by rejecting a single '?' at the end of the mask (use ?? instead)
- Override --quiet and show final status screen in case --status is used
- Removed duplicate words in the dictionary file example.dict
- Updated Intel OpenCL runtime version check
- Work around some AMD OpenCL runtime segmentation faults
- Work around some padding issues with host compilers and OpenCL JiT on 32 and 64-bit systems

##
## Bugs
##

- Fixed a invalid scalar datatype return value in hc_bytealign() where it should be a vector datatype return value
- Fixed a problem with attack mode -a 7 together with stdout mode where the mask bytes were missing in the output
- Fixed a problem with tab completion where --self-test-disable incorrectly expected a further parameter/value
- Fixed a race condition in status view that lead to out-of-bound reads
- Fixed detection of unique ESSID in WPA-PMKID-* parser
- Fixed missing wordlist encoding in combinator mode
- Fixed speed/delay problem when quitting while the outfile folder is being scanned
- Fixed the ciphertext max length in Ansible Vault parser
- Fixed the tokenizer configuration in Postgres hash parser
- Fixed the byte order of digest output for hash-mode 11800 (Streebog-512)

* changes v4.2.0 -> v4.2.1

##
## Improvements
##

- Try to evaluate available OpenCL device memory and use this information instead of total available OpenCL device memory for autotune

##
## Bugs
##

- Fixed a buffer overflow in precompute_salt_md5() in case salt was longer than 64 characters

* changes v4.1.0 -> v4.2.0

##
## Algorithms
##

- Added hash-mode 16700 = FileVault 2
- Added hash-mode 16800 = WPA-PMKID-PBKDF2
- Added hash-mode 16801 = WPA-PMKID-PMK
- Added hash-mode 16900 = Ansible Vault

##
## Improvements
##

- Added JtR-compatible support for hex notation in rules engine
- Added OpenCL device utilization to the status information in machine-readable output
- Added missing NV Tesla and Titan GPU details to tuning database
- General file handling: Abort if a byte order mark (BOM) was detected in a wordlist, hashlist, maskfile or rulefile
- HCCAPX management: Use advanced hints in message_pair stored by hcxtools about endian bitness of replay counter
- OpenCL kernels: Abort session if kernel self-test fails
- OpenCL kernels: Add '-pure' prefix to kernel filenames to avoid problems caused by reusing existing hashcat installation folder
- OpenCL kernels: Removed the use of 'volatile' in inline assembly instructions where it is not needed
- OpenCL kernels: Switched array pointer types in function declarations in order to be compatible with OpenCL 2.0
- Refactored code for --progress-only and --speed-only calculation
- SIP cracking: Increased the nonce field to allow a salt of 1024 bytes
- TrueCrypt/VeraCrypt cracking: Do an entropy check on the TC/VC header on start

##
## Bugs
##

- Fixed a function declaration attribute in -m 8900 kernel leading to unusable -m 9300 which shares kernel code with -m 8900
- Fixed a miscalculation in --progress-only mode output for extremely slow kernels like -m 14800
- Fixed a missing check for errors on OpenCL devices leading to invalid removal of restore file
- Fixed a missing kernel in -m 5600 in combination with -a 3 and -O if mask is >= 16 characters
- Fixed detection of AMD_GCN version in case the rocm driver is used
- Fixed missing code section in -m 2500 and -m 2501 to crack corrupted handshakes with a LE endian bitness base
- Fixed a missing check for hashmodes using OPTS_TYPE_PT_UPPER causing the self-test to fail when using combinator- and hybrid-mode

* changes v4.0.1 -> v4.1.0

##
## Features
##

- Added option --benchmark-all to benchmark all hash-modes (not just the default selection)
- Removed option --gpu-temp-retain that tried to retain GPU temperature at X degrees celsius - please use driver-specific tools
- Removed option --powertune-enable to enable power tuning - please use driver specific tools

##
## Algorithms
##

- Added hash-mode 16000 = Tripcode
- Added hash-mode 16100 = TACACS+
- Added hash-mode 16200 = Apple Secure Notes
- Added hash-mode 16300 = Ethereum Pre-Sale Wallet, PBKDF2-SHA256
- Added hash-mode 16400 = CRAM-MD5 Dovecot
- Added hash-mode 16500 = JWT (JSON Web Token)
- Added hash-mode 16600 = Electrum Wallet (Salt-Type 1-2)

##
## Bugs
##

- Fixed a configuration setting for -m 400 in pure kernel mode which said it was capable of doing SIMD when it is not
- Fixed a hash parsing problem for 7-Zip hashes: allow a longer CRC32 data length field within the hash format
- Fixed a hash parsing problem when using --show/--left with hashes with long salts that required pure kernels
- Fixed a logic error in storing temporary progress for slow hashes, leading to invalid speeds in status view
- Fixed a mask-length check issue: return -1 in case the mask length is not within the password-length range
- Fixed a missing check for return code in case hashcat.hcstat2 was not found
- Fixed a race condition in combinator- and hybrid-mode where the same scratch buffer was used by multiple threads
- Fixed a restore issue leading to "Restore value is greater than keyspace" when mask files or wordlist folders were used
- Fixed a uninitialized value in OpenCL kernels 9720, 9820 and 10420 leading to absurd benchmark performance
- Fixed the maximum password length check in password-reassembling function
- Fixed the output of --show when $HEX[] passwords were present within the potfile

##
## Improvements
##

- OpenCL Kernels: Add a decompressing kernel and a compressing host code in order to reduce PCIe transfer time
- OpenCL Kernels: Improve performance preview accuracy in --benchmark, --speed-only and --progress-only mode
- OpenCL Kernels: Remove password length restriction of 16 for Cisco-PIX and Cisco-ASA hashes
- Terminal: Display set cost/rounds during benchmarking
- Terminal: Show [r]esume in prompt only in pause mode, and show [p]ause in prompt only in resume mode

##
## Technical
##

- Autotune: Improve autotune engine logic and synchronize results on same OpenCL devices
- Documents: Added docs/limits.txt
- Files: Copy include/ folder and its content when SHARED is set to 1 in Makefile
- Files: Switched back to relative current working directory on windows to work around problems with Unicode characters
- Hashcat Context: Fixed a memory leak in shutdown phase
- Hash Parser: Changed the way large strings are handled/truncated within the event buffer if they are too large to fit
- Hash Parser: Fixed a memory leak in shutdown phase
- Hash Parser: Fixed the use of strtok_r () calls
- OpenCL Devices: Fixed several memory leaks in shutdown phase
- OpenCL Kernels: Add general function declaration keyword (inline) and some OpenCL runtime specific exceptions for NV and CPU devices
- OpenCL Kernels: Replace variables from uXX to uXXa if used in __constant space
- OpenCL Kernels: Use a special kernel to initialize the password buffer used during autotune measurements, to reduce startup time
- OpenCL Kernels: Refactored kernel thread management from native to maximum per kernel
- OpenCL Kernels: Use three separate comparison kernels (depending on keyver) for WPA instead of one
- OpenCL Runtime: Add current timestamp to OpenCL kernel source in order to force OpenCL JiT compiler to recompile and not use the cache
- OpenCL Runtime: Enforce use of OpenCL version 1.2 to restrain OpenCL runtimes to make use of the __generic address space qualifier
- OpenCL Runtime: Updated rocm detection
- Returncode: Enforce return code 0 when the user selects --speed-only or --progress-only and no other error occurs
- Rules: Fixed some default rule-files after changing rule meaning of 'x' to 'O'
- Self Test: Skip self-test for mode 8900 - user-configurable scrypt settings are incompatible with fixed settings in the self-test hash
- Self Test: Skip self-test for mode 15700 because the settings are too high and cause startup times that are too long
- Terminal: Add workitem settings to status display (can be handy for debugging)
- Terminal: Send clear-line code to the same output stream as the message immediately following
- Timer: Switch from gettimeofday() to clock_gettime() to work around problems on cygwin
- User Options: According to getopts manpage, the last element of the option array has to be filled with zeros

* changes v4.0.0 -> v4.0.1:

##
## Improvements
##

- Changed the maximum length of the substring of a hash shown whenever the parser found a problem while parsing the hash

##
## Bugs
##

- Fixed a memory leak while parsing a wordlist
- Fixed compile of kernels on AMD systems on windows due to invalid detection of ROCm
- Fixed compile of sources using clang under MSYS2
- Fixed overlapping memory segment copy in CPU rule engine if using a specific rule function
- Fixed a parallel build problem when using the "install" Makefile target
- Fixed the version number extraction for github releases which do not including the .git directory

* changes v3.6.0 -> v4.0.0:

##
## Features
##

- Added support to crack passwords and salts up to length 256
- Added option --optimized-kernel-enable to use faster kernels but limit the maximum supported password- and salt-length
- Added self-test functionality to detect broken OpenCL runtimes on startup
- Added option --self-test-disable to disable self-test functionality on startup
- Added option --wordlist-autohex-disable to disable the automatical conversion of $HEX[] words from the word list
- Added option --example-hashes to show an example hash for each hash-mode
- Removed option --weak-hash-check (zero-length password check) to increase startup time, it also causes many Trap 6 error on macOS

##
## Algorithms
##

- Added hash-mode 2500 = WPA/WPA2 (SHA256-AES-CMAC)
- Added hash-mode 2501 = WPA/WPA2 PMK

##
## Bugs
##

- Fixed a buffer overflow in mangle_dupechar_last function
- Fixed a calculation error in get_power() leading to errors of type "BUG pw_add()!!"
- Fixed a memory problem that occured when the OpenCL folder was not found and e.g. the shared and session folder were the same
- Fixed a missing barrier() call in the RACF OpenCL kernel
- Fixed a missing salt length value in benchmark mode for SIP
- Fixed an integer overflow in hash buffer size calculation
- Fixed an integer overflow in innerloop_step and innerloop_cnt variables
- Fixed an integer overflow in masks not skipped when loaded from file
- Fixed an invalid optimization code in kernel 7700 depending on the input hash, causing the kernel to loop forever
- Fixed an invalid progress value in status view if words from the base wordlist get rejected because of length
- Fixed a parser error for mode -m 9820 = MS Office <= 2003 $3, SHA1 + RC4, collider #2
- Fixed a parser error in multiple modes not checking for return code, resulting in negative memory index writes
- Fixed a problem with changed current working directory, for instance by using --restore together with --remove
- Fixed a problem with the conversion to the $HEX[] format: convert/hexify also all passwords of the format $HEX[]
- Fixed the calculation of device_name_chksum; should be done for each iteration
- Fixed the dictstat lookup if nanoseconds are used in timestamps for the cached files
- Fixed the estimated time value whenever the value is very large and overflows
- Fixed the output of --show when used together with the collider modes -m 9710, 9810 or 10410
- Fixed the parsing of command line options. It doesn't show two times the same error about an invalid option anymore
- Fixed the parsing of DCC2 hashes by allowing the "#" character within the user name
- Fixed the parsing of descrypt hashes if the hashes do have non-standard characters within the salt
- Fixed the use of --veracrypt-pim option. It was completely ignored without showing an error
- Fixed the version number used in the restore file header

##
## Improvements
##

- Autotune: Do a pre-autotune test run to find out if kernel runtime is above some TDR limit
- Charset: Add additional DES charsets with corrected parity
- OpenCL Buffers: Do not allocate memory for amplifiers for fast hashes, it's simply not needed
- OpenCL Kernels: Improved performance of SHA-3 Kernel (keccak) by hardcoding the 0x80 stopbit
- OpenCL Kernels: Improved rule engine performance by 6% on for NVidia
- OpenCL Kernels: Move from ld.global.v4.u32 to ld.const.v4.u32 in _a3 kernels
- OpenCL Kernels: Replace bitwise swaps with rotate() versions for AMD
- OpenCL Kernels: Rewritten Keccak kernel to run fully on registers and partially reversed last round
- OpenCL Kernels: Rewritten SIP kernel from scratch
- OpenCL Kernels: Thread-count is set to hardware native count except if -w 4 is used then OpenCL maximum is used
- OpenCL Kernels: Updated default scrypt TMTO to be ideal for latest NVidia and AMD top models
- OpenCL Kernels: Vectorized tons of slow kernels to improve CPU cracking speed
- OpenCL Runtime: Improved detection for AMD and NV devices on macOS
- OpenCL Runtime: Improved performance on Intel MIC devices (Xeon PHI) on runtime level (300MH/s to 2000MH/s)
- OpenCL Runtime: Updated AMD ROCm driver version check, warn if version < 1.1
- Show cracks: Improved the performance of --show/--left if used together with --username
- Startup: Add visual indicator of active options when benchmarking
- Startup: Check and abort session if outfile and wordlist point to the same file
- Startup: Show some attack-specific optimizer constraints on start, eg: minimum and maximum support password- and salt-length
- WPA cracking: Improved nonce-error-corrections mode to use a both positive and negative corrections

##
## Technical
##

- General: Update C standard from c99 to gnu99
- Hash Parser: Improved salt-length checks for generic hash modes
- HCdict File: Renamed file from hashcat.hcdict to hashcat.hcdict2 and add header because versions are incompatible
- HCstat File: Add code to read LZMA compressed hashcat.hcstat2
- HCstat File: Add hcstat2 support to enable masks of length up to 256, also adds a filetype header
- HCstat File: Renamed file from hashcat.hcstat to hashcat.hcstat2 and add header because versions are incompatible
- HCtune File: Remove apple related GPU entries to workaround Trap 6 error
- OpenCL Kernels: Added code generator for most of the switch_* functions and replaced existing code
- OpenCL Kernels: Declared all include functions as static to reduce binary kernel cache size
- OpenCL Kernels: On AMD GPU, optimized kernels for use with AMD ROCm driver
- OpenCL Kernels: Removed some include functions that are no longer needed to reduce compile time
- OpenCL Runtime: Fall back to 64 threads default (from 256) on AMD GPU to prevent creating too many workitems
- OpenCL Runtime: Forcing OpenCL 1.2 no longer needed. Option removed from build options
- OpenCL Runtime: On AMD GPU, recommend AMD ROCm driver for Linux
- Restore: Fixed the version number used in the restore file header
- Time: added new type for time measurements hc_time_t and related functions to force the use of 64 bit times

* changes v3.5.0 -> v3.6.0:

##
## Algorithms
##

- Added hash-mode   600 = BLAKE2-512
- Added hash-mode 15200 = Blockchain, My Wallet, V2
- Added hash-mode 15300 = DPAPI masterkey file v1 and v2
- Added hash-mode 15400 = ChaCha20
- Added hash-mode 15500 = JKS Java Key Store Private Keys (SHA1)
- Added hash-mode 15600 = Ethereum Wallet, PBKDF2-HMAC-SHA256
- Added hash-mode 15700 = Ethereum Wallet, PBKDF2-SCRYPT

##
## Features
##

- 7-Zip cracking: increased max. data length to 320k and removed AES padding attack to avoid false negatives
- Dictionary cache: Show time spent on dictionary cache building at startup
- Rules: Support added for position 'p' (Nth instance of a character) in host mode (using -j or -k)
- Rules: Support added for rejection rule '_N' (reject plains of length not equal to N) in host mode
- Rules: Support added for rule 'eX'
- Wordlist encoding: Added parameters --encoding-from and --encoding-to to configure wordlist encoding handling
- Wordlist encoding: Support added for internal conversion between user-defined encodings during runtime

##
## Workarounds
##

- Workaround added for NVIDIA NVML library: If libnvidia-ml.so couldn't be loaded, try again using libnvidia-ml.so.1

##
## Improvements
##

- WPA cracking: Improved nonce-error-corrections mode to fix corrupt nonces generated on big-endian devices

##
## Bugs
##

- Fixed a condition that caused hybrid attacks using a maskfile to not select all wordlists from a wordlist folder
- Fixed a memory leak that was present when a user periodically prints hashcat status (using --status-timer)
- Fixed a missing type specifier in a function declaration of the RACF kernel

##
## Technical
##

- Building: In the binary release packages, link libiconv static for Windows binaries
- Dictstat: Structure for dictstat file changed to include --encoding-from and --encoding-to parameters
- OpenCL Runtime: Updated AMDGPU-PRO driver version check, warn if version 17.10 (known to be broken) is detected
- WPA cracking: Reduced --nonce-error-corrections default from 16 to 8 to compensate for speed drop caused by big-endian fixes

* changes v3.40 -> v3.5.0:

##
## Features
##

- WPA cracking: Added support for WPA/WPA2 handshake AP nonce automatic error correction
- WPA cracking: Added parameter --nonce-error-corrections to configure range of error correction

##
## Algorithms
##

- Added hash-mode 15100 = Juniper/NetBSD sha1crypt

##
## Improvements
##

- Abbreviate long hashes to display the Hash.Target status line within 80 characters
- Refactored internal use of esalt to sync with the number of digests instead of the number of salts
- Refactored other output to display within 80 characters without wrapping

##
## Bugs
##

- Fixed a hash validation error when trying to load Android FDE < 4.3 hashes
- Fixed a problem where --keyspace combined with custom charsets incorrectly displayed an error message
- Fixed a problem where --stdout combined with custom charsets incorrectly displayed an error message
- Fixed a problem with parsing and displaying -m 7000 = Fortigate (FortiOS) hashes
- Fixed a race condition after sessions finish, where the input-base was freed but accessed afterwards
- Fixed a typo that resulted in the minimum password length not being correctly initialized
- Fixed --outfile-format formats 11 through 15 to show the correct crack position
- Fixed --remove to apply even when all hashes are either found in the potfile or detected in weak-hash checks

##
## Technical
##

- Building: Added missing prototypes for atlassian_parse_hash function
- Dictionary Cache: Split long status line into multiple lines to stay < 80 chars
- Files: Detect and error when users try to use -r with a parameter which is not a file
- HCCAPX Parser: Added support for a special bit (bit 8) of the message_pair that indicates if replay counters match
- Parameter: Detect and error when users try to use an empty string (length 0) for parameters like --session=
- Parameter: Detect and error when users try to use non-digit input when only digits are expected
- Sessions: Improved string comparison in case user sets --session to "hashcat"
- Status View: Add rejected counter to machine-readable output
- Status View: Rename labels Input.Mode, Input.Base, ... to Guess.Mode, Guess.Base, ...
- Status View: Added a visual indicator to the status screen when checkpoint quit has been requested
- Versions: Changed version naming convention from x.yz to x.y.z

* changes v3.30 -> v3.40:

##
## Features
##

- Added support for loading hccapx files
- Added support for filtering hccapx message pairs using --hccapx-message-pair
- Added support for parsing 7-Zip hashes with LZMA/LZMA2 compression indicator set to a non-zero value
- Added support for decompressing LZMA1/LZMA2 data for -m 11600 = 7-Zip to validate the CRC
- Added support for automatic merge of LM halfes in case --show and --left is used
- Added support for showing all user names with --show and --left if --username was specified
- Added support for GPU temperature management on cygwin build

##
## Algorithms
##

- Added hash-mode  1411 = SSHA-256(Base64), LDAP {SSHA256}
- Added hash-mode  3910 = md5(md5($pass).md5($salt))
- Added hash-mode  4010 = md5($salt.md5($salt.$pass))
- Added hash-mode  4110 = md5($salt.md5($pass.$salt))
- Added hash-mode  4520 = sha1($salt.sha1($pass))
- Added hash-mode  4522 = PunBB
- Added hash-mode  7000 = Fortigate (FortiOS)
- Added hash-mode 12001 = Atlassian (PBKDF2-HMAC-SHA1)
- Added hash-mode 14600 = LUKS
- Added hash-mode 14700 = iTunes Backup < 10.0
- Added hash-mode 14800 = iTunes Backup >= 10.0
- Added hash-mode 14900 = Skip32
- Added hash-mode 15000 = FileZilla Server >= 0.9.55

##
## Workarounds
##

- Workaround added for AMDGPU-Pro OpenCL runtime: AES encrypt and decrypt Invertkey function was calculated wrong in certain cases
- Workaround added for AMDGPU-Pro OpenCL runtime: RAR3 kernel require a volatile variable to work correctly
- Workaround added for Apple OpenCL runtime: bcrypt kernel requires a volatile variable because of a compiler optimization bug
- Workaround added for Apple OpenCL runtime: LUKS kernel requires some volatile variables because of a compiler optimization bug
- Workaround added for Apple OpenCL runtime: TrueCrypt kernel requires some volatile variables because of a compiler optimization bug
- Workaround added for NVidia OpenCL runtime: RACF kernel requires EBCDIC lookup to be done on shared memory

##
## Bugs
##

- Fixed a problem within the Kerberos 5 TGS-REP (-m 13100) hash parser
- Fixed clEnqueueNDRangeKernel(): CL_UNKNOWN_ERROR caused by an invalid work-item count during weak-hash-check
- Fixed cracking of PeopleSoft Token (-m 13500) if salt length + password length is >= 128 byte
- Fixed cracking of Plaintext (-m 99999) in case MD4 was used in a previous session
- Fixed DEScrypt cracking in BF mode in case the hashlist contains more than 16 times the same salt
- Fixed duplicate detection for WPA handshakes with the same ESSID
- Fixed nvapi datatype definition for NvS32 and NvU32
- Fixed overflow in bcrypt kernel in expand_key() function
- Fixed pointer to local variable outside scope in case -j or -k is used
- Fixed pointer to local variable outside scope in case --markov-hcstat is not used
- Fixed recursion in loopback handling when session was aborted by the user
- Fixed rule 'O' (RULE_OP_MANGLE_OMIT) in host mode in case the offset + length parameter equals the length of the input word
- Fixed rule 'i' (RULE_OP_MANGLE_INSERT) in host mode in case the offset parameter equals the length of the input word
- Fixed string not null terminated inside workaround for checking drm driver path
- Fixed string not null terminated while reading maskfiles
- Fixed truncation of password after position 32 with the combinator attack
- Fixed use of option --keyspace in combination with -m 2500 (WPA)
- Fixed WPA/WPA2 cracking in case eapol frame is >= 248 byte

##
## Technical
##

- Building: Add SHARED variable to Makefile to choose if hashcat is build as static or shared binary (using libhashcat.so/hashcat.dll)
- Building: Removed compiler option -march=native as this created problems for maintainers on various distributions
- Building: Removed the use of RPATH on linker level
- Building: Replaced linking of CRT_glob.o with the use of int _dowildcard
- Commandline: Do some checks related to custom-charset options if user specifies them
- CPU Affinity: Fixed memory leak in case invalid cpu Id was specified
- Dispatcher: Fixed several memory leaks in case an OpenCL error occurs
- Events: Improved the maximum event message handling. event_log () will now also internally make sure that the message is properly terminated
- File Locking: Improved error detection on file locks
- File Reads: Fixed memory leak in case outfile or hashfile was not accessible
- File Reads: Improved error detection on file reads, especially when getting the file stats
- Files: Do several file and folder checks on startup rather than when they are actually used to avoid related error after eventual intense operations
- Hardware Management: Bring back kernel exec timeout detection for NVidia on user request
- Hardware Monitor: Fixed several memory leaks in case hash-file writing (caused by --remove) failed
- Hardware Monitor: Fixed several memory leaks in case no hardware monitor sensor is found
- Hardware Monitor: In case NVML initialization failed, do not try to initialiaze NVAPI or XNVCTRL because they both depend on NVML
- Hash Parsing: Added additional bound checks for the SIP digest authentication (MD5) parser (-m 11400)
- Hash Parsing: Make sure that all files are correctly closed whenever a hash file parsing error occurs
- Helper: Added functions to check existence, type, read- and write-permissions and rewrite sources to use them instead of stat()
- Keyfile handling: Make sure that the memory is cleanly freed whenever a VeraCrypt/TrueCrypt keyfile fails to load
- Mask Checks: Added additional memory cleanups after parsing/verifying masks
- Mask Checks: Added integer overflow detection for a keyspace of a mask provided by user
- Mask Increment: Fixed memory leak in case mask_append() fails
- OpenCL Device: Do a check on available constant memory size and abort if it's less than 64kB
- OpenCL Device Management: Fixed several memory leaks in case initialization of an OpenCL device or platform failed
- OpenCL Header: Updated CL_* errorcode to OpenCL 1.2 standard
- OpenCL Kernel: Move kernel binary buffer from heap to stack memory
- OpenCL Kernel: Refactored read_kernel_binary to load only a single kernel for a single device
- OpenCL Kernel: Remove "static" keyword from function declarations; Causes older Intel OpenCL runtimes to fail compiling
- OpenCL Kernel: Renumbered hash-mode 7600 to 4521
- OpenCL Runtime: Added a warning about using Mesa OpenCL runtime
- OpenCL Runtime: Updated AMDGPU-Pro driver version check, do warn if version 16.60 is detected which is known to be broken
- Outfile Check: Fixed a memory leak for failed outfile reads
- Restore: Add some checks on the rd->cwd variable in restore case
- Rule Engine: Fixed several memory leaks in case loading of rules failed
- Session Management: Automatically set dedicated session names for non-cracking parameters, for example: --stdout
- Session Management: Fixed several memory leaks in case profile- or install-folder setup failed
- Sessions: Move out handling of multiple instance from restore file into separate pidfile
- Status screen: Do not try to clear prompt in --quiet mode
- Tests: Fixed the timeout status code value and increased the runtime to 400 seconds
- Threads: Restored strerror as %m is unsupported by the BSDs
- Wordlists: Disable dictstat handling for hash-mode 3000 as it virtually creates words in the wordlist which is not the case for other modes
- Wordlists: Fixed memory leak in case access a file in a wordlist folder fails
- WPA: Changed format for outfile and potfile from essid:mac1:mac2 to hash:mac_ap:mac_sta:essid
- WPA: Changed format for outfile_check from essid:mac1:mac2 to hash

* changes v3.20 -> v3.30:

##
## Features
##

- Files: Use $HEX[...] in case the password includes the separater character, increases potfile reading performance
- Files: If the user specifies a folder to scan for wordlists instead of directly a wordlist, then ignore the hidden files
- Loopback: Include passwords for removed hashes present in the potfile to next loopback iteration
- New option --progress-only: Quickly provides ideal progress step size and time to process on the user hashes and selected options, then quit
- Status screen: Reenabled automatic status screen display in case of stdin used
- Truecrypt/Veracrypt: Use CRC32 to verify headers instead of fuzzy logic, greatly reduces false positives from 18:2^48 to 3:2^64
- WPA cracking: Reuse PBKDF2 intermediate keys if duplicate essid is detected

##
## Algorithms
##

- Added hash-mode 1300 = SHA-224

##
## Bugs
##

- Fixed buffer overflow in status screen display in case of long non-utf8 string
- Fixed buffer overflow in plaintext parsing code: Leading to segfault
- Fixed custom char parsing code in maskfiles in --increment mode: Custom charset wasn't used
- Fixed display screen to show input queue when using custom charset or rules
- Fixed double fclose() using AMDGPU-Pro on sysfs compatible platform: Leading to segfault
- Fixed hash-mode 11400 = SIP digest authentication (MD5): Cracking of hashes which did not include *auth* or *auth-int* was broken
- Fixed hex output of plaintext in case --outfile-format 4, 5, 6 or 7 was used
- Fixed infinite loop when using --loopback in case all hashes have been cracked
- Fixed kernel loops in --increment mode leading to slower performance
- Fixed mask length check in hybrid attack-modes: Do not include hash-mode dependant mask length checks
- Fixed parsing of hashes in case the last line did not include a linefeed character
- Fixed potfile loading to accept blank passwords
- Fixed runtime limit: No longer required so sample startup time after refactorization

##
## Workarounds
##

- Workaround added for Intel OpenCL runtime: GPU support is broken, skip the device unless user forces to enable it

##
## Technical
##

- Building: Added hashcat32.dll and hashcat64.dll makefile targets for building hashcat windows libraries
- Building: Added production flag in Makefile to disable all the GCC compiler options needed only for development
- Building: Removed access to readlink() on FreeBSD
- Building: For CYGWIN prefer to use "opencl.dll" (installed by drivers) instead of optional "cygOpenCL-1.dll"
- Events: Added new event EVENT_WEAK_HASH_ALL_CRACKED if all hashes have been cracked during weak hash check
- Hardware management: Switched matching ADL device with OpenCL device by using PCI bus, device and function
- Hardware management: Switched matching NvAPI device with OpenCL device by using PCI bus, device and function
- Hardware management: Switched matching NVML device with OpenCL device by using PCI bus, device and function
- Hardware management: Switched matching xnvctrl device with OpenCL device by using PCI bus, device and function
- Hardware management: Removed *throttled* message from NVML as this created more confusion than it helped
- Hash Parser: Improved error detection of invalid hex characters where hex character are expected
- OpenCL Runtime: Updated AMDGPU-Pro driver version check, do warn if version 16.50 is detected which is known to be broken
- OpenCL Runtime: Updated hashcat.hctune for Iris Pro GPU on macOS
- Potfile: In v3.10 already, the default potfile suffix changed but the note about was missing. The "hashcat.pot" became "hashcat.potfile"
- Potfile: Added old potfile detection, show warning message
- Returncode: Added dedicated returncode (see docs/status_codes.txt) for shutdowns caused by --runtime and checkpoint keypress
- Sanity: Added sanity check to disallow --speed-only in combination with -i
- Sanity: Added sanity check to disallow --loopback in combination with --runtime
- Threads: Replaced all calls to ctime() with ctime_r() to ensure thread safety
- Threads: Replaced all calls to strerror() with %m printf() GNU extension to ensure thread safety

* changes v3.10 -> v3.20:

The hashcat core was completely refactored to be a MT-safe library (libhashcat).
The goal was to help developers include hashcat into distributed clients or GUI frontends.
The CLI (hashcat.bin or hashcat.exe) works as before but from a technical perspective it's a library frontend.

##
## Features
##

- New option --speed-only: Quickly provides cracking speed per device based on the user hashes and selected options, then quit
- New option --keep-guessing: Continue cracking hashes even after they have been cracked (to find collisions)
- New option --restore-file-path: Manually override the path to the restore file (useful if we want all session files in the same folder)
- New option --opencl-info: Show details about OpenCL compatible devices like an embedded clinfo tool (useful for bug reports)
- Documents: Added colors for warnings (yellow) and errors (red) instead of WARNING: and ERROR: prefix
- Documents: Added hints presented to the user about optimizing performance while hashcat is running
- Hardware management: Support --gpu-temp-retain for AMDGPU-Pro driver
- Hardware management: Support --powertune-enable for AMDGPU-Pro driver
- Password candidates: Allow words of length > 31 in wordlists for -a 0 for some slow hashes if no rules are in use
- Password candidates: Do not use $HEX[] if the password candidate is a valid UTF-8 string and print out as-is
- Pause mode: Allow quit program also if in pause mode
- Pause mode: Ignore runtime limit in pause mode
- Status view: Show core-clock, memory-clock and execution time in benchmark-mode in case --machine-readable is activated
- Status view: Show temperature, coreclock, memoryclock, fanspeed and pci-lanes for devices using AMDGPU-Pro driver
- Status view: Show the current first and last password candidate test queued for execution per device (as in JtR)
- Status view: Show the current position in the queue for both base and modifier (Example: Wordlist 2/5)
- Markov statistics: Update hashcat.hcstat which is used as reference whenever the user defines a mask
- Charsets: Added lowercase ascii hex (?h) and uppercase ascii hex (?H) as predefined charsets

##
## Algorithms
##

- Added hash-mode 14000 = DES (PT = $salt, key = $pass)
- Added hash-mode 14100 = 3DES (PT = $salt, key = $pass)
- Added hash-mode 14400 = SHA1(CX)
- Added hash-mode 99999 = Plaintext
- Extended hash-mode 3200 = bcrypt: Accept signature $2b$ (February 2014)
- Improved hash-mode 8300 = DNSSEC: Additional parsing error detection

##
## Bugs
##

- Custom charset from file parsing code did not return an error if an error occured
- Fix some clSetKernelArg() size error that caused slow modes to not work anymore in -a 1 mode
- Hash-mode 11600 = (7-Zip): Depending on input hash a clEnqueueReadBuffer(): CL_INVALID_VALUE error occured
- Hash-mode 22 = Juniper Netscreen/SSG (ScreenOS): Fix salt length for -m 22 in benchmark mode
- Hash-Mode 5500 = NetNTLMv1 + ESS: Fix loading of NetNTLMv1 + SSP hash
- Hash-mode 6000 = RipeMD160: Fix typo in array index number
- If cracking a hash-mode using unicode passwords, length check of a mask was not taking into account
- If cracking a large salted hashlist the wordlist reject code was too slow to handle it, leading to 0H/s
- Null-pointer dereference in outfile-check shutdown code when using --outfile-check-dir, leading to segfault
- On startup hashcat tried to access the folder defined in INSTALL_FOLDER, leading to segfault if that folder was not existing
- Random rules generator code used invalid parameter for memory copy function (M), leading to use of invalid rule
- Sanity check for --outfile-format was broken if used in combination with --show or --left

##
## Workarounds
##

- Workaround added for AMDGPU-Pro OpenCL runtime: Failed to compile hash-mode 10700 = PDF 1.7 Level 8
- Workaround added for AMDGPU-Pro OpenCL runtime: Failed to compile hash-mode 1800 = sha512crypt
- Workaround added for NVidia OpenCL runtime: Failed to compile hash-mode 6400 = AIX {ssha256}
- Workaround added for NVidia OpenCL runtime: Failed to compile hash-mode 6800 = Lastpass + Lastpass sniffed
- Workaround added for macOS OpenCL runtime: Failed to compile hash-mode 10420 = PDF 1.1 - 1.3 (Acrobat 2 - 4)
- Workaround added for macOS OpenCL runtime: Failed to compile hash-mode 1100 = Domain Cached Credentials (DCC), MS Cache
- Workaround added for macOS OpenCL runtime: Failed to compile hash-mode 13800 = Windows 8+ phone PIN/Password
- Workaround added for pocl OpenCL runtime: Failed to compile hash-mode 5800 = Android PIN

##
## Performance
##

- Improved performance for rule-based attacks for _very_ fast hashes like MD5 and NTLM by 30% or higher
- Improved performance for DEScrypt on AMD, from 373MH/s to 525MH/s
- Improved performance for raw DES-based algorithms (like LM) on AMD, from 1.6GH/s to 12.5GH/s
- Improved performance for raw SHA256-based algorithms using meet-in-the-middle optimization, reduces 7/64 steps
- Improved performance for SAP CODVN B (BCODE) and SAP CODVN F/G (PASSCODE) due to register handling optimization, gives 3% and 25%
- Improved performance by reducing maximum number of allowed function calls per rule from 255 to 31
- Improved performance by update the selection when to use #pragma unroll depending on OpenCL runtime vendor

- Full performance comparison sheet v3.10 vs. v3.20: https://docs.google.com/spreadsheets/d/1B1S_t1Z0KsqByH3pNkYUM-RCFMu860nlfSsYEqOoqco/edit#gid=1591672380

##
## Technical
##

- Autotune: Do not run any caching rounds in autotune in DEBUG mode if -n and -u are specified
- Bash completion: Removed some v2.01 leftovers in the bash completion configuration
- Benchmark: Do not control fan speed in benchmark mode
- Benchmark: On macOS, some hash-modes can't compile because of macOS OpenCL runtime. Skip them and move on to the next
- Building: Added Makefile target "main_shared", a small how-to-use libhashcat example
- Building: Added many additional compiler warning flags in Makefile to improve static code error detection
- Building: Added missing includes for FreeBSD
- Building: Added some types for windows only in case _BASETSD_H was not set
- Building: Changed Makefile to strip symbols in the linker instead of the compiler
- Building: Defined NOMINMAX macro to prevent definition min and max macros in stdlib header files
- Building: Enabled ASLR and DEP for Windows builds
- Building: Fixed almost all errors reported by cppcheck and scan-build
- Building: On macOS, move '-framework OpenCL' from CFLAGS to LDFLAGS
- Building: On macOS, use clang as default compiler
- Building: Support building on Msys2 environment
- Building: Use .gitmodules to simplify the OpenCL header dependency handling process
- Charsets: Added DES_full.charset
- Data Types: Replaced all integer macros with enumerator types
- Data Types: Replaced all integer variables with true bool variables in case they are used as a bool
- Data Types: Replaced all string macros with static const char types
- Data Types: Replaced all uint and uint32_t to u32
- Data Types: Replaced atoi() with atoll(). Eliminates sign conversion warnings
- Documents: Added docs/credits.txt
- Documents: Added docs/team.txt
- Documents: Changed rules.txt to match v3.20 limitations
- Error handling (file handling): Fixed a couple of filepointer leaks
- Error handling (format strings): Fixed a few printf() formats, ex: use %u instead of %d for uint32_t
- Error handling (memory allocation): Removed memory allocation checks, just print to stderr instead
- Error handling (startup): Added some missing returncode checks to get_exec_path()
- Fanspeed: Check both fanpolicy and fanspeed returncode and disable retain support if any of them fail
- Fanspeed: Minimum fanspeed for retain support increased to 33%, same as NV uses as default on windows
- Fanspeed: Reset PID controler settings to what they were initially
- Fanspeed: Set fan speed to default on quit
- File handling: Do a single write test (for files to be written later) directly on startup
- File locking: Use same locking mechanism in potfile as in outfile
- Hardware management: Fixed calling conventions for ADL, NvAPI and NVML on windows
- Hardware management: Improved checking for successfull load of the NVML API
- Hardware management: In case fanspeed can not be set, disable --gpu-temp-retain automatically
- Hardware management: In case of initialization error show it only once to the user on startup
- Hardware management: Refactored all code to return returncode (0 or -1) instead of data for more easy error handling
- Hardware management: Refactored macros to real functions
- Hardware management: Removed kernel exec timeout detection on NVIDIA, should no longer occur due to autotune
- Hardware management: Replaced NVML registry functions macros with their ascii versions (Adds NVML support for XP)
- Hashlist loading: Do not load data from hashfile if hashfile changed during runtime
- Kernel cache: Fixed checksum building on oversized device version or driver version strings
- Logging: Improved variable names in hashcat.log
- Loopback: Refactored --loopback support completely, no longer a recursive function
- Memory management: Fixed some memory leaks on shutdown
- Memory management: Got rid of all global variables
- Memory management: Got rid of local_free() and global_free(), no longer required
- Memory management: Refactored all variables with HCBUFSIZ_LARGE size from stack to heap, macOS doesn't like that
- OpenCL Headers: Select OpenCL headers tagged for OpenCL 1.2, since we use -cl-std=CL1.2
- OpenCL Kernels: Added const qualifier to variable declaration of matching global memory objects
- OpenCL Kernels: Got rid of one global kernel_threads variable
- OpenCL Kernels: Moved OpenCL requirement from v1.1 to v1.2
- OpenCL Kernels: Recognize reqd_work_group_size() values from OpenCL kernels and use them in the host if possible
- OpenCL Kernels: Refactored common function append_0x01()
- OpenCL Kernels: Refactored common function append_0x02()
- OpenCL Kernels: Refactored common function append_0x80()
- OpenCL Kernels: Refactored rule function append_block1()
- OpenCL Kernels: Refactored rule function rule_op_mangle_delete_last()
- OpenCL Kernels: Refactored rule function rule_op_mangle_dupechar_last()
- OpenCL Kernels: Refactored rule function rule_op_mangle_rotate_left()
- OpenCL Kernels: Refactored rule function rule_op_mangle_rotate_right()
- OpenCL Kernels: Support mixed kernel thread count for mixed kernels in the same source file
- OpenCL Kernels: Switch from clz() to ffz() for bitsliced algorithms
- OpenCL Kernels: Using platform vendor name is better than using device vendor name for function detection
- OpenCL Runtime: Updated AMDGPU-Pro and AMD Radeon driver version check
- OpenCL Runtime: Updated Intel OpenCL runtime version check
- OpenCL Runtime: Updated NVIDIA driver version check
- Password candidates: The maximum word length in a wordlist is 31 not 32, because 0x80 will eventually be appended
- Potfile: Base logic switched; Assuming the potfile is larger than the hashlist it's better to load hashlist instead of potfile entries
- Potfile: In case all hashes were cracking using potfile abort and inform user
- Restore: Automatically unlink restore file if all hashes have been cracked
- Restore: Do not unlink restore file if restore is disabled
- Rules: Refactored macros to real functions
- Status: Added Input.Queue.Base and Input.Queue.Mod to help the user better understand this concept
- Status: Do not wait for the progress mutex to read and store speed timer
- Status: Do not show Recovered/Time when cracking < 1000 hashes
- Status: Do not show Recovered/Time as floats but as integers to reduce over-information
- Tests: Removed rules_test/ subproject: Would require total rewrite but not used in a long time
- Threads: Replaced all calls to getpwuid() with getpwuid_r() to ensure thread safety
- Threads: Replaced all calls to gmtime() with gmtime_r() to ensure thread safety
- Threads: Replaced all calls to strtok() with strtok_r() to ensure thread safety
- Wordlists: Use larger counter variable to handle larger wordlists (that is > 2^32 words)
- X11: Detect missing coolbits and added some help text for the user how to fix it

* changes v3.00 -> v3.10:

##
## Improvements
##

- Added mask display to modes 3, 6, and 7. Allows the user to see the custom character set used during the run
- Make Linux build POSIX compatible; Also allow it to actually compile on musl-libc systems
- Add support to compile on FreeBSD
- Make use of cl_context_properties[] to clCreateContext(), even if OpenCL specification allow the use of NULL, some runtimes fail without
- The Time.Estimated attribute in status display should also show --runtime limit if user set it
- Fix some strict aliasing rule violation on older compilers
- Fix some variable initializers on older compilers
- Replace DARWIN macro with compiler predefined macro __APPLE__
- Replace LINUX macro with compiler predefined macro __linux__
- Allow the use of enc_id == 0 in hash-mode 10600 and 10700 as it takes no part in the actual computation
- Get rid of exit() calls in OpenCL wrapper library with the goal to have a better control which error can be ignored under special circumstances
- Do not error and exit if an OpenCL platform has no devices, just print a warning and continue with the next platform
- Workaround for OpenCL runtimes which do not accept -I parameter in the OpenCL kernel build options even if this is an OpenCL standard option
- Workaround for OpenCL runtimes which do accept -I parameter in the OpenCL kernel build options, but do not allow quotes
- Output cracked hashes on Windows using \r\n and not \n
- Replace RegGetValue() with RegQueryValueEx() to enable Windows XP 32 bit compatibility
- Slightly increased NVidias rule-processing performance by using generic instructions instead of byte_perm()
- Add support for @ rule (RULE_OP_MANGLE_PURGECHAR) to use on GPU
- Add support for --outfile (short -o) to be used together with --stdout
- Skip periodic status output whenever --stdout is used together with stdin mode, but no outfile was specified
- Show error message if --show is used together with --outfile-autohex-disable (this is currently not supported)
- Show error message if --skip/--limit is used together with mask files or --increment
- Workaround for NVidia OpenCL runtime bug causing -m 6223 to not crack any hashes even with the correct password candidate

##
## Bugs
##

- Fixed a bug where CRAM MD5 checked salt length instead of hash length
- Fixed a bug where hashcat is suppressing --machine-readable output in the final status update
- Fixed a bug where hashcat did not check the return of realpath() and crashes uncontrolled if the path does not exist
- Fixed a bug where hashcat crashes for accessing deallocated buffer if user spams "s" shortly before hashcat shuts down
- Fixed a bug where hashcat crashes in case of a scrypt P setting > 1
- Fixed a bug where hashcat did not correctly use the newly cracked plains whenever --loopback or the induction folder was used
- Fixed a bug where hashcat did not correctly remove hashes of type WPA/WPA2 even if present in potfile
- Fixed a bug where hashcat reported an invalid password for a zero-length password in LM
- Fixed a bug where hashcat did not take into account how long it takes to prepare a session when auto-aborting with --runtime is in use
- Fixed a bug where some kernels used COMPARE_M_SIMD instead of COMPARE_S_SIMD in singlehash mode

##
## Algorithms
##

- Added new hash-mode 13900 = OpenCart

* changes v2.01 -> v3.00:

This release markes the fusion of "hashcat" and "oclHashcat" into "hashcat".
It combines all features of all hashcat projects in one project.

##
## Features
##

- Support for Apple OpenCL runtime
- Support for NVidia OpenCL runtime (replaces CUDA)
- Support for Mesa (Gallium) OpenCL runtime
- Support for pocl OpenCL runtime
- Support for Khronos' OSS OpenCL reference implementation for building
- Support to utilize OpenCL devices-types other than GPU, ex: CPU and FPGA
- Support to utilize multiple different OpenCL platforms in parallel, ex: AMD + NV
- Support to utilize multiple different OpenCL device-types in parallel, ex: GPU + CPU
- Added option --opencl-platform to select a specific OpenCL platform
- Added option --opencl-device-types select specific OpenCL device types
- Added option --opencl-vector-width to override automatically selected vector-width size
- Added makefile native compilation target
- Added makefile install and uninstall targets
- Added autotuning engine and user-configurable tuning database
- Added current engine clock, current memory clock and pci-e lanes to the status display
- Added support for --gpu-temp-retain for NVidia GPU, both Linux and Windows
- Added execution timer of the running kernel to the status display
- Added command prompt to quit at next restore checkpoint
- Added human-readable error message for the OpenCL error codes
- Added option --potfile-path to override potfile path
- Added option --veracrypt-keyfile to set Keyfiles used, can be multiple
- Added option --veracrypt-pim to set the VeraCrypt personal iterations multiplier
- Added option --machine-readable for easier parsing of output
- Added option --powertune-enable to work with NVidia devices as well, not just AMD
- Added option --stdout to print candidates instead of trying to crack a hash

##
## Algorithms
##

- Added new hash-mode   125 = ArubaOS
- Added new hash-mode 12900 = Android FDE (Samsung DEK)
- Added new hash-mode 13000 = RAR5
- Added new hash-mode 13100 = Kerberos 5 TGS-REP etype 23
- Added new hash-mode 13200 = AxCrypt
- Added new hash-mode 13300 = AxCrypt in memory SHA1
- Added new hash-mode 13400 = Keepass 1 (AES/Twofish) and Keepass 2 (AES)
- Added new hash-mode 13500 = PeopleSoft PS_TOKEN
- Added new hash-mode 13600 = WinZip
- Added new hash-mode 137** = VeraCrypt
- Added new hash-mode 13800 = Windows 8+ phone PIN/Password

##
## Performance
##

- Full Table: https://docs.google.com/spreadsheets/d/1B1S_t1Z0KsqByH3pNkYUM-RCFMu860nlfSsYEqOoqco/edit#gid=0

##
## Improvements
##

- Reordering of files to help integration into linux distributions ~/.hashcat etc
- Use a profile directory to write temporary files (session, potfile etc.)
- Workaround dependencies on AMD APP-SDK AMD ADL, NV CUDA-SDK, NV ForceWare, NVML and NVAPI; they are no longer required
- Load external libraries dynamic at runtime instead of link them static at compile-time
- Benchmark accuracy improved; Is now on par to: singlehash -a 3 -w 3 ?b?b?b?b?b?b?b
- Benchmark no longer depends on a fixed time
- Removed option --benchmark-mode, therefore support --workload-profile in benchmark-mode
- Enabled support of --machine-readable in combination with --benchmark for automated benchmark processing
- Replaced --status-automat entirely with --machine-readable to make it more consistent among benchmark and non-benchmark mode
- Extended support from 14 to 255 functions calls per rule
- Extended password length up to 32 for 7zip
- Extended salt length up to 55 for raw hash types, eg: md5($pass.$salt)
- Extended version information
- Removed some duplicate rules in T0XlCv1, d3ad0ne and dive
- Redesigned changes.txt layout
- Redesigned --help menu layout

##
## Bugs
##

- Fixed a bug in speed display: In some situation, especially with slow hashes or lots of salts, it showed a speed of 0H/s
- Fixed a bug in restore handling: user immediately aborting after restart broke the restore file
- Fixed a bug in line counter: conditional jump or move depends on an uninitialised value
- Fixed a bug in rule-engine for NVidia devices: code for left- and right-shift were switched
- Fixed a bug in dive.rule: rules were not updated after the function 'x' was renamed to 'O'
- Fixed a bug in memory allocation "OpenCL -4 error": used unitialized value in a special situation
- Fixed a bug in memory handling: heap buffer overflow
- Fixed a bug in memory handling: out of bounds access
- Fixed a bug in implementation of DCC2: forced default iteration count for hashes to 10240
- Fixed a bug in implementation of WPA/WPA2: MAC and nonce stay one their original position as in the hccap file
- Fixed a bug in implementation of GOST R 34.11-94: zero length passwords were not cracked
- Fixed a bug in implementation of BLAKE2-512 kernels: incorrect access of the esalt buffer

##
## Technical
##

- Removed deprecated GCC version check requirement
- Removed NPROCS from Makefile, let make automatically detect the optimal number of parallel threads
- Dropped all C++ overloading functions to normal function which helps support more OpenCL platforms
- Renamed functions in common.h to emphasize their purpose
- Refactorized fast-hash kernels to enable SIMD on all OpenCL platforms
- Refactorized SIMD handling: SIMD the inner-loop not the outer-loop to save registers
- Workaround missing clEnqueueFillBuffer() support in certain OpenCL runtimes
- Added amd_bytealign() support in non-AMD OpenCL runtimes
- Added amd_bfe() support in non-AMD OpenCL runtimes
- Added several macros to allow writing optimized code for the different OpenCL platforms
- Replaced typedef for bool with stdbool.h
- Added special DEBUG environment variables to the makefile
- Hashcat now acquires an exclusive lock before writing to any file
- Changed buffers to not use same buffer for both input and output at the same time with snprintf()
- Check for allocatable device-memory depending on kernel_accel amplifier before trying to allocate
- Added additional check for max. ESSID length to prevent possible crashes
- Use a GCC equivalent for __stdcall where applicable
- Synchronize maximum output line size with input line size
- Increased maximum hash line size to 0x50000
- Run weak-hash checks only in straight-attack mode, this greatly reduces code complexity
- Restrict loopback option to straight attack-mode
- Moved rules_optimize to hashcat-utils
- Stick to older libOpenCL in binary package to avoid errors like this: version `OPENCL_2.0' not found
- Tightened hash parser for several algorithms
- Updated old RC4 code in Kerberos 5
- Limited the salt length of Juniper Netscreen/SSG (ScreenOS) hashes to 10
- Updated algorithm used to automatically select an ideal --scrypt-tmto value
- Renamed option --gpu-accel to --kernel-accel
- Renamed option --gpu-loops to --kernel-loops
- Renamed option --gpu-devices to --opencl-devices
- Added inline declaration to functions from simd.c, common.c, rp.c and types_ocl.c to increase performance
- Dropped static declaration from functions in all kernel to achieve OpenCL 1.1 compatibility
- Added -cl-std=CL1.1 to all kernel build options
- Created environment variable to inform NVidia OpenCL runtime to not create its own kernel cache
- Created environment variable to inform pocl OpenCL runtime to not create its own kernel cache
- Dropped special 64-bit rotate() handling for NV, it seems that they've added it to their OpenCL runtime
- Completely get rid of HAVE_ADL, HAVE_NVML and HAVE_NVAPI in sources
- Replaced NVAPI with NVML on windows<|MERGE_RESOLUTION|>--- conflicted
+++ resolved
@@ -83,12 +83,9 @@
 - Unicode: Update UTF-8 to UTF-16 conversion to match RFC 3629
 - User Options: Added error message when mixing --username and --show to warn users of exponential delay
 - MetaMask: update extraction tool to support MetaMask Mobile wallets
-<<<<<<< HEAD
-- Help: show supported hash-modes only with -hh
-=======
 - Metal Backend: added workaround to prevent 'Infinite Loop' bug when build kernels
 - User Options: added --metal-compiler-runtime option
->>>>>>> 56b322cf
+- Help: show supported hash-modes only with -hh
 
 * changes v6.2.5 -> v6.2.6
 
