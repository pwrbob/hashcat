* changes v6.2.6 -> v6.2.x

##
## Algorithms
##

- Added hash-mode: 1Password, mobilekeychain (1Password 8)
- Added hash-mode: Adobe AEM (SSPR, SHA-256 with Salt)
- Added hash-mode: Adobe AEM (SSPR, SHA-512 with Salt)
- Added hash-mode: Anope IRC Services (enc_sha256)
- Added hash-mode: BestCrypt v4 Volume Encryption
- Added hash-mode: Bisq .wallet (scrypt)
- Added hash-mode: Bitcoin raw private key (P2PKH)
- Added hash-mode: Bitcoin raw private key (P2SH(P2WPKH))
- Added hash-mode: Bitcoin raw private key (P2WPKH, Bech32)
- Added hash-mode: BLAKE2s-256
- Added hash-mode: CubeCart (Whirlpool($salt.$pass.$salt)
- Added hash-mode: Dahua NVR/DVR/HVR (md5($salt1.strtoupper(md5($salt2.$pass))))
- Added hash-mode: DANE RFC7929/RFC8162 SHA2-256
- Added hash-mode: Dogechain.info Wallet
- Added hash-mode: Empire CMS (Admin password)
- Added hash-mode: ENCsecurity Datavault (MD5/keychain)
- Added hash-mode: ENCsecurity Datavault (MD5/no keychain)
- Added hash-mode: ENCsecurity Datavault (PBKDF2/keychain)
- Added hash-mode: ENCsecurity Datavault (PBKDF2/no keychain)
- Added hash-mode: GPG (AES-128/AES-256 (SHA-1($pass)))
- Added hash-mode: GPG (AES-128/AES-256 (SHA-256($pass)))
- Added hash-mode: GPG (AES-128/AES-256 (SHA-512($pass)))
- Added hash-mode: GPG (CAST5 (SHA-1($pass)))
- Added hash-mode: HMAC-RIPEMD320 (key = $pass)
- Added hash-mode: HMAC-RIPEMD320 (key = $salt)
- Added hash-mode: Kerberos 5, etype 17, AS-REP
- Added hash-mode: Kerberos 5, etype 18, AS-REP
- Added hash-mode: MetaMask Mobile Wallet
- Added hash-mode: MetaMask Wallet (short hash, plaintext check)
- Added hash-mode: Microsoft Online Account (PBKDF2-HMAC-SHA256 + AES256)
- Added hash-mode: NetIQ SSPR (MD5)
- Added hash-mode: NetIQ SSPR (PBKDF2WithHmacSHA1)
- Added hash-mode: NetIQ SSPR (PBKDF2WithHmacSHA256)
- Added hash-mode: NetIQ SSPR (PBKDF2WithHmacSHA512)
- Added hash-mode: NetIQ SSPR (SHA1)
- Added hash-mode: NetIQ SSPR (SHA-1 with Salt)
- Added hash-mode: NetIQ SSPR (SHA-256 with Salt)
- Added hash-mode: NetIQ SSPR (SHA-512 with Salt)
- Added hash-mode: RIPEMD-320
- Added hash-mode: RC4 104-bit DropN
- Added hash-mode: RC4 40-bit DropN
- Added hash-mode: RC4 72-bit DropN
- Added hash-mode: RSA Security Analytics / NetWitness (sha256)
- Added hash-mode: SecureCRT MasterPassphrase v2
- Added hash-mode: Veeam VB
- Added hash-mode: bcrypt(sha256($pass))
- Added hash-mode: HMAC-RIPEMD160 (key = $pass)
- Added hash-mode: HMAC-RIPEMD160 (key = $salt)
- Added hash-mode: md5($salt1.sha1($salt2.$pass))
- Added hash-mode: md5(md5($pass.$salt))
- Added hash-mode: md5(md5($salt).md5(md5($pass)))
- Added hash-mode: Domain Cached Credentials 2 (DCC2), MS Cache 2, (NT)
- Added hash-mode: Domain Cached Credentials (DCC), MS Cache (NT)
- Added hash-mode: md5(md5(md5($pass).$salt1).$salt2)
- Added hash-mode: md5(md5(md5($pass)).$salt)
- Added hash-mode: md5(sha1($pass.$salt))
- Added hash-mode: md5(sha1($salt.$pass))
- Added hash-mode: sha512(sha512($pass).$salt)
- Added hash-mode: sha512(sha512_bin($pass).$salt)

##
## Features
##

- Added new feature (-Y) that creates N virtual instances for each device in your system at the cost of N times the device memory consumption
- Added options --benchmark-min and --benchmark-max to set a hash-mode range to be used during the benchmark
- Added option --backend-devices-keepfree to configure X percentage of device memory available to keep free

##
## Performance
##

- DEScrypt Kernel (1500): Improved performance from 950MH/s to 2200MH/s (RX6900XT) on HIP backend by workaround invalid compile time optimizer

##
## Bugs
##

- Added verification of token buffer length when using TOKEN_ATTR_FIXED_LENGTH
- Fixed a bug in all SCRYPT-based hash modes with Apple Metal
- Fixed buffer overflow on module_26600.c / module_hash_encode()
- Fixed bug in 18400 module_hash_encode
- Fixed bug in 23800/unrar with Apple Silicon
- Fixed bug in 26900 module_hash_encode
- Fixed bug in 29600 module OPTS_TYPE setting
- Fixed bug in grep out-of-memory workaround on Unit Test
- Fixed bug in input_tokenizer when TOKEN_ATTR_FIXED_LENGTH is used and refactor modules
- Fixed bug in --stdout that caused certain rules to malfunction
<<<<<<< HEAD
- Fixed bug in Hardware Monitor: prevent disable if ADL fail
=======
- Fixed race condition in selftest_init on OpenCL with non-blocking write
>>>>>>> f8df94f4
- Fixed build failed for 10700 optimized with Apple Metal
- Fixed build failed for 13772 and 13773 with Apple Metal
- Fixed build failed for 18400 with Apple Metal
- Fixed build failed for 18600 with Apple Metal
- Fixed build failed for 4410 with vector width > 1
- Fixed clang identification in src/Makefile
- Fixed build failure for almost all hash modes that make use of hc_swap64 and/or hc_swap64_S with Apple Metal / Apple Silicon
- Fixed debug mode 5 by adding the missing colon between original-word and finding-rule
- Fixed display problem of the "Optimizers applied" list for algorithms using OPTI_TYPE_SLOW_HASH_SIMD_INIT2 and/or OPTI_TYPE_SLOW_HASH_SIMD_LOOP2
- Fixed incompatible pointer types (salt1 and salt2 buf) in 3730 a3 kernel
- Fixed incorrect plaintext check for 25400 and 26610. Increased plaintext check to 32 bytes to prevent false positives.
- Fixed keys extraction in luks2hashcat - now extracts all active keys
- Fixed maximum password length in module/test_module of hash-mode 2400
- Fixed maximum password length in module/test_module of hash-mode 2410
- Fixed memory leaks in tuning_db_init in tuningdb.c
- Fixed minimum password length in module of hash-mode 28200
- Fixed minimum password length in module of hash-mode 29800
- Fixed out-of-boundary read when a fast hash defines a kernel_loops_min value higher than the amplifiers provided by the user
- Fixed stack buffer overflow in PKZIP modules (17200, 17210, 17220, 17225, 17230)
- Fixed vector datatypes usage for HIP
- Fix missing check for -j and -k before writing hashcat.dictstat2 which can lead to false negatives
- Handle signed/unsigned PDF permission P value for all PDF hash-modes
- Improve ASN.1 check for RSA/DSA/EC/OpenSSH Private Keys modules (22911, 22921, 22931, 22941, 22951)
- Prevent Hashcat from hanging by checking during startup whether the output file is a named pipe
- Skip chained generated rules that exceed the maximum number of function calls

##
## Technical
##

- AMD Driver: Updated requirements for AMD Windows drivers to "AMD Adrenalin Edition" (23.7.2 or later) and "AMD HIP SDK" (23.Q3 or later)
- Alias Devices: Prevents hashcat, when started with x86_64 emulation on Apple Silicon, from showing the Apple M1 OpenCL CPU as an alias for the Apple M1 Metal GPU
- Apple Driver: Automatically enable GPU support on Apple OpenCL instead of CPU support
- Apple Driver: Updated requirements to use Apple OpenCL API to macOS 13.0 - use
- Backend: Updated filename chksum format to prevent invalid cache on Apple Silicon when switching arch
- Backend Checks: Describe workaround in error message when detecting more than 64 backend devices
- Backend Info: Added --machine-readable format
- Brain: Added sanity check and corresponding error message for invalid --brain-port values
- Dependencies: Added sse2neon v1.8.0 (commit 658eeac)
- Dependencies: Updated LZMA SDK to 24.09
- Dependencies: Updated unrar source to 6.2.7
- Dependencies: Updated xxHash to 0.8.3 (commit 50f4226)
- Building: Support building windows binaries on macOS using MinGW
- Dependencies: Updated OpenCL-Headers to v2024.10.24 (commit 265df85)
- Documents: Updated BUILD.md and added BUILD_macOS.md (containing instructions for building windows binaries on macOS)
- Modules: Added support for non-zero IVs for -m 6800 (Lastpass). Also added `tools/lastpass2hashcat.py`
- Modules: Updated module_unstable_warning
- Open Document Format: Added support for small documents with content length < 1024
- OpenCL Backend: added workaround to set device_available_memory from CUDA/HIP alias device
- Selftest: rename selftest function to process_selftest and splitting into 3 smaller functions
- Status Code: Add specific return code for self-test fail (-11)
- Scrypt: Increase buffer sizes in module for hash mode 8900 to allow longer scrypt digests
- Unicode: Update UTF-8 to UTF-16 conversion to match RFC 3629
- User Options: Added error message when mixing --username and --show to warn users of exponential delay
- MetaMask: update extraction tool to support MetaMask Mobile wallets
- SecureCRT MasterPassphrase v2: update module, pure kernels and test unit. Add optimized kernels.
- Metal Backend: added workaround to prevent 'Infinite Loop' bug when build kernels
- Metal Backend: added workaround to set the true Processor value in Metal devices on Apple Intel
- Metal Backend: allow use of devices with Metal if runtime version is >= 200
- Metal Backend: disable Metal devices only if at least one OpenCL device is active
- Modules: Check UnpackSize to raise false positive with hc_decompress_rar
- User Options: added --metal-compiler-runtime option
- Hardware Monitor: avoid sprintf in src/ext_iokit.c
- Hardware Monitor: Splitting hwmon_ctx_init function into smaller library-specific functions
- Help: show supported hash-modes only with -hh
- Makefile: prevent make failure with Apple Silicon in case of partial rebuild
- Rules: Rename best64.rule to best66.rule and remove the unknown section from it

* changes v6.2.5 -> v6.2.6

##
## Algorithms
##

- Added hash-mode: Amazon AWS4-HMAC-SHA256
- Added hash-mode: Bitcoin WIF private key (P2PKH)
- Added hash-mode: Bitcoin WIF private key (P2SH(P2WPKH))
- Added hash-mode: Bitcoin WIF private key (P2WPKH, Bech32)
- Added hash-mode: BLAKE2b-512($pass.$salt)
- Added hash-mode: BLAKE2b-512($salt.$pass)
- Added hash-mode: DPAPI masterkey file v1 (context 3)
- Added hash-mode: DPAPI masterkey file v2 (context 3)
- Added hash-mode: Exodus Desktop Wallet (scrypt)
- Added hash-mode: Flask session cookie
- Added hash-mode: KeePass 1 (AES/Twofish) and KeePass 2 (AES) - keyfile only mode
- Added hash-mode: Kerberos 5, etype 17, DB
- Added hash-mode: Kerberos 5, etype 18, DB
- Added hash-mode: PostgreSQL SCRAM-SHA-256
- Added hash-mode: Radmin3
- Added hash-mode: Teamspeak 3 (channel hash)
- Added hash-mode: Terra Station Wallet (AES256-CBC(PBKDF2($pass)))
- Added hash-mode: bcrypt(sha512($pass)) / bcryptsha512
- Added hash-mode: md5(sha1($pass).$salt)
- Added hash-mode: sha1($salt.sha1(utf16le($username).':'.utf16le($pass)))
- Added hash-mode: sha256($salt.sha256_bin($pass))

##
## Features
##

- Added new backend support for Metal, the OpenCL replacement API on Apple
- Added support for building universal macOS binary on Apple Silicon
- Added support for using --debug-mode in attack-mode 9 (association attack)
- Added hex encoding format for --separator option
- Added password candidates range to --status-json output
- Added parameter to Bitwarden mode for second iteration count
- Added support for using 'John the Ripper' hash format with hash-type 13100
- Added support for using 'John the Ripper' hash format with hash-type 18200
- Added hash extraction scripts from the tools folder to beta/release versions
- Added user advice if a hash throws 'token length exception'
- Added tunings/ folder in order to replace hashcat.hctune. Configuration files with *.hctune suffix are automatically load on startup
- Added link to 'ubernoob' documentation when no parameters are supplied on Windows

##
## Bugs
##

- Fixed accepted salt length by PKCS#8 Private Keys modules
- Fixed autodetect memory allocation for temporary hashes for LUKS v1 (legacy) in --identify mode
- Fixed backend active devices checks
- Fixed building error on Raspberry Pi
- Fixed display problem of incorrect negative values in case of large numbers
- Fixed display problem of the "Optimizers applied" list for algorithms using Register-Limit
- Fixed example password output of --hash-info: force uppercase if OPTS_TYPE_PT_UPPER is set
- Fixed false negative on hash-type 27800 if using vector width greater than 1 and -a 3
- Fixed false negative on hash-types 4510 and 4710 for hashes with long salts
- Fixed false negative on hash-types 8900, 15700, 22700, 27700 and 28200 if using the HIP backend
- Fixed false negative on Unit Test in case of out-of-memory with grep in single mode
- Fixed false negative on Unit Test with hash-type 25400
- Fixed functional error when nonce-error-corrections that were set on the command line in hash-mode 22000/22001 were not accepted
- Fixed handling of devices in benchmark mode for "kernel build error". Instead of canceling, skip the device and move on to the next
- Fixed handling of password candidates that are shorter than the minimum password length in Association Attack
- Fixed invalid handling of keyfiles in Keepass if transf_random_seed doesn't change
- Fixed memory leak in CPU rule engine
- Fixed method of how OPTS_TYPE_AUX* kernels are called in an association attack, for example in WPA/WPA2 kernel
- Fixed missing option flag OPTS_TYPE_SUGGEST_KG for hash-mode 11600 to inform the user about possible false positives in this mode
- Fixed optimized (-O) candidate generation with --stdout and -a 7
- Fixed password limit in optimized kernel for hash-mode 10700
- Fixed password reassembling function reporting an incorrect candidate in some cases when the correct candidate has zero length
- Fixed undefined function call to hc_byte_perm_S() in hash-mode 17010 on non-CUDA compute devices
- Fixed unit test early exit on luks test file download/extract failure
- Fixed unit test false negative if there are spaces in the filesystem path to hashcat
- Fixed unit test salt-max in case of optimized kernel, with hash-type 22 and 23
- Fixed usage of --rule-right (-k) in -a 7 with optimized (-O) kernels
- Fixed wordlist handling in -m 3000 when candidate passwords use the $HEX[...] syntax

##
## Technical
##

- AMD Driver: Updated requirements for AMD Linux drivers to "AMDGPU" (21.50 or later) and "ROCm" (5.0 or later)
- AMD Driver: Updated requirements for AMD Windows drivers to "AMD Adrenalin Edition" (Adrenalin 22.5.1 exactly)
- Association Attack: Enable module specific pw_min and pw_max settings to avoid false positives in -a 9 attack-mode
- Autotune: Added error handling. By default skipping device on error, with --force using accel/loops/threads min values instead
- Backend: improved management of systems with multiple OpenCL platforms
- Backend Info: Added folder_config info to output
- Backend Info: Added generic system info to output (must be completed on Windows side)
- Backend Info: Added local memory size to output
- Backend: with kernel build options, switch from -I to -D INCLUDE_PATH, in order to support Apple Metal runtime
- Command Line: Disallow combinations of some options. for instance, using -t in -a 0 mode
- CUDA Backend: moved functions to ext_cuda.c/ext_nvrtc.c and includes to ext_cuda.h/ext_nvrtc.h
- Debug Rules: Set --debug-file to $session.debugfile if --debug-mode was set by the user and --debug-file was not set
- Hardware Monitor: Add support for GPU device utilization readings using iokit on Apple Silicon (OpenCL and Metal)
- Hash Info: show more information (Updated Hash-Format. Added Autodetect, Self-Test, Potfile and Plaintext encoding)
- HIP Backend: moved functions to ext_hip.c/ext_hiprtc.c and includes to ext_hip.h/ext_hiprtc.h
- HIP Backend: removed unused functions from hiprtc to workaround missing function symbols on windows dll
- Kernels: Refactored standard kernel declaration to use a structure holding u32/u64 attributes to reduce the number of attributes
- Kernels: Refactored standard kernel includes, KERN_ATTR macros and RC4 cipher functions, in order to support Apple Metal runtime
- Kernels: Set the default Address Space Qualifier for any pointer, in order to support Apple Metal runtime
- Logfile: Write per-session "recovered new" value to logfile
- Makefile: updated MACOSX_DEPLOYMENT_TARGET to 10.15 and removed OpenCL framework from LFLAGS_NATIVE on MacOS
- Metal Runtime: added support for vectors up to 4
- Modules: Added suffix *legacy* to old TrueCrypt modules (6211-6243)
- Modules: Added suffix *legacy* to old VeraCrypt modules (13711-13783)
- Modules: Added support of a custom charset setting for benchmarks to the module interface
- Modules: New LUKS v1 modules (29511-29543) which do not use `module_hash_binary_parse` to get data from containers anymore (use new tool `tools/luks2hashcat.py`)
- Modules: New TrueCrypt modules (29311-29343) which do not use `module_hash_binary_parse` to get data from containers anymore (use new tool `tools/truecrypt2hashcat.py`)
- Modules: New VeraCrypt modules (29411-29483) which do not use `module_hash_binary_parse` to get data from containers anymore (use new tool `tools/veracrypt2hashcat.py`)
- Modules: Renamed old LUKS module into LUKS v1 and added suffix *legacy* (14600)
- OpenCL Backend: added workaround to make optimized kernels work on Apple Silicon
- OpenCL Backend: moved functions to ext_OpenCL.c and includes to ext_OpenCL.h
- OpenCL Backend: show device_type in device list info on Apple Silicon
- OpenCL Kernel: Set native_threads to 32 on Apple GPU's for various hash-modes
- OpenCL Runtime: Added support to use Apple Silicon compute devices
- OpenCL Runtime: Add some unstable warnings detected on macOS
- OpenCL Runtime: Set default device-type to GPU with Apple Silicon compute devices
- Restore: Restore timer is decreased from 60 seconds to 1 second, but only updates if there's actually a change compared to previous data written to restore file
- Rules: Add new rulesets from T0XlC: T0XlCv2, T0XlC_3_rule, T0XlC_insert_HTLM_entities_0_Z
- Rules: Add support to include source wordlist in debugging format
- Rules: Update hand-written rulesets to covers years up to 2029
- Status code: updated negative status code (added kernel create failure and resync)
- Status code: updated negative status code, useful in Unit tests engine (test.sh)
- Terminal: Increased size of hash name column in `--help` and `--identify` options
- Terminal: Limit output length of example hash in --example-hash mode to 200. Use --mach to see full example hash
- Terminal: show empty OpenCL platforms only in backend information mode
- Tuning Database: Added a warning if a module implements module_extra_tuningdb_block but the installed computing device is not found
- Unit tests: added -r (--runtime) option
- Unit tests: handle negative status code, skip deprecated hash-types, skip hash-types with known perl modules issues, updated output
- Unit tests: Updated test.sh to set default device-type to CPU with Apple Intel and added -f (--force) option
- Usage Screen: On windows console, wait for any keypress if usage_mini_print() is used
- User Options: Add new module function module_hash_decode_postprocess() to override hash specific configurations from command line
- User Options: Change --backend-info/-I option type, from bool to uint
- Workflow: Added basic workflow for GitHub Actions

* changes v6.2.4 -> v6.2.5

##
## Algorithms
##

- Added hash-mode: CRC32C
- Added hash-mode: CRC64Jones
- Added hash-mode: MultiBit Classic .wallet (scrypt)
- Added hash-mode: MurmurHash3
- Added hash-mode: Windows Hello PIN/Password

##
## Performance
##

- PDF Kernel (10700): Improved performance on AMD GPUs by using shared memory for the scratch buffer and disabled inlining to save spilling

##
## Bugs
##

- Fixed divide by zero error because backend_ctx->hardware_power_all was not re-inserted after refactoring device_param->hardware_power
- Fixed invalid handling of initialization value for -m 11500
- Fixed invalid progress counter initialization in attack-mode 9 when using --skip or --restore
- Fixed out-of-boundary reads in attack-mode 9 that were caused by a missing work item limit in the refactored autotune engine
- Fixed out-of-boundary reads in hash-mode 22400 (AES Crypt) kernel
- Fixed strategy for eliminating hashes with zero length in LM when multiple hashes contain a zero hash

##
## Technical
##

- AMD Driver: Updated requirements for AMD Linux drivers to ROCm 4.5 or later due to new HIP interface
- Backend devices: In -S mode, limit the number of workitems so that no more than 2GB of host memory is required per backend device
- Backend devices: In non -S mode, limit the number of workitems so that no more than 4GB of host memory is required per backend device
- Backend types: The default filter for the device types is now set so that only the GPU is used, except for APPLE, where we set CPU
- Benchmark: Update benchmark_deep.pl with new hash modes added (also new hash modes which were added with v6.2.3)
- Electrum Wallet: Added new entropy-based check to test whether the decryption was successful or not
- Module Optimizers: Added OPTS_TYPE_MAXIMUM_THREADS to deactivate the else branch route in the section to find -T before compilation
- Makefile: Added wildcard include src/modules/module_*.mk directive so that plugin developers can add 3rd party libraries for their plugins
- Rejects: Disabled checking of the minimum and maximum length of the password candidate in attack-mode 9 because they are incompatible
- POCL: Added a workaround for an issue in POCL where a quote character is used as a part of the path itself which is passed as a path for the -I option
- Device Threads: The default maximum device thread number has been reduced from 1024 to 256, users can still overwrite with the -T option
- Tuning-DB: Add missing entries for -m 25600 and -m 25800 for CPU cracking
- OpenCL Backend: added workaround to support Apple Silicon (GPU: M1, M1 Pro, and M1 Max)
- MacOS v10.8+ (PBKDF2-SHA512): Added support for parsing new mac2john hash format directly in the module for -m 7100

* changes v6.2.3 -> v6.2.4

##
## Algorithms
##

- Added hash-mode: SNMPv3 HMAC-MD5-96/HMAC-SHA1-96
- Added hash-mode: SNMPv3 HMAC-MD5-96
- Added hash-mode: SNMPv3 HMAC-SHA1-96
- Added hash-mode: SNMPv3 HMAC-SHA224-128
- Added hash-mode: SNMPv3 HMAC-SHA256-192
- Added hash-mode: SNMPv3 HMAC-SHA384-256
- Added hash-mode: SNMPv3 HMAC-SHA512-384
- Added hash-mode: VirtualBox (PBKDF2-HMAC-SHA256 & AES-128-XTS)
- Added hash-mode: VirtualBox (PBKDF2-HMAC-SHA256 & AES-256-XTS)

##
## Features
##

- Added option --deprecated-check-disable to enable deprecated plugins
- Added option --generate-rules-func-sel to specify a pool of operators that the random rule generator is allowed to pick from
- Added option --multiply-accel-disable (short: -M) to disable multiplying of the kernel accel with the multiprocessor count
- Added rule function '3' to change the case of the first letter after the occurrence of N of character X
- Added support for auto tuning --kernel-threads (-T) at startup
- Added support for HIP version 4.3 or later and removed support for older HIP versions as they are not compatible

##
## Bugs
##

- Fixed broken support for --generate-rules-func-min which was ignored under certain conditions
- Fixed buffer overflow in DPAPI masterkey file v1/v2 module in hash_encode() and hash_decode()
- Fixed buffer overflow in Stargazer Stellar Wallet XLM module in hash_encode() when a hash was cracked
- Fixed false negative in all VeraCrypt hash modes if both conditions are met: 1. Use CPU for cracking and 2. PIM area was used
- Fixed invalid data type in the sha384_hmac_init_vector_128() function that take effect if the vector data type was specified manually
- Fixed out-of-boundary read in input_tokenizer() if the signature in the hash is longer than the length of the plugin's signature constant
- Fixed out-of-boundary read in PKZIP masterkey kernel if the password candidate has length zero
- Fixed out-of-boundary read in the Stuffit5 module in hash_decode()
- Fixed random rule generator option --generate-rules-func-min by fixing switch() case to not select a not existing option group type
- Fixed segfault when a combination of the flags --user and --show is given and a hash was specified directly on the command line
- Fixed syntax check of HAS_VPERM macro in several kernel includes causing invalid error message for AMD GPUs on Windows
- Fixed uninitialized tmps variable in autotune for slow hashes by calling _init and _prepare kernel before calling _loop kernel
- Fixed unintentional overwriting of the --quiet option in benchmark and speed-only mode

##
## Performance
##

- AMD GPUs: Add inline assembly code for md5crypt, sha256crypt, PDF 1.7, 7-Zip, RAR3, Samsung Android and Windows Phone 8+
- AMD GPUs: On the Apple OpenCL platform, we ask for the preferred kernel thread size rather than hard-coding 32
- Backend Interface: Replace most of the blocking Compute API functions with asynchronous ones to improve GPU utilization
- Blake Kernels: Optimize 3/4 BLAKE2B_ROUND() 64-bit rotations with inline assembly hc_byte_perm_S() calls
- Blowfish Kernels: Backport optimizations to reduce bank conflicts from bcrypt to Password Safe v2 and Open Document Format (ODF) 1.1
- ECC secp256k1: The inline assembly code for AMD GPUs has been removed as the latest JIT compilers optimize it with the same efficiency
- HIP Kernels: Enable vector data types for HIP kernels for functionality and performance
- Kernel threads: Use warp size / wavefront size query instead of hard-coded values as the basis for kernel threads
- SCRYPT Kernels: Improve Hashcat.hctune entries for many NV and AMD GPUs for hash mode 8900, 9300, 15700 and 22700
- STDIN: Reduce the performance gap between stdin and wordlist by disabling the --stdin-timeout-abort check after 1000 successful reads
- Tuning Database: Add new module function module_extra_tuningdb_block() to extend hashcat.hctune content from a module

##
## Technical
##

- 7-Zip Hook: Increase the supported data length from 320kb to 8mb
- ADL: Updated support for AMD Display Library to 15.0, updated data types
- AMD Driver: Updated requirements for AMD Linux drivers to ROCm 4.3 or later due to new HIP interface
- AMD Driver: Updated requirements for AMD Windows drivers to Adrenalin 21.2.1 or later due to new ADL library
- Autotune: Add autotune event to inform the user about autotune is starting/stopping on startup
- Backend Interface: Implement gpu_bzero() as a gpu_memset() replacement, since all gpu_memset() operations used 0 as the value
- Backend Interface: Improve the query kernel's dynamic memory size based on DEVICE_ATTRIBUTE_MAX_SHARED_MEMORY_PER_BLOCK_OPTIN instead of BF
- Brain Session: Adds hashconfig-specific opti_type and opts_type parameters to the session calculation to enable cover functions like -O
- Commandline: Fix some memory leaks in case hashcat aborts due to command line parameter settings
- Commandline: Throw an error if the separator specified by the user with the -p option is not exactly 1 byte
- Community: Add link to new hashcat discord to docs/contact.txt
- Constants: Make const char * pointers actually const char * const pointers
- Deprecated Plugins: Add new module function module_deprecated_notice() to mark a plugin as deprecated and to return a free text user notice
- Deprecated Plugins: Marked plugins 2500/2501 and 16800/16801 as deprecated
- Encoding: Truncate password candidates in UTF8 -> UTF16 conversion if it contains an invalid UTF8 byte sequence
- Filehandling: Avoid direct access to some file handles and use internal structures instead
- Filehandling: Use const char for fopen mode to fix -Wwrite-strings warnings
- Hardware Monitor: Added support for OverDrive 7 and 8 based GPUs
- HIP Kernels: Dependency on hip/hip runtime.h has been removed to enable easier integration of the HIP backend under Windows
- Kernel cache: Add kernel threads for hash calculation, which will later be used in the file name of the kernel cache
- Memory Management: Check in OpenCL that CL_DEVICE_HOST_UNIFIED_MEMORY is true and if so, then half of the available memory
- Memory Management: Refactored the code responsible for limiting kernel accel with the goal to avoid low host memory situations
- MetaMask: Added special extraction tool for MetaMask wallets
- NEO driver: Activate the NEO driver (Intel GPU) after it passed several tests in hashcat using the latest NEO driver version
- OpenCL Runtime: The use of clUnloadPlatformCompiler () was disabled after some users received unexpected return codes
- OpenCL Runtime: Workaround for Intel OpenCL runtime: segmentation fault when compiling hc_enc_next() / hc_enc_next_global()
- Potfile: Fixed some leaks in potfile_*_open(), potfile_*_close(), potfile_destroy() and don't assume plain file
- RC4 Kernels: Use improved native thread derivation for RC4-based hash modes 7500, 13100, 18200, 25400
- Shared Memory: Calculate the dynamic memory size of the kernel based on CU_DEVICE_ATTRIBUTE_MAX_SHARED_MEMORY_PER_BLOCK_OPTIN
- Slow kernels: Set some of the slowest kernels to OPTS_TYPE_MP_MULTI_DISABLE to make it easier to handle small word lists
- Status view: Add hash-mode (-m number) in addition to hash-name
- Vendor Discovery: Add "Intel" as a valid vendor name for GPUs on macOS
- MetaMask: Increase the supported data len from 784b to 3136b and set pw-min to 8

* changes v6.2.2 -> v6.2.3

##
## Algorithms
##

- Added hash-mode: AES-128-ECB NOKDF (PT = $salt, key = $pass)
- Added hash-mode: AES-192-ECB NOKDF (PT = $salt, key = $pass)
- Added hash-mode: AES-256-ECB NOKDF (PT = $salt, key = $pass)
- Added hash-mode: iPhone passcode (UID key + System Keybag)
- Added hash-mode: MetaMask Wallet
- Added hash-mode: VeraCrypt PBKDF2-HMAC-Streebog-512 + XTS 512 bit  + boot-mode
- Added hash-mode: VeraCrypt PBKDF2-HMAC-Streebog-512 + XTS 1024 bit + boot-mode
- Added hash-mode: VeraCrypt PBKDF2-HMAC-Streebog-512 + XTS 1536 bit + boot-mode

##
## Features
##

- Added new backend support for HIP, an OpenCL alternative API for AMD GPUs (similar to CUDA for NVIDIA GPUs)
- Added option --markov-inverse to inverse markov statistics, with the idea of reversing the order of the password candidates
- Added temperature watchdog and fanspeed readings for CPU and GPU on macOS using iokit
- Added temperature watchdog and utilization for CPU on linux using sysfs and procfs

##
## Bugs
##

- Fixed access violation in hashconfig_destroy if hashcat_ctx_t is only partially initialized
- Fixed 'E' rule in pure kernel mode which was ignoring letters that are in positions that are multiples of 4
- Fixed false negative in hash-mode 15900 (DPAPI masterkey file v2) if password was longer than 64 characters
- Fixed hashcat_ctx leak and refactor module and kernel existence checks
- Fixed integer overflow in Recovered/Time status view column caused by division > 0 but < 1
- Fixed invalid ETA if --limit was specified, several salts are in a hash list and some of them were found in a potfile
- Fixed memory leak in iconv_ctx and iconv_tmp in backend.c
- Fixed missing option to automatically disable kernel cache in -m 25600 and -m 25800
- Fixed out-of-boundary write in slow candidates mode in combinator attack

##
## Improvements
##

- Alias Devices: Show a warning in case the user specifically listed a device to use which in a later step is skipped because it is an alias of another active device
- Backend Information: Added new column showing the PCI Address per CUDA/OpenCL device to easier identify broken cards
- Bcrypt-SHA1/MD5 Kernels: Get rid of local memory use for binary to hex conversion to avoid false negatives on several OpenCL runtimes
- CPU Affinity: Allow mask up to 64 processors in Windows and remove call to SetThreadAffinityMask as SetProcessAffinityMask limits all threads in process
- Debug Rules: HEX-ify rules debug non-rules outputs that contain colons
- KeePass: Increase supported size for KeePass 1 databases from 300kB to 16MB
- Potfile: Disable potfile for hash-mode 99999
- VeraCrypt: Increase password length support for non-boot volumes from 64 to 128
- WPA Kernels: Increased performance by 3.5% for backend devices controlled by CUDA backend

##
## Technical
##

- Autodetect: Limit the number of errors per hash-mode try to 100 to avoid long startup time
- Brain: Add brain_ctx_t to hashcat_ctx_t to enable runtime check if hashcat was compiled with brain support
- File handling: Do not abort on seeing a BOM in input files, just warn and ignore the BOM
- Folders: Do not escape the variable cpath_real to prevent certain OpenCL runtimes from running into an error which do not support escape characters
- Java Object hashCode: Add OPTS_TYPE_SUGGEST_KG as a default option
- LM: Workaround JiT compiler bug in -m 3000 on NV leading to false negatives with large amount of hashes
- OpenCL Runtime: Workaround a problem of the AMD OpenCL GPU driver under macOS which results in false negatives due to changes in the kernel crypto library
- OpenCL Runtime: Workaround JiT crash (SC failed. No reason given.) on macOS by limiting local memory allocations to 32k
- Status View: Include time and duration info when pausing and resuming
- Tests: Changed tests for VeraCrypt from -a 0 to -a 3, because password extension is not available to all shells
- WinZip Kernel: Increase supported data length from 8k to 16mb

* changes v6.2.1 -> v6.2.2

##
## Algorithms
##

- Added hash-mode: bcrypt(md5($pass)) / bcryptmd5
- Added hash-mode: bcrypt(sha1($pass)) / bcryptsha1
- Added hash-mode: FortiGate256 (FortiOS256)
- Added hash-mode: Linux Kernel Crypto API (2.4)
- Added hash-mode: MurmurHash
- Added hash-mode: OpenEdge Progress Encode
- Added hash-mode: md5(utf16le($pass))
- Added hash-mode: sha1(utf16le($pass))
- Added hash-mode: sha256(utf16le($pass))
- Added hash-mode: sha384(utf16le($pass))
- Added hash-mode: sha512(utf16le($pass))
- Added hash-mode: md5(md5(md5($pass)))
- Added hash-mode: sha1(sha1($salt.$pass.$salt))
- Added hash-mode: sha256($salt.sha256($pass))
- Added hash-mode: sha384($pass.$salt)
- Added hash-mode: sha384($salt.$pass)
- Added hash-mode: sha384($salt.utf16le($pass))
- Added hash-mode: sha384(utf16le($pass).$salt)

##
## Features
##

- Autodetect hash-type: performs an automatic analysis of input hash(es), either listing compatible algorithms, or executing the attack (if only one compatible format is found)
- Autodetect hash-type: added option --identify to only perform autodetection of hash-type, without back-end device initialization

##
## Bugs
##

- Fixed error message in -a 9 mode with rules when number of words from wordlist is not in sync with number of unique salts
- Fixed error-handling logic in monitor thread to not return in case of error (disk full, permission error, ...) but to retry instead
- Fixed false negatives with TrueCrypt/VeraCrypt when zip- or gzip-compressed files were used as keyfiles
- Fixed free memory-size output for skipped GPU (both automatic and manual) of --backend-info information screen

##
## Improvements
##

- AES Crypt Plugin: Reduced max password length from 256 to 128 which improved performance by 22%
- CUDA Backend: If --stdout is used, do not warn about missing CUDA SDK
- Folder Management: Add support for XDG Base Directory specification when hashcat is installed using 'make install'
- Hardware Monitor: Add support for GPU device utilization readings from sysfs (AMD on Linux)
- OpenCL Backend: Use CL_DEVICE_BOARD_NAME_AMD instead of CL_DEVICE_NAME for device name (when supported by OpenCL runtime)
- Performance Monitor: Suggest -S to improve cracking performance in specific attack configurations
- RAR3-p (Compressed): Fix workaround in unrar library in AES constant table generation to enable multi-threading support
- RC4 Kernels: Improved performance by 20%+ with new RC4 code in hash-modes Kerberos 5 (etype 23), MS Office (<= 2003) and PDF (<= 1.6)
- Scrypt Kernels: Re-enable use of kernel cache in scrypt-based kernels
- Status Screen: Show currently-running kernel type (pure, optimized) and generator type (host, device)
- UTF8-to-UTF16: Replaced naive UTF8-to-UTF16 conversion with true conversion for RAR3, AES Crypt, MultiBit HD (scrypt) and Umbraco HMAC-SHA1

##
## Technical
##

- Dependencies: Updated LZMA SDK from 19.00 to 21.02 alpha
- Dependencies: Updated xxHash from 0.1.0 to v0.8.0 - Stable XXH3
- Documentation: Update missing documentation in plugin developer guide for OPTS_TYPE_MP_MULTI_DISABLE and OPTS_TYPE_NATIVE_THREADS
- Hashrate: Update inner-loop hashrate prediction to handle new salt_repeats feature and also respect _loop2 kernel runtime
- Kernels: Add RC4 cipher to crypto library with optimized shared memory access pattern which will not cause any bank conflicts if -u <= 32
- Kernels: Add standalone true UTF8-to-UTF16 converter kernel that runs after amplifier. Use OPTS_TYPE_POST_AMP_UTF16LE from plugin
- Kernel Cache: Add module_jit_build_options() string from modules to kernel cache checksum calculation
- Modules: Recategorized HASH_CATEGORY option in various modules
- Modules: Added hash categories HASH_CATEGORY_IMS and HASH_CATEGORY_CRYPTOCURRENCY_WALLET
- Modules: Changed hash category of Python passlib from HASH_CATEGORY_GENERIC_KDF to HASH_CATEGORY_FRAMEWORK
- Unit-Tests: Added missing support for OPTS_TYPE_LOOP_PREPARE, OPTS_TYPE_LOOP_PREPARE2 and salt_repeats in self-test
- Unit-Tests: Added missing unit-test for Stargazer Stellar Wallet XLM

* changes v6.2.0 -> v6.2.1

##
## Technical
##

- Dependencies: Updated unrar source from 5.9.4 to 6.0.5
- Dependencies: Make unrar dependencies optional and disable hash-mode 23800 if dependency is disabled

* changes v6.1.1 -> v6.2.0

##
## Algorithms
##

- Added hash-mode: Apple iWork
- Added hash-mode: AxCrypt 2 AES-128
- Added hash-mode: AxCrypt 2 AES-256
- Added hash-mode: BestCrypt v3 Volume Encryption
- Added hash-mode: Bitwarden
- Added hash-mode: Dahua Authentication MD5
- Added hash-mode: KNX IP Secure - Device Authentication Code
- Added hash-mode: MongoDB ServerKey SCRAM-SHA-1
- Added hash-mode: MongoDB ServerKey SCRAM-SHA-256
- Added hash-mode: Mozilla key3.db
- Added hash-mode: Mozilla key4.db
- Added hash-mode: MS Office 2016 - SheetProtection
- Added hash-mode: PDF 1.4 - 1.6 (Acrobat 5 - 8) - edit password
- Added hash-mode: PKCS#8 Private Keys
- Added hash-mode: RAR3-p (Compressed)
- Added hash-mode: RAR3-p (Uncompressed)
- Added hash-mode: RSA/DSA/EC/OPENSSH Private Keys
- Added hash-mode: SolarWinds Orion v2
- Added hash-mode: SolarWinds Serv-U
- Added hash-mode: SQLCipher
- Added hash-mode: Stargazer Stellar Wallet XLM
- Added hash-mode: Stuffit5
- Added hash-mode: Telegram Desktop >= v2.1.14 (PBKDF2-HMAC-SHA512)
- Added hash-mode: Umbraco HMAC-SHA1
- Added hash-mode: sha1($salt.sha1($pass.$salt))
- Added hash-mode: sha1(sha1($pass).$salt)

##
## Features
##

- Added new attack-mode: Association Attack (aka "Context Attack") to attack hashes from a hashlist with associated "hints"
- Added support for true UTF-8 to UTF-16 conversion in kernel crypto library
- Added option --hash-info to show generic information for each hash-mode
- Added command prompt [f]inish to tell hashcat to quit after finishing the current attack

##
## Bugs
##

- Fixed access to filename which is a null-pointer in benchmark mode
- Fixed both false negative and false positive results in -m 3000 in -a 3 (affecting only NVIDIA GPU)
- Fixed buffer overflow in -m 1800 in -O mode which is optimized to handle only password candidates up to length 15
- Fixed buffer overflow in -m 4710 in -P mode and only in single hash mode if salt length is larger than 32 bytes
- Fixed hardware management sysfs readings in status screen (typically ROCm controlled GPUs)
- Fixed include guards in several header files
- Fixed incorrect maximum password length support for -m 400 in optimized mode (reduced from 55 to 39)
- Fixed internal access on module option attribute OPTS_TYPE_SUGGEST_KG with the result that it was unused
- Fixed invalid handling of outfile folder entries for -m 22000
- Fixed memory leak causing problems in sessions with many iterations - for instance, --benchmark-all or large mask files
- Fixed memory leaks in several cases of errors with access to temporary files
- Fixed NVML initialization in WSL2 environments
- Fixed out-of-boundary reads in cases where user activates -S for fast but pure hashes in -a 1 or -a 3 mode
- Fixed out-of-boundary reads in kernels using module_extra_buffer_size() if -n is set to 1
- Fixed password reassembling for cracked hashes on host for slow hashes in optimized mode that are longer than 32 characters
- Fixed race condition in potfile check during removal of empty hashes
- Fixed race condition resulting in out of memory error on startup if multiple hashcat instances are started at the same time
- Fixed rare case of misalignment of the status prompt when other user warnings are shown in the hashcat output
- Fixed search of tuning database - if a device was not assigned an alias, it couldn't be found in general
- Fixed test on gzip header in wordlists and hashlists
- Fixed too-early execution of some module functions that use non-final values opts_type and opti_type
- Fixed unexpected non-unique salts in multi-hash cracking in Bitcoin/Litecoin wallet.dat module which led to false negatives
- Fixed unit test for -m 3000 by preventing it to generate zero hashes
- Fixed unit tests using 'null' as padding method in Crypt::CBC but actually want to use 'none'
- Fixed unterminated salt buffer in -m 23400 module_hash_encode() in case salt was of length 256
- Fixed vector datatype support in -m 21100 only -P mode and only -a 3 mode were affected

##
## Improvements
##

- Apple Keychain: Notify the user about the risk of collisions / false positives
- CUDA Backend: Do not warn about missing CUDA SDK installation if --backend-ignore-cuda is used
- CUDA Backend: Give detailed warning if either the NVIDIA CUDA or the NVIDIA RTC library cannot be initialized
- CUDA Backend: Use blocking events to avoid 100% CPU core usage (per GPU)
- OpenCL Runtime: Workaround JiT compiler deadlock on NVIDIA driver >= 465.89
- OpenCL Runtime: Workaround JiT compiler segfault on legacy AMDGPU driver compiling RAR3 OpenCL kernel
- RAR3 Kernels: Improved loop code, improving performance by 23%
- Scrypt Kernels: Added a number of GPU specific optimizations per hash modes to hashcat.hctune
- Scrypt Kernels: Added detailed documentation on device specific tunings in hashcat.hctune
- Scrypt Kernels: Optimized Salsa code portion by reducing register copies and removed unnecessary byte swaps
- Scrypt Kernels: Reduced kernel wait times by making it a true split kernel where iteration count = N value
- Scrypt Kernels: Refactored workload configuration strategy based on available resources
- Startup time: Improved startup time by avoiding some time-intensive operations for skipped devices

##
## Technical
##

- Bcrypt: Make BCRYPT entry for CPU in hashcat.hctune after switch to OPTS_TYPE_MP_MULTI_DISABLE (basically set -n to 1)
- Benchmark: Update benchmark_deep.pl with new hash modes added (also new hash modes which were added with v6.1.0)
- Building: Declare phony targets in Makefile to avoid conflicts of a target name with a file of the same name
- Building: Fixed build warnings on macOS for unrar sources
- Building: Fixed test for DARWIN_VERSION in Makefile
- Commandline Options: Removed option --example-hashes, now an alias of --hash-info
- Compute API: Skipping devices instead of stop if error occurred in initialization
- Documentation: Added 3rd party licenses to docs/license_libs
- Hash-Mode 8900 (Scrypt): Changed default benchmark scrypt parameters from 1k:1:1 to 16k:8:1 (default)
- Hash-Mode 11600 (7-Zip): Improved memory handling (alloc and free) for the hook function
- Hash-Mode 13200 (AxCrypt): Changed the name to AxCrypt 1 to avoid confusion
- Hash-Mode 13300 (AxCrypt in-memory SHA1): Changed the name to AxCrypt 1 in-memory SHA1
- Hash-Mode 16300 (Ethereum Pre-Sale Wallet, PBKDF2-HMAC-SHA256): Use correct buffer size allocation for AES key
- Hash-Mode 20710 (sha256(sha256($pass).$salt)): Removed unused code and fixed module_constraints
- Hash-Mode 22000 (WPA-PBKDF2-PMKID+EAPOL): Support loading a hash from command line
- Hash-Mode 23300 (Apple iWork): Use correct buffer size allocation for AES key
- Hash Parser: Output support for machine-readable hash lines in --show and --left and in error messages
- Kernel Development: Kernel cache is disabled automatically when hashcat is compiled with DEBUG=1
- Kernel Functions: Added generic AES-GCM interface see OpenCL/inc_cipher_aes-gcm.h
- Kernel Functions: Refactored OpenCL/inc_ecc_secp256k1.cl many functions, add constants and documentation
- Kernel Functions: Refactored OpenCL/inc_ecc_secp256k1.cl to improve usage in external programs
- Kernel Functions: Wrap atomic functions with hc_ prefix. Custom kernels need to rename "atomic_inc()" to "hc_atomic_inc()"
- Kernel Parameters: Added new parameter 'salt_repeat' to improve large buffer management
- Module Parameters: Add OPTS_TYPE_MP_MULTI_DISABLE for use by plugin developers to prevent multiply -n with the MCU count
- Module Parameters: Add OPTS_TYPE_NATIVE_THREADS for use by plugin developers to enforce native thread count
- Module Structure: Add 3rd party library hook management functions. This also requires an update to all existing module_init()
- OpenCL Runtime: Add support for clUnloadPlatformCompiler() to release some resources after JiT compilation
- OpenCL Runtime: Switched default OpenCL device type on macOS from GPU to CPU. Use -D 2 to enable GPU devices
- OpenCL Runtime: Update module_unstable_warnings() for all hash modes based on most recent versions of many OpenCL runtimes
- Unit tests: Added 'potthrough' (like passthrough, but hash:plain) to tools/test.pl
- Unit tests: Added Python 3 support for all of the Python code in our test framework
- Unit tests: Fixed the packaging of test (-p) feature
- Unit tests: Updated test.sh to show kernel type (pure or optimized) in output
- Unit tests: Use python3/pip3 instead of just python/pip in tools/install_modules.sh

* changes v6.1.0 -> v6.1.1

##
## Bugs
##

- Fixed unresolvable relative paths in hashcat.log

* changes v6.0.0 -> v6.1.0

##
## Algorithms
##

- Added hash-mode: Apple Keychain
- Added hash-mode: XMPP SCRAM

##
## Bugs
##

- Fixed alias detection with additional processor core count check
- Fixed false negatives in hash-mode 10901 if hash-mode 9200, 10000, 10900 or 20300 was used to compile the kernel binary
- Fixed integer overflow for large masks in -a 6 attack mode
- Fixed maximum password length in modules of hash-modes 600, 7800, 7801 and 9900
- Fixed non-zero status code when using --stdout
- Fixed uninitialized value in bitsliced DES kernel (BF mode only) leading to false negatives

##
## Improvements
##

- Compile macOS: Fixed makefile target 'clean' to correctly remove *.dSYM folders
- Compile ZLIB: Fixed makefile include paths in case USE_SYSTEM_ZLIB is used
- Hcchr Files: Renamed some .charset files into .hcchr files
- Hash-Mode 21200 (md5(sha1($salt).md5($pass))): Improved speed by using pre-computed SHA1
- OpenCL Devices: Utilize PCI domain to improve alias device detection
- OpenCL Kernels: Added datatypes to literals of enum constants
- OpenCL Kernels: Added pure kernels for hash-mode 600 (BLAKE2b-512)
- OpenCL Runtime: Add some unstable warnings for some SHA512 based algorithms on AMD GPU on macOS
- OpenCL Runtime: Reinterpret return code CL_DEVICE_NOT_FOUND from clGetDeviceIDs() as non-fatal

##
## Technical
##

- Backend: Changed the maximum number of compute devices from 64 to 128
- Tests: Improved tests for hash-mode 11300 (Bitcoin/Litecoin wallet.dat)
- Tests: Improved tests for hash-mode 13200 (AxCrypt)
- Tests: Improved tests for hash-mode 13600 (WinZip)
- Tests: Improved tests for hash-mode 16400 (CRAM-MD5 Dovecot)
- Tests: Improved tests for hash-mode 16800 (WPA-PMKID-PBKDF2)

* changes v5.1.0 -> v6.0.0

##
## Features
##

- Refactored hash-mode integration and replaced it with a fully modularized plugin interface
- Converted all existing hardwired hash-modes to hashcat plugins
- Added comprehensive plugin developer guide on adding new/custom hash-modes to hashcat
- Refactored compute backend interface to allow adding compute API other than OpenCL
- Added CUDA as a new compute backend (enables hashcat to run on NVIDIA Jetson, IBM POWER9 w/ Nvidia V100, etc.)
- Support automatic use of all available GPU memory when using CUDA backend
- Support automatic use of all available CPU cores for hash-mode-specific hooks
- Support on-the-fly loading of compressed wordlists in zip and gzip format
- Support deflate decompression for the 7-Zip hash-mode using zlib hook
- Added additional documentation on hashcat brain, slow-candidate interface and keyboard-layout mapping features
- Keep output of --show and --left in the original ordering of the input hash file
- Improved performance of many hash-modes

##
## Algorithms
##

- Added hash-mode: AES Crypt (SHA256)
- Added hash-mode: Android Backup
- Added hash-mode: AuthMe sha256
- Added hash-mode: BitLocker
- Added hash-mode: BitShares v0.x
- Added hash-mode: Blockchain, My Wallet, Second Password (SHA256)
- Added hash-mode: Citrix NetScaler (SHA512)
- Added hash-mode: DiskCryptor
- Added hash-mode: Electrum Wallet (Salt-Type 3-5)
- Added hash-mode: Huawei Router sha1(md5($pass).$salt)
- Added hash-mode: Java Object hashCode()
- Added hash-mode: Kerberos 5 Pre-Auth etype 17 (AES128-CTS-HMAC-SHA1-96)
- Added hash-mode: Kerberos 5 Pre-Auth etype 18 (AES256-CTS-HMAC-SHA1-96)
- Added hash-mode: Kerberos 5 TGS-REP etype 17 (AES128-CTS-HMAC-SHA1-96)
- Added hash-mode: Kerberos 5 TGS-REP etype 18 (AES256-CTS-HMAC-SHA1-96)
- Added hash-mode: MultiBit Classic .key (MD5)
- Added hash-mode: MultiBit HD (scrypt)
- Added hash-mode: MySQL $A$ (sha256crypt)
- Added hash-mode: Open Document Format (ODF) 1.1 (SHA-1, Blowfish)
- Added hash-mode: Open Document Format (ODF) 1.2 (SHA-256, AES)
- Added hash-mode: Oracle Transportation Management (SHA256)
- Added hash-mode: PKZIP archive encryption
- Added hash-mode: PKZIP Master Key
- Added hash-mode: Python passlib pbkdf2-sha1
- Added hash-mode: Python passlib pbkdf2-sha256
- Added hash-mode: Python passlib pbkdf2-sha512
- Added hash-mode: QNX /etc/shadow (MD5)
- Added hash-mode: QNX /etc/shadow (SHA256)
- Added hash-mode: QNX /etc/shadow (SHA512)
- Added hash-mode: RedHat 389-DS LDAP (PBKDF2-HMAC-SHA256)
- Added hash-mode: Ruby on Rails Restful-Authentication
- Added hash-mode: SecureZIP AES-128
- Added hash-mode: SecureZIP AES-192
- Added hash-mode: SecureZIP AES-256
- Added hash-mode: SolarWinds Orion
- Added hash-mode: Telegram Desktop App Passcode (PBKDF2-HMAC-SHA1)
- Added hash-mode: Telegram Mobile App Passcode (SHA256)
- Added hash-mode: Web2py pbkdf2-sha512
- Added hash-mode: WPA-PBKDF2-PMKID+EAPOL
- Added hash-mode: WPA-PMK-PMKID+EAPOL
- Added hash-mode: md5($salt.sha1($salt.$pass))
- Added hash-mode: md5(sha1($pass).md5($pass).sha1($pass))
- Added hash-mode: md5(sha1($salt).md5($pass))
- Added hash-mode: sha1(md5(md5($pass)))
- Added hash-mode: sha1(md5($pass.$salt))
- Added hash-mode: sha1(md5($pass).$salt)
- Added hash-mode: sha1($salt1.$pass.$salt2)
- Added hash-mode: sha256(md5($pass))
- Added hash-mode: sha256($salt.$pass.$salt)
- Added hash-mode: sha256(sha256_bin($pass))
- Added hash-mode: sha256(sha256($pass).$salt)

##
## Bugs
##

- Fixed buffer overflow in build_plain() function
- Fixed buffer overflow in mp_add_cs_buf() function
- Fixed calculation of brain-session ID - only the first hash of the hashset was taken into account
- Fixed cleanup of password candidate buffers on GPU as set from autotune when -n parameter was used
- Fixed copy/paste error leading to invalid "Integer overflow detected in keyspace of mask" in attack-mode 6 and 7
- Fixed cracking multiple Office hashes (modes 9500, 9600) if hashes shared the same salt
- Fixed cracking of Blockchain, My Wallet (V1 and V2) hashes when testing decrypted data in unexpected format
- Fixed cracking of Cisco-PIX and Cisco-ASA MD5 passwords in mask-attack mode when mask > length 16
- Fixed cracking of DNSSEC (NSEC3) hashes by replacing all dots in the passwords with lengths
- Fixed cracking of Electrum Wallet Salt-Type 2 hashes
- Fixed cracking of NetNTLMv1 passwords in mask-attack mode when mask > length 16 (optimized kernels only)
- Fixed cracking of RAR3-hp hashes with pure kernel for passwords longer than 28 bytes
- Fixed cracking of VeraCrypt Streebog-512 hashes (CPU only)
- Fixed cracking raw Streebog-HMAC 256 and 512 hashes for passwords of length >= 64
- Fixed cracking raw Whirlpool hashes cracking for passwords of length >= 32
- Fixed incorrect progress-only result in a special race condition
- Fixed invalid call of mp_css_utf16le_expand()/mp_css_utf16be_expand() in slow-candidate sessions
- Fixed invalid password truncation in attack-mode 1 when the final password is longer than 32 characters
- Fixed invalid use of --hex-wordlist if encoded wordlist string is larger than length 256
- Fixed maximum password length limit which was announced as 256 but was actually 255
- Fixed out-of-boundary read in pure kernel rule engine rule 'p' when parameter was set to 2 or higher
- Fixed out-of-boundary write to decrypted[] in DPAPI masterkey file v1 kernel
- Fixed output of IKE PSK (mode 5300 and 5400) hashes to use separators in the correct position
- Fixed output password of "e" rule in pure and CPU rule engine when separator character is also the first letter
- Fixed problem with usage of hexadecimal notation (\x00-\xff) within rules
- Fixed race condition in maskfile mode by using a dedicated flag for restore execution
- Fixed some memory leaks when hashcat is shutting down due to some file error
- Fixed some memory leaks when mask-files are used in optimized mode
- Fixed --status-json to correctly escape certain characters in hashes
- Fixed the 7-Zip parser to allow the entire supported range of encrypted and decrypted data lengths
- Fixed the validation of the --brain-client-features command line argument (only values 1, 2 or 3 are allowed)

##
## Improvements
##

- Bitcoin Wallet: Be more user friendly by allowing a larger data range for ckey and public_key
- Brain: Added new parameter --brain-server-timer to specify seconds between scheduled backups
- Building: Fix for library compilation failure due to multiple definition of sbob_xx64()
- Cracking bcrypt and Password Safe v2: Use feedback from the compute API backend to dynamically calculate optimal thread count
- Dictstat: On Windows, the st_ino attribute in the stat struct is not set, which can lead to invalid cache hits. Added the filename to the database entry.
- Documents: Added README on how to build hashcat on Cygwin, MSYS2 and WSL
- File handling: Print a truncation warning when an oversized line is detected
- My Wallet: Added additional plaintext pattern used in newer versions
- Office cracking: Support hash format with second block data for 40-bit oldoffice files (eliminates false positives)
- OpenCL Runtime: Added a warning if OpenCL runtime NEO, Beignet, POCL (v1.4 or older) or MESA is detected, and skip associated devices (override with --force)
- OpenCL Runtime: Allow the kernel to access post-48k shared memory region on CUDA. Requires both module and kernel preparation
- OpenCL Runtime: Disable OpenCL kernel cache on Apple for Intel CPU (throws CL_BUILD_PROGRAM_FAILURE for no reason)
- OpenCL Runtime: Do not run shared- or constant-memory size checks if their memory type is of type global memory (typically CPU)
- OpenCL Runtime: Improve ROCm detection and make sure to not confuse with recent AMDGPU drivers
- OpenCL Runtime: Not using amd_bytealign (amd_bitalign is fine) on AMDGPU driver drastically reduces JiT segfaults
- OpenCL Runtime: Unlocked maximum thread count for NVIDIA GPU
- OpenCL Runtime: Update unstable mode warnings for Apple and AMDGPU drivers
- OpenCL Runtime: Workaround JiT compiler error on AMDGPU driver compiling WPA-EAPOL-PBKDF2 OpenCL kernel
- OpenCL Runtime: Workaround JiT compiler error on ROCm 2.3 driver if the 'inline' keyword is used in function declaration
- OpenCL Runtime: Workaround memory allocation error on AMD driver on Windows leading to CL_MEM_OBJECT_ALLOCATION_FAILURE
- OpenCL Runtime: Removed some workarounds by calling chdir() to specific folders on startup
- Outfile: Added new system to specify the outfile format, the new --outfile-format now also supports timestamps
- Startup Checks: Improved the pidfile check: Do not just check for existing PID, but also check executable filename
- Startup Checks: Prevent the user from modifying options which are overwritten automatically in benchmark mode
- Startup Screen: Add extra warning when using --force
- Startup Screen: Add extra warning when using --keep-guessing
- Startup Screen: Provide an estimate of host memory required for the requested attack
- Status Screen: Added brain status for all compute devices
- Status Screen: Added remaining counts and changed recovered count logic
- Status Screen: Added --status-json flag for easier machine reading of hashcat status output
- Tab Completion: Allow using "make install" version of hashcat
- Tuning Database: Updated hashcat.hctune with new models and refreshed vector width values
- VeraCrypt: Added support for VeraCrypt PIM brute-force, replaced --veracrypt-pim with --veracrypt-pim-start and --veracrypt-pim-stop
- WipZip cracking: Added two byte early reject, resulting in higher cracking speed
- WPA/WPA2 cracking: In the potfile, replace password with PMK in order to detect already cracked networks across all WPA modes

##
## Technical
##

- Backend Interface: Added new options --backend-ignore-cuda and --backend-ignore-opencl to prevent CUDA and/or OpenCL API from being used
- Binary Distribution: Removed 32-bit binary executables
- Building: On macOS, switch from ar to /usr/bin/ar to improve building compatibility
- Building: Skipping Travis/Appveyor build for non-code changes
- Codebase: Cleanup of many unused rc_* variables
- Codebase: Fixed some printf() format arguments
- Codebase: Fixed some type casting to avoid truncLongCastAssignment warnings
- Codebase: Moved hc_* file functions from shared.c to filehandling.c
- Codebase: Ran through a bunch of clang-tidy checkers and updated code accordingly
- Codebase: Remove redundant calls to fclose()
- Dependencies: Updated LZMA-Headers from 18.05 to 19.00
- Dependencies: Updated OpenCL-Headers to latest version from GitHub master repository
- Hash-Mode 12500 (RAR3-hp): Allow cracking of passwords up to length 64
- Hash-mode 1460 (HMAC-SHA256 (key = $salt)): Allow up to 64 byte of salt
- Hash-Mode 1680x (WPA-PMKID) specific: Changed separator character from '*' to ':'
- Hash-Mode 8300 (DNSSEC (NSEC3)) specific: Allow empty salt
- Keep Guessing: No longer automatically activate --keep-guessing for modes 9720, 9820, 14900 and 18100
- Keep Guessing: No longer mark hashes as cracked/removed when in potfile
- Kernel Cache: Reactivate OpenCL runtime specific kernel caches
- Kernel Compile: Removed -cl-std= from all kernel build options since we're compatible to all OpenCL versions
- OpenCL Kernels: Fix OpenCL compiler warning on double precision constants
- OpenCL Kernels: Moved "gpu_decompress", "gpu_memset" and "gpu_atinit" into shared.cl in order to reduce compile time
- OpenCL Options: Removed --opencl-platforms filter in order to force backend device numbers to stay constant
- OpenCL Options: Set --spin-damp to 0 (disabled) by default. With the CUDA backend this workaround became deprecated
- Parsers: switched from strtok() to strtok_r() for thread safety
- Requirements: Add new requirement for NVIDIA GPU: CUDA Toolkit (9.0 or later)
- Requirements: Update runtime check for minimum NVIDIA driver version from 367.x to 440.64 or later
- Test Script: Switched from /bin/bash to generic /bin/sh and updated code accordingly

* changes v5.0.0 -> v5.1.0

##
## Features
##

- Added support for using --stdout in brain-client mode
- Added new option --stdin-timeout-abort, to set how long hashcat should wait for stdin input before aborting
- Added new option --kernel-threads to manually override the automatically-calculated number of threads
- Added new option --keyboard-layout-mapping to map users keyboard layout, required to crack TC/VC system boot volumes

##
## Algorithms
##

- Added pure kernels for hash-mode 11700 (Streebog-256)
- Added pure kernels for hash-mode 11800 (Streebog-512)
- Added hash-mode 11750 (HMAC-Streebog-256 (key = $pass), big-endian)
- Added hash-mode 11760 (HMAC-Streebog-256 (key = $salt), big-endian)
- Added hash-mode 11850 (HMAC-Streebog-512 (key = $pass), big-endian)
- Added hash-mode 11860 (HMAC-Streebog-512 (key = $salt), big-endian)
- Added hash-mode 13771 (VeraCrypt PBKDF2-HMAC-Streebog-512 + XTS 512 bit)
- Added hash-mode 13772 (VeraCrypt PBKDF2-HMAC-Streebog-512 + XTS 1024 bit)
- Added hash-mode 13773 (VeraCrypt PBKDF2-HMAC-Streebog-512 + XTS 1536 bit)
- Added hash-mode 18200 (Kerberos 5 AS-REP etype 23)
- Added hash-mode 18300 (Apple File System (APFS))
- Added Kuznyechik cipher and cascades support for VeraCrypt kernels
- Added Camellia cipher and cascades support for VeraCrypt kernels

##
## Improvements
##

- OpenCL Devices: Add support for up to 64 OpenCL devices per system
- OpenCL Platforms: Add support for up to 64 OpenCL platforms per system
- OpenCL Runtime: Use our own yielding technique for synchronizing rather than vendor specific
- Startup: Show OpenCL runtime initialization message (per device)
- xxHash: Added support for using the version provided by the OS/distribution

##
## Bugs
##

- Fixed automated calculation of brain-session when not using all hashes in the hashlist
- Fixed calculation of brain-attack if a given wordlist has zero size
- Fixed checking the length of the last token in a hash if it was given the attribute TOKEN_ATTR_FIXED_LENGTH
- Fixed endianness and invalid separator character in outfile format for hash-mode 16801 (WPA-PMKID-PMK)
- Fixed ignoring --brain-client-features configuration when brain server has attack-position information from a previous run
- Fixed invalid hardware monitor detection in benchmark mode
- Fixed invalid warnings about throttling when --hwmon-disable was used
- Fixed missing call to WSACleanup() to cleanly shutdown windows sockets system
- Fixed missing call to WSAStartup() and client indexing in order to start the brain server on Windows
- Fixed out-of-boundary read in DPAPI masterkey file v2 OpenCL kernel
- Fixed out-of-bounds write in short-term memory of the brain server
- Fixed output of --speed-only and --progress-only when fast hashes are used in combination with --slow-candidates
- Fixed selection of OpenCL devices (-d) if there's more than 32 OpenCL devices installed
- Fixed status output of progress value when -S and -l are used in combination
- Fixed thread count maximum for pure kernels in straight attack mode

##
## Technical
##

- Brain: Set --brain-client-features default from 3 to 2
- Dependencies: Added xxHash and OpenCL-Headers to deps/ in order to allow building hashcat from GitHub source release package
- Dependencies: Removed gitmodules xxHash and OpenCL-Headers
- Keymaps: Added hashcat keyboard mapping us.hckmap (can be used as template)
- Keymaps: Added hashcat keyboard mapping de.hckmap
- Hardware Monitor: Renamed --gpu-temp-abort to --hwmon-temp-abort
- Hardware Monitor: Renamed --gpu-temp-disable to --hwmon-disable
- Memory: Limit maximum host memory allocation depending on bitness
- Memory: Reduced default maximum bitmap size from 24 to 18 and give a notice to use --bitmap-max to restore
- Parameter: Rename --nvidia-spin-damp to --spin-damp (now accessible for all devices)
- Pidfile: Treat a corrupted pidfile like a not existing pidfile
- OpenCL Device: Do a real query on OpenCL local memory type instead of just assuming it
- OpenCL Runtime: Disable auto-vectorization for Intel OpenCL runtime to workaround hanging JiT since version 18.1.0.013
- Tests: Added hash-mode 11700 (Streebog-256)
- Tests: Added hash-mode 11750 (HMAC-Streebog-256 (key = $pass), big-endian)
- Tests: Added hash-mode 11760 (HMAC-Streebog-256 (key = $salt), big-endian)
- Tests: Added hash-mode 11800 (Streebog-512)
- Tests: Added hash-mode 11850 (HMAC-Streebog-512 (key = $pass), big-endian)
- Tests: Added hash-mode 11860 (HMAC-Streebog-512 (key = $salt), big-endian)
- Tests: Added hash-mode 13711 (VeraCrypt PBKDF2-HMAC-RIPEMD160 + XTS 512 bit)
- Tests: Added hash-mode 13712 (VeraCrypt PBKDF2-HMAC-RIPEMD160 + XTS 1024 bit)
- Tests: Added hash-mode 13713 (VeraCrypt PBKDF2-HMAC-RIPEMD160 + XTS 1536 bit)
- Tests: Added hash-mode 13721 (VeraCrypt PBKDF2-HMAC-SHA512 + XTS 512 bit)
- Tests: Added hash-mode 13722 (VeraCrypt PBKDF2-HMAC-SHA512 + XTS 1024 bit)
- Tests: Added hash-mode 13723 (VeraCrypt PBKDF2-HMAC-SHA512 + XTS 1536 bit)
- Tests: Added hash-mode 13731 (VeraCrypt PBKDF2-HMAC-Whirlpool + XTS 512 bit)
- Tests: Added hash-mode 13732 (VeraCrypt PBKDF2-HMAC-Whirlpool + XTS 1024 bit)
- Tests: Added hash-mode 13733 (VeraCrypt PBKDF2-HMAC-Whirlpool + XTS 1536 bit)
- Tests: Added hash-mode 13751 (VeraCrypt PBKDF2-HMAC-SHA256 + XTS 512 bit)
- Tests: Added hash-mode 13752 (VeraCrypt PBKDF2-HMAC-SHA256 + XTS 1024 bit)
- Tests: Added hash-mode 13753 (VeraCrypt PBKDF2-HMAC-SHA256 + XTS 1536 bit)
- Tests: Added hash-mode 13771 (VeraCrypt PBKDF2-HMAC-Streebog-512 + XTS 512 bit)
- Tests: Added hash-mode 13772 (VeraCrypt PBKDF2-HMAC-Streebog-512 + XTS 1024 bit)
- Tests: Added hash-mode 13773 (VeraCrypt PBKDF2-HMAC-Streebog-512 + XTS 1536 bit)
- Tests: Added VeraCrypt containers for Kuznyechik cipher and cascades
- Tests: Added VeraCrypt containers for Camellia cipher and cascades

* changes v4.2.1 -> v5.0.0

##
## Features
##

- Added new option --slow-candidates which allows hashcat to generate passwords on-host
- Added new option --brain-server to start a hashcat brain server
- Added new option --brain-client to start a hashcat brain client, automatically activates --slow-candidates
- Added new option --brain-host and --brain-port to specify ip and port of brain server, both listening and connecting
- Added new option --brain-session to override automatically calculated brain session ID
- Added new option --brain-session-whitelist to allow only explicit written session ID on brain server
- Added new option --brain-password to specify the brain server authentication password
- Added new option --brain-client-features which allows enable and disable certain features of the hashcat brain

##
## Algorithms
##

- Added hash-mode 17300 = SHA3-224
- Added hash-mode 17400 = SHA3-256
- Added hash-mode 17500 = SHA3-384
- Added hash-mode 17600 = SHA3-512
- Added hash-mode 17700 = Keccak-224
- Added hash-mode 17800 = Keccak-256
- Added hash-mode 17900 = Keccak-384
- Added hash-mode 18000 = Keccak-512
- Added hash-mode 18100 = TOTP (HMAC-SHA1)
- Removed hash-mode 5000 = SHA-3 (Keccak)

##
## Improvements
##

- Added additional hybrid "passthrough" rules, to enable variable-length append/prepend attacks
- Added a periodic check for read timeouts in stdin/pipe mode, and abort if no input was provided
- Added a tracker for salts, amplifier and iterations to the status screen
- Added option --markov-hcstat2 to make it clear that the new hcstat2 format (compressed hcstat2gen output) must be used
- Allow bitcoin master key lengths other than 96 bytes (but they must be always multiples of 16)
- Allow hashfile for -m 16800 to be used with -m 16801
- Allow keepass iteration count to be larger than 999999
- Changed algorithms using colon as separators in the hash to not use the hashconfig separator on parsing
- Do not allocate memory segments for bitmap tables if we don't need it - for example, in benchmark mode
- Got rid of OPTS_TYPE_HASH_COPY for Ansible Vault
- Improved the speed of the outfile folder scan when using many hashes/salts
- Increased the maximum size of edata2 in Kerberos 5 TGS-REP etype 23
- Make the masks parser more restrictive by rejecting a single '?' at the end of the mask (use ?? instead)
- Override --quiet and show final status screen in case --status is used
- Removed duplicate words in the dictionary file example.dict
- Updated Intel OpenCL runtime version check
- Work around some AMD OpenCL runtime segmentation faults
- Work around some padding issues with host compilers and OpenCL JiT on 32 and 64-bit systems

##
## Bugs
##

- Fixed a invalid scalar datatype return value in hc_bytealign() where it should be a vector datatype return value
- Fixed a problem with attack mode -a 7 together with stdout mode where the mask bytes were missing in the output
- Fixed a problem with tab completion where --self-test-disable incorrectly expected a further parameter/value
- Fixed a race condition in status view that lead to out-of-bound reads
- Fixed detection of unique ESSID in WPA-PMKID-* parser
- Fixed missing wordlist encoding in combinator mode
- Fixed speed/delay problem when quitting while the outfile folder is being scanned
- Fixed the ciphertext max length in Ansible Vault parser
- Fixed the tokenizer configuration in Postgres hash parser
- Fixed the byte order of digest output for hash-mode 11800 (Streebog-512)

* changes v4.2.0 -> v4.2.1

##
## Improvements
##

- Try to evaluate available OpenCL device memory and use this information instead of total available OpenCL device memory for autotune

##
## Bugs
##

- Fixed a buffer overflow in precompute_salt_md5() in case salt was longer than 64 characters

* changes v4.1.0 -> v4.2.0

##
## Algorithms
##

- Added hash-mode 16700 = FileVault 2
- Added hash-mode 16800 = WPA-PMKID-PBKDF2
- Added hash-mode 16801 = WPA-PMKID-PMK
- Added hash-mode 16900 = Ansible Vault

##
## Improvements
##

- Added JtR-compatible support for hex notation in rules engine
- Added OpenCL device utilization to the status information in machine-readable output
- Added missing NV Tesla and Titan GPU details to tuning database
- General file handling: Abort if a byte order mark (BOM) was detected in a wordlist, hashlist, maskfile or rulefile
- HCCAPX management: Use advanced hints in message_pair stored by hcxtools about endian bitness of replay counter
- OpenCL kernels: Abort session if kernel self-test fails
- OpenCL kernels: Add '-pure' prefix to kernel filenames to avoid problems caused by reusing existing hashcat installation folder
- OpenCL kernels: Removed the use of 'volatile' in inline assembly instructions where it is not needed
- OpenCL kernels: Switched array pointer types in function declarations in order to be compatible with OpenCL 2.0
- Refactored code for --progress-only and --speed-only calculation
- SIP cracking: Increased the nonce field to allow a salt of 1024 bytes
- TrueCrypt/VeraCrypt cracking: Do an entropy check on the TC/VC header on start

##
## Bugs
##

- Fixed a function declaration attribute in -m 8900 kernel leading to unusable -m 9300 which shares kernel code with -m 8900
- Fixed a miscalculation in --progress-only mode output for extremely slow kernels like -m 14800
- Fixed a missing check for errors on OpenCL devices leading to invalid removal of restore file
- Fixed a missing kernel in -m 5600 in combination with -a 3 and -O if mask is >= 16 characters
- Fixed detection of AMD_GCN version in case the rocm driver is used
- Fixed missing code section in -m 2500 and -m 2501 to crack corrupted handshakes with a LE endian bitness base
- Fixed a missing check for hashmodes using OPTS_TYPE_PT_UPPER causing the self-test to fail when using combinator- and hybrid-mode

* changes v4.0.1 -> v4.1.0

##
## Features
##

- Added option --benchmark-all to benchmark all hash-modes (not just the default selection)
- Removed option --gpu-temp-retain that tried to retain GPU temperature at X degrees celsius - please use driver-specific tools
- Removed option --powertune-enable to enable power tuning - please use driver specific tools

##
## Algorithms
##

- Added hash-mode 16000 = Tripcode
- Added hash-mode 16100 = TACACS+
- Added hash-mode 16200 = Apple Secure Notes
- Added hash-mode 16300 = Ethereum Pre-Sale Wallet, PBKDF2-SHA256
- Added hash-mode 16400 = CRAM-MD5 Dovecot
- Added hash-mode 16500 = JWT (JSON Web Token)
- Added hash-mode 16600 = Electrum Wallet (Salt-Type 1-2)

##
## Bugs
##

- Fixed a configuration setting for -m 400 in pure kernel mode which said it was capable of doing SIMD when it is not
- Fixed a hash parsing problem for 7-Zip hashes: allow a longer CRC32 data length field within the hash format
- Fixed a hash parsing problem when using --show/--left with hashes with long salts that required pure kernels
- Fixed a logic error in storing temporary progress for slow hashes, leading to invalid speeds in status view
- Fixed a mask-length check issue: return -1 in case the mask length is not within the password-length range
- Fixed a missing check for return code in case hashcat.hcstat2 was not found
- Fixed a race condition in combinator- and hybrid-mode where the same scratch buffer was used by multiple threads
- Fixed a restore issue leading to "Restore value is greater than keyspace" when mask files or wordlist folders were used
- Fixed a uninitialized value in OpenCL kernels 9720, 9820 and 10420 leading to absurd benchmark performance
- Fixed the maximum password length check in password-reassembling function
- Fixed the output of --show when $HEX[] passwords were present within the potfile

##
## Improvements
##

- OpenCL Kernels: Add a decompressing kernel and a compressing host code in order to reduce PCIe transfer time
- OpenCL Kernels: Improve performance preview accuracy in --benchmark, --speed-only and --progress-only mode
- OpenCL Kernels: Remove password length restriction of 16 for Cisco-PIX and Cisco-ASA hashes
- Terminal: Display set cost/rounds during benchmarking
- Terminal: Show [r]esume in prompt only in pause mode, and show [p]ause in prompt only in resume mode

##
## Technical
##

- Autotune: Improve autotune engine logic and synchronize results on same OpenCL devices
- Documents: Added docs/limits.txt
- Files: Copy include/ folder and its content when SHARED is set to 1 in Makefile
- Files: Switched back to relative current working directory on windows to work around problems with Unicode characters
- Hashcat Context: Fixed a memory leak in shutdown phase
- Hash Parser: Changed the way large strings are handled/truncated within the event buffer if they are too large to fit
- Hash Parser: Fixed a memory leak in shutdown phase
- Hash Parser: Fixed the use of strtok_r () calls
- OpenCL Devices: Fixed several memory leaks in shutdown phase
- OpenCL Kernels: Add general function declaration keyword (inline) and some OpenCL runtime specific exceptions for NV and CPU devices
- OpenCL Kernels: Replace variables from uXX to uXXa if used in __constant space
- OpenCL Kernels: Use a special kernel to initialize the password buffer used during autotune measurements, to reduce startup time
- OpenCL Kernels: Refactored kernel thread management from native to maximum per kernel
- OpenCL Kernels: Use three separate comparison kernels (depending on keyver) for WPA instead of one
- OpenCL Runtime: Add current timestamp to OpenCL kernel source in order to force OpenCL JiT compiler to recompile and not use the cache
- OpenCL Runtime: Enforce use of OpenCL version 1.2 to restrain OpenCL runtimes to make use of the __generic address space qualifier
- OpenCL Runtime: Updated rocm detection
- Returncode: Enforce return code 0 when the user selects --speed-only or --progress-only and no other error occurs
- Rules: Fixed some default rule-files after changing rule meaning of 'x' to 'O'
- Self Test: Skip self-test for mode 8900 - user-configurable scrypt settings are incompatible with fixed settings in the self-test hash
- Self Test: Skip self-test for mode 15700 because the settings are too high and cause startup times that are too long
- Terminal: Add workitem settings to status display (can be handy for debugging)
- Terminal: Send clear-line code to the same output stream as the message immediately following
- Timer: Switch from gettimeofday() to clock_gettime() to work around problems on cygwin
- User Options: According to getopts manpage, the last element of the option array has to be filled with zeros

* changes v4.0.0 -> v4.0.1:

##
## Improvements
##

- Changed the maximum length of the substring of a hash shown whenever the parser found a problem while parsing the hash

##
## Bugs
##

- Fixed a memory leak while parsing a wordlist
- Fixed compile of kernels on AMD systems on windows due to invalid detection of ROCm
- Fixed compile of sources using clang under MSYS2
- Fixed overlapping memory segment copy in CPU rule engine if using a specific rule function
- Fixed a parallel build problem when using the "install" Makefile target
- Fixed the version number extraction for github releases which do not including the .git directory

* changes v3.6.0 -> v4.0.0:

##
## Features
##

- Added support to crack passwords and salts up to length 256
- Added option --optimized-kernel-enable to use faster kernels but limit the maximum supported password- and salt-length
- Added self-test functionality to detect broken OpenCL runtimes on startup
- Added option --self-test-disable to disable self-test functionality on startup
- Added option --wordlist-autohex-disable to disable the automatic conversion of $HEX[] words from the word list
- Added option --example-hashes to show an example hash for each hash-mode
- Removed option --weak-hash-check (zero-length password check) to increase startup time, it also causes many Trap 6 error on macOS

##
## Algorithms
##

- Added hash-mode 2500 = WPA/WPA2 (SHA256-AES-CMAC)
- Added hash-mode 2501 = WPA/WPA2 PMK

##
## Bugs
##

- Fixed a buffer overflow in mangle_dupechar_last function
- Fixed a calculation error in get_power() leading to errors of type "BUG pw_add()!!"
- Fixed a memory problem that occurred when the OpenCL folder was not found and e.g. the shared and session folder were the same
- Fixed a missing barrier() call in the RACF OpenCL kernel
- Fixed a missing salt length value in benchmark mode for SIP
- Fixed an integer overflow in hash buffer size calculation
- Fixed an integer overflow in innerloop_step and innerloop_cnt variables
- Fixed an integer overflow in masks not skipped when loaded from file
- Fixed an invalid optimization code in kernel 7700 depending on the input hash, causing the kernel to loop forever
- Fixed an invalid progress value in status view if words from the base wordlist get rejected because of length
- Fixed a parser error for mode -m 9820 = MS Office <= 2003 $3, SHA1 + RC4, collider #2
- Fixed a parser error in multiple modes not checking for return code, resulting in negative memory index writes
- Fixed a problem with changed current working directory, for instance by using --restore together with --remove
- Fixed a problem with the conversion to the $HEX[] format: convert/hexify also all passwords of the format $HEX[]
- Fixed the calculation of device_name_chksum; should be done for each iteration
- Fixed the dictstat lookup if nanoseconds are used in timestamps for the cached files
- Fixed the estimated time value whenever the value is very large and overflows
- Fixed the output of --show when used together with the collider modes -m 9710, 9810 or 10410
- Fixed the parsing of command line options. It doesn't show two times the same error about an invalid option anymore
- Fixed the parsing of DCC2 hashes by allowing the "#" character within the user name
- Fixed the parsing of descrypt hashes if the hashes do have non-standard characters within the salt
- Fixed the use of --veracrypt-pim option. It was completely ignored without showing an error
- Fixed the version number used in the restore file header

##
## Improvements
##

- Autotune: Do a pre-autotune test run to find out if kernel runtime is above some TDR limit
- Charset: Add additional DES charsets with corrected parity
- OpenCL Buffers: Do not allocate memory for amplifiers for fast hashes, it's simply not needed
- OpenCL Kernels: Improved performance of SHA-3 Kernel (keccak) by hardcoding the 0x80 stopbit
- OpenCL Kernels: Improved rule engine performance by 6% on for NVidia
- OpenCL Kernels: Move from ld.global.v4.u32 to ld.const.v4.u32 in _a3 kernels
- OpenCL Kernels: Replace bitwise swaps with rotate() versions for AMD
- OpenCL Kernels: Rewritten Keccak kernel to run fully on registers and partially reversed last round
- OpenCL Kernels: Rewritten SIP kernel from scratch
- OpenCL Kernels: Thread-count is set to hardware native count except if -w 4 is used then OpenCL maximum is used
- OpenCL Kernels: Updated default scrypt TMTO to be ideal for latest NVidia and AMD top models
- OpenCL Kernels: Vectorized tons of slow kernels to improve CPU cracking speed
- OpenCL Runtime: Improved detection for AMD and NV devices on macOS
- OpenCL Runtime: Improved performance on Intel MIC devices (Xeon PHI) on runtime level (300MH/s to 2000MH/s)
- OpenCL Runtime: Updated AMD ROCm driver version check, warn if version < 1.1
- Show cracks: Improved the performance of --show/--left if used together with --username
- Startup: Add visual indicator of active options when benchmarking
- Startup: Check and abort session if outfile and wordlist point to the same file
- Startup: Show some attack-specific optimizer constraints on start, eg: minimum and maximum support password- and salt-length
- WPA cracking: Improved nonce-error-corrections mode to use a both positive and negative corrections

##
## Technical
##

- General: Update C standard from c99 to gnu99
- Hash Parser: Improved salt-length checks for generic hash modes
- HCdict File: Renamed file from hashcat.hcdict to hashcat.hcdict2 and add header because versions are incompatible
- HCstat File: Add code to read LZMA compressed hashcat.hcstat2
- HCstat File: Add hcstat2 support to enable masks of length up to 256, also adds a filetype header
- HCstat File: Renamed file from hashcat.hcstat to hashcat.hcstat2 and add header because versions are incompatible
- HCtune File: Remove apple related GPU entries to workaround Trap 6 error
- OpenCL Kernels: Added code generator for most of the switch_* functions and replaced existing code
- OpenCL Kernels: Declared all include functions as static to reduce binary kernel cache size
- OpenCL Kernels: On AMD GPU, optimized kernels for use with AMD ROCm driver
- OpenCL Kernels: Removed some include functions that are no longer needed to reduce compile time
- OpenCL Runtime: Fall back to 64 threads default (from 256) on AMD GPU to prevent creating too many workitems
- OpenCL Runtime: Forcing OpenCL 1.2 no longer needed. Option removed from build options
- OpenCL Runtime: On AMD GPU, recommend AMD ROCm driver for Linux
- Restore: Fixed the version number used in the restore file header
- Time: added new type for time measurements hc_time_t and related functions to force the use of 64 bit times

* changes v3.5.0 -> v3.6.0:

##
## Algorithms
##

- Added hash-mode   600 = BLAKE2-512
- Added hash-mode 15200 = Blockchain, My Wallet, V2
- Added hash-mode 15300 = DPAPI masterkey file v1 and v2
- Added hash-mode 15400 = ChaCha20
- Added hash-mode 15500 = JKS Java Key Store Private Keys (SHA1)
- Added hash-mode 15600 = Ethereum Wallet, PBKDF2-HMAC-SHA256
- Added hash-mode 15700 = Ethereum Wallet, PBKDF2-SCRYPT

##
## Features
##

- 7-Zip cracking: increased max. data length to 320k and removed AES padding attack to avoid false negatives
- Dictionary cache: Show time spent on dictionary cache building at startup
- Rules: Support added for position 'p' (Nth instance of a character) in host mode (using -j or -k)
- Rules: Support added for rejection rule '_N' (reject plains of length not equal to N) in host mode
- Rules: Support added for rule 'eX'
- Wordlist encoding: Added parameters --encoding-from and --encoding-to to configure wordlist encoding handling
- Wordlist encoding: Support added for internal conversion between user-defined encodings during runtime

##
## Workarounds
##

- Workaround added for NVIDIA NVML library: If libnvidia-ml.so couldn't be loaded, try again using libnvidia-ml.so.1

##
## Improvements
##

- WPA cracking: Improved nonce-error-corrections mode to fix corrupt nonces generated on big-endian devices

##
## Bugs
##

- Fixed a condition that caused hybrid attacks using a maskfile to not select all wordlists from a wordlist folder
- Fixed a memory leak that was present when a user periodically prints hashcat status (using --status-timer)
- Fixed a missing type specifier in a function declaration of the RACF kernel

##
## Technical
##

- Building: In the binary release packages, link libiconv static for Windows binaries
- Dictstat: Structure for dictstat file changed to include --encoding-from and --encoding-to parameters
- OpenCL Runtime: Updated AMDGPU-PRO driver version check, warn if version 17.10 (known to be broken) is detected
- WPA cracking: Reduced --nonce-error-corrections default from 16 to 8 to compensate for speed drop caused by big-endian fixes

* changes v3.40 -> v3.5.0:

##
## Features
##

- WPA cracking: Added support for WPA/WPA2 handshake AP nonce automatic error correction
- WPA cracking: Added parameter --nonce-error-corrections to configure range of error correction

##
## Algorithms
##

- Added hash-mode 15100 = Juniper/NetBSD sha1crypt

##
## Improvements
##

- Abbreviate long hashes to display the Hash.Target status line within 80 characters
- Refactored internal use of esalt to sync with the number of digests instead of the number of salts
- Refactored other output to display within 80 characters without wrapping

##
## Bugs
##

- Fixed a hash validation error when trying to load Android FDE < 4.3 hashes
- Fixed a problem where --keyspace combined with custom charsets incorrectly displayed an error message
- Fixed a problem where --stdout combined with custom charsets incorrectly displayed an error message
- Fixed a problem with parsing and displaying -m 7000 = Fortigate (FortiOS) hashes
- Fixed a race condition after sessions finish, where the input-base was freed but accessed afterwards
- Fixed a typo that resulted in the minimum password length not being correctly initialized
- Fixed --outfile-format formats 11 through 15 to show the correct crack position
- Fixed --remove to apply even when all hashes are either found in the potfile or detected in weak-hash checks

##
## Technical
##

- Building: Added missing prototypes for atlassian_parse_hash function
- Dictionary Cache: Split long status line into multiple lines to stay < 80 chars
- Files: Detect and error when users try to use -r with a parameter which is not a file
- HCCAPX Parser: Added support for a special bit (bit 8) of the message_pair that indicates if replay counters match
- Parameter: Detect and error when users try to use an empty string (length 0) for parameters like --session=
- Parameter: Detect and error when users try to use non-digit input when only digits are expected
- Sessions: Improved string comparison in case user sets --session to "hashcat"
- Status View: Add rejected counter to machine-readable output
- Status View: Rename labels Input.Mode, Input.Base, ... to Guess.Mode, Guess.Base, ...
- Status View: Added a visual indicator to the status screen when checkpoint quit has been requested
- Versions: Changed version naming convention from x.yz to x.y.z

* changes v3.30 -> v3.40:

##
## Features
##

- Added support for loading hccapx files
- Added support for filtering hccapx message pairs using --hccapx-message-pair
- Added support for parsing 7-Zip hashes with LZMA/LZMA2 compression indicator set to a non-zero value
- Added support for decompressing LZMA1/LZMA2 data for -m 11600 = 7-Zip to validate the CRC
- Added support for automatic merge of LM halves in case --show and --left is used
- Added support for showing all user names with --show and --left if --username was specified
- Added support for GPU temperature management on cygwin build

##
## Algorithms
##

- Added hash-mode  1411 = SSHA-256(Base64), LDAP {SSHA256}
- Added hash-mode  3910 = md5(md5($pass).md5($salt))
- Added hash-mode  4010 = md5($salt.md5($salt.$pass))
- Added hash-mode  4110 = md5($salt.md5($pass.$salt))
- Added hash-mode  4520 = sha1($salt.sha1($pass))
- Added hash-mode  4522 = PunBB
- Added hash-mode  7000 = Fortigate (FortiOS)
- Added hash-mode 12001 = Atlassian (PBKDF2-HMAC-SHA1)
- Added hash-mode 14600 = LUKS
- Added hash-mode 14700 = iTunes Backup < 10.0
- Added hash-mode 14800 = iTunes Backup >= 10.0
- Added hash-mode 14900 = Skip32
- Added hash-mode 15000 = FileZilla Server >= 0.9.55

##
## Workarounds
##

- Workaround added for AMDGPU-Pro OpenCL runtime: AES encrypt and decrypt Invertkey function was calculated wrong in certain cases
- Workaround added for AMDGPU-Pro OpenCL runtime: RAR3 kernel require a volatile variable to work correctly
- Workaround added for Apple OpenCL runtime: bcrypt kernel requires a volatile variable because of a compiler optimization bug
- Workaround added for Apple OpenCL runtime: LUKS kernel requires some volatile variables because of a compiler optimization bug
- Workaround added for Apple OpenCL runtime: TrueCrypt kernel requires some volatile variables because of a compiler optimization bug
- Workaround added for NVidia OpenCL runtime: RACF kernel requires EBCDIC lookup to be done on shared memory

##
## Bugs
##

- Fixed a problem within the Kerberos 5 TGS-REP (-m 13100) hash parser
- Fixed clEnqueueNDRangeKernel(): CL_UNKNOWN_ERROR caused by an invalid work-item count during weak-hash-check
- Fixed cracking of PeopleSoft Token (-m 13500) if salt length + password length is >= 128 byte
- Fixed cracking of Plaintext (-m 99999) in case MD4 was used in a previous session
- Fixed DEScrypt cracking in BF mode in case the hashlist contains more than 16 times the same salt
- Fixed duplicate detection for WPA handshakes with the same ESSID
- Fixed nvapi datatype definition for NvS32 and NvU32
- Fixed overflow in bcrypt kernel in expand_key() function
- Fixed pointer to local variable outside scope in case -j or -k is used
- Fixed pointer to local variable outside scope in case --markov-hcstat is not used
- Fixed recursion in loopback handling when session was aborted by the user
- Fixed rule 'O' (RULE_OP_MANGLE_OMIT) in host mode in case the offset + length parameter equals the length of the input word
- Fixed rule 'i' (RULE_OP_MANGLE_INSERT) in host mode in case the offset parameter equals the length of the input word
- Fixed string not null terminated inside workaround for checking drm driver path
- Fixed string not null terminated while reading maskfiles
- Fixed truncation of password after position 32 with the combinator attack
- Fixed use of option --keyspace in combination with -m 2500 (WPA)
- Fixed WPA/WPA2 cracking in case eapol frame is >= 248 byte

##
## Technical
##

- Building: Add SHARED variable to Makefile to choose if hashcat is build as static or shared binary (using libhashcat.so/hashcat.dll)
- Building: Removed compiler option -march=native as this created problems for maintainers on various distributions
- Building: Removed the use of RPATH on linker level
- Building: Replaced linking of CRT_glob.o with the use of int _dowildcard
- Commandline: Do some checks related to custom-charset options if user specifies them
- CPU Affinity: Fixed memory leak in case invalid cpu Id was specified
- Dispatcher: Fixed several memory leaks in case an OpenCL error occurs
- Events: Improved the maximum event message handling. event_log () will now also internally make sure that the message is properly terminated
- File Locking: Improved error detection on file locks
- File Reads: Fixed memory leak in case outfile or hashfile was not accessible
- File Reads: Improved error detection on file reads, especially when getting the file stats
- Files: Do several file and folder checks on startup rather than when they are actually used to avoid related error after eventual intense operations
- Hardware Management: Bring back kernel exec timeout detection for NVidia on user request
- Hardware Monitor: Fixed several memory leaks in case hash-file writing (caused by --remove) failed
- Hardware Monitor: Fixed several memory leaks in case no hardware monitor sensor is found
- Hardware Monitor: In case NVML initialization failed, do not try to initialize NVAPI or XNVCTRL because they both depend on NVML
- Hash Parsing: Added additional bound checks for the SIP digest authentication (MD5) parser (-m 11400)
- Hash Parsing: Make sure that all files are correctly closed whenever a hash file parsing error occurs
- Helper: Added functions to check existence, type, read- and write-permissions and rewrite sources to use them instead of stat()
- Keyfile handling: Make sure that the memory is cleanly freed whenever a VeraCrypt/TrueCrypt keyfile fails to load
- Mask Checks: Added additional memory cleanups after parsing/verifying masks
- Mask Checks: Added integer overflow detection for a keyspace of a mask provided by user
- Mask Increment: Fixed memory leak in case mask_append() fails
- OpenCL Device: Do a check on available constant memory size and abort if it's less than 64kB
- OpenCL Device Management: Fixed several memory leaks in case initialization of an OpenCL device or platform failed
- OpenCL Header: Updated CL_* errorcode to OpenCL 1.2 standard
- OpenCL Kernel: Move kernel binary buffer from heap to stack memory
- OpenCL Kernel: Refactored read_kernel_binary to load only a single kernel for a single device
- OpenCL Kernel: Remove "static" keyword from function declarations; Causes older Intel OpenCL runtimes to fail compiling
- OpenCL Kernel: Renumbered hash-mode 7600 to 4521
- OpenCL Runtime: Added a warning about using Mesa OpenCL runtime
- OpenCL Runtime: Updated AMDGPU-Pro driver version check, do warn if version 16.60 is detected which is known to be broken
- Outfile Check: Fixed a memory leak for failed outfile reads
- Restore: Add some checks on the rd->cwd variable in restore case
- Rule Engine: Fixed several memory leaks in case loading of rules failed
- Session Management: Automatically set dedicated session names for non-cracking parameters, for example: --stdout
- Session Management: Fixed several memory leaks in case profile- or install-folder setup failed
- Sessions: Move out handling of multiple instance from restore file into separate pidfile
- Status screen: Do not try to clear prompt in --quiet mode
- Tests: Fixed the timeout status code value and increased the runtime to 400 seconds
- Threads: Restored strerror as %m is unsupported by the BSDs
- Wordlists: Disable dictstat handling for hash-mode 3000 as it virtually creates words in the wordlist which is not the case for other modes
- Wordlists: Fixed memory leak in case access a file in a wordlist folder fails
- WPA: Changed format for outfile and potfile from essid:mac1:mac2 to hash:mac_ap:mac_sta:essid
- WPA: Changed format for outfile_check from essid:mac1:mac2 to hash

* changes v3.20 -> v3.30:

##
## Features
##

- Files: Use $HEX[...] in case the password includes the separator character, increases potfile reading performance
- Files: If the user specifies a folder to scan for wordlists instead of directly a wordlist, then ignore the hidden files
- Loopback: Include passwords for removed hashes present in the potfile to next loopback iteration
- New option --progress-only: Quickly provides ideal progress step size and time to process on the user hashes and selected options, then quit
- Status screen: Reenabled automatic status screen display in case of stdin used
- Truecrypt/Veracrypt: Use CRC32 to verify headers instead of fuzzy logic, greatly reduces false positives from 18:2^48 to 3:2^64
- WPA cracking: Reuse PBKDF2 intermediate keys if duplicate essid is detected

##
## Algorithms
##

- Added hash-mode 1300 = SHA-224

##
## Bugs
##

- Fixed buffer overflow in status screen display in case of long non-utf8 string
- Fixed buffer overflow in plaintext parsing code: Leading to segfault
- Fixed custom char parsing code in maskfiles in --increment mode: Custom charset wasn't used
- Fixed display screen to show input queue when using custom charset or rules
- Fixed double fclose() using AMDGPU-Pro on sysfs compatible platform: Leading to segfault
- Fixed hash-mode 11400 = SIP digest authentication (MD5): Cracking of hashes which did not include *auth* or *auth-int* was broken
- Fixed hex output of plaintext in case --outfile-format 4, 5, 6 or 7 was used
- Fixed infinite loop when using --loopback in case all hashes have been cracked
- Fixed kernel loops in --increment mode leading to slower performance
- Fixed mask length check in hybrid attack-modes: Do not include hash-mode dependant mask length checks
- Fixed parsing of hashes in case the last line did not include a linefeed character
- Fixed potfile loading to accept blank passwords
- Fixed runtime limit: No longer required so sample startup time after refactorization

##
## Workarounds
##

- Workaround added for Intel OpenCL runtime: GPU support is broken, skip the device unless user forces to enable it

##
## Technical
##

- Building: Added hashcat32.dll and hashcat64.dll makefile targets for building hashcat windows libraries
- Building: Added production flag in Makefile to disable all the GCC compiler options needed only for development
- Building: Removed access to readlink() on FreeBSD
- Building: For CYGWIN prefer to use "opencl.dll" (installed by drivers) instead of optional "cygOpenCL-1.dll"
- Events: Added new event EVENT_WEAK_HASH_ALL_CRACKED if all hashes have been cracked during weak hash check
- Hardware management: Switched matching ADL device with OpenCL device by using PCI bus, device and function
- Hardware management: Switched matching NvAPI device with OpenCL device by using PCI bus, device and function
- Hardware management: Switched matching NVML device with OpenCL device by using PCI bus, device and function
- Hardware management: Switched matching xnvctrl device with OpenCL device by using PCI bus, device and function
- Hardware management: Removed *throttled* message from NVML as this created more confusion than it helped
- Hash Parser: Improved error detection of invalid hex characters where hex character are expected
- OpenCL Runtime: Updated AMDGPU-Pro driver version check, do warn if version 16.50 is detected which is known to be broken
- OpenCL Runtime: Updated hashcat.hctune for Iris Pro GPU on macOS
- Potfile: In v3.10 already, the default potfile suffix changed but the note about was missing. The "hashcat.pot" became "hashcat.potfile"
- Potfile: Added old potfile detection, show warning message
- Returncode: Added dedicated returncode (see docs/status_codes.txt) for shutdowns caused by --runtime and checkpoint keypress
- Sanity: Added sanity check to disallow --speed-only in combination with -i
- Sanity: Added sanity check to disallow --loopback in combination with --runtime
- Threads: Replaced all calls to ctime() with ctime_r() to ensure thread safety
- Threads: Replaced all calls to strerror() with %m printf() GNU extension to ensure thread safety

* changes v3.10 -> v3.20:

The hashcat core was completely refactored to be a MT-safe library (libhashcat).
The goal was to help developers include hashcat into distributed clients or GUI frontends.
The CLI (hashcat.bin or hashcat.exe) works as before but from a technical perspective it's a library frontend.

##
## Features
##

- New option --speed-only: Quickly provides cracking speed per device based on the user hashes and selected options, then quit
- New option --keep-guessing: Continue cracking hashes even after they have been cracked (to find collisions)
- New option --restore-file-path: Manually override the path to the restore file (useful if we want all session files in the same folder)
- New option --opencl-info: Show details about OpenCL compatible devices like an embedded clinfo tool (useful for bug reports)
- Documents: Added colors for warnings (yellow) and errors (red) instead of WARNING: and ERROR: prefix
- Documents: Added hints presented to the user about optimizing performance while hashcat is running
- Hardware management: Support --gpu-temp-retain for AMDGPU-Pro driver
- Hardware management: Support --powertune-enable for AMDGPU-Pro driver
- Password candidates: Allow words of length > 31 in wordlists for -a 0 for some slow hashes if no rules are in use
- Password candidates: Do not use $HEX[] if the password candidate is a valid UTF-8 string and print out as-is
- Pause mode: Allow quit program also if in pause mode
- Pause mode: Ignore runtime limit in pause mode
- Status view: Show core-clock, memory-clock and execution time in benchmark-mode in case --machine-readable is activated
- Status view: Show temperature, coreclock, memoryclock, fanspeed and pci-lanes for devices using AMDGPU-Pro driver
- Status view: Show the current first and last password candidate test queued for execution per device (as in JtR)
- Status view: Show the current position in the queue for both base and modifier (Example: Wordlist 2/5)
- Markov statistics: Update hashcat.hcstat which is used as reference whenever the user defines a mask
- Charsets: Added lowercase ascii hex (?h) and uppercase ascii hex (?H) as predefined charsets

##
## Algorithms
##

- Added hash-mode 14000 = DES (PT = $salt, key = $pass)
- Added hash-mode 14100 = 3DES (PT = $salt, key = $pass)
- Added hash-mode 14400 = SHA1(CX)
- Added hash-mode 99999 = Plaintext
- Extended hash-mode 3200 = bcrypt: Accept signature $2b$ (February 2014)
- Improved hash-mode 8300 = DNSSEC: Additional parsing error detection

##
## Bugs
##

- Custom charset from file parsing code did not return an error if an error occurred
- Fix some clSetKernelArg() size error that caused slow modes to not work anymore in -a 1 mode
- Hash-mode 11600 = (7-Zip): Depending on input hash a clEnqueueReadBuffer(): CL_INVALID_VALUE error occurred
- Hash-mode 22 = Juniper Netscreen/SSG (ScreenOS): Fix salt length for -m 22 in benchmark mode
- Hash-Mode 5500 = NetNTLMv1 + ESS: Fix loading of NetNTLMv1 + SSP hash
- Hash-mode 6000 = RipeMD160: Fix typo in array index number
- If cracking a hash-mode using unicode passwords, length check of a mask was not taking into account
- If cracking a large salted hashlist the wordlist reject code was too slow to handle it, leading to 0H/s
- Null-pointer dereference in outfile-check shutdown code when using --outfile-check-dir, leading to segfault
- On startup hashcat tried to access the folder defined in INSTALL_FOLDER, leading to segfault if that folder was not existing
- Random rules generator code used invalid parameter for memory copy function (M), leading to use of invalid rule
- Sanity check for --outfile-format was broken if used in combination with --show or --left

##
## Workarounds
##

- Workaround added for AMDGPU-Pro OpenCL runtime: Failed to compile hash-mode 10700 = PDF 1.7 Level 8
- Workaround added for AMDGPU-Pro OpenCL runtime: Failed to compile hash-mode 1800 = sha512crypt
- Workaround added for NVidia OpenCL runtime: Failed to compile hash-mode 6400 = AIX {ssha256}
- Workaround added for NVidia OpenCL runtime: Failed to compile hash-mode 6800 = Lastpass + Lastpass sniffed
- Workaround added for macOS OpenCL runtime: Failed to compile hash-mode 10420 = PDF 1.1 - 1.3 (Acrobat 2 - 4)
- Workaround added for macOS OpenCL runtime: Failed to compile hash-mode 1100 = Domain Cached Credentials (DCC), MS Cache
- Workaround added for macOS OpenCL runtime: Failed to compile hash-mode 13800 = Windows 8+ phone PIN/Password
- Workaround added for pocl OpenCL runtime: Failed to compile hash-mode 5800 = Android PIN

##
## Performance
##

- Improved performance for rule-based attacks for _very_ fast hashes like MD5 and NTLM by 30% or higher
- Improved performance for DEScrypt on AMD, from 373MH/s to 525MH/s
- Improved performance for raw DES-based algorithms (like LM) on AMD, from 1.6GH/s to 12.5GH/s
- Improved performance for raw SHA256-based algorithms using meet-in-the-middle optimization, reduces 7/64 steps
- Improved performance for SAP CODVN B (BCODE) and SAP CODVN F/G (PASSCODE) due to register handling optimization, gives 3% and 25%
- Improved performance by reducing maximum number of allowed function calls per rule from 255 to 31
- Improved performance by update the selection when to use #pragma unroll depending on OpenCL runtime vendor

- Full performance comparison sheet v3.10 vs. v3.20: https://docs.google.com/spreadsheets/d/1B1S_t1Z0KsqByH3pNkYUM-RCFMu860nlfSsYEqOoqco/edit#gid=1591672380

##
## Technical
##

- Autotune: Do not run any caching rounds in autotune in DEBUG mode if -n and -u are specified
- Bash completion: Removed some v2.01 leftovers in the bash completion configuration
- Benchmark: Do not control fan speed in benchmark mode
- Benchmark: On macOS, some hash-modes can't compile because of macOS OpenCL runtime. Skip them and move on to the next
- Building: Added Makefile target "main_shared", a small how-to-use libhashcat example
- Building: Added many additional compiler warning flags in Makefile to improve static code error detection
- Building: Added missing includes for FreeBSD
- Building: Added some types for windows only in case _BASETSD_H was not set
- Building: Changed Makefile to strip symbols in the linker instead of the compiler
- Building: Defined NOMINMAX macro to prevent definition min and max macros in stdlib header files
- Building: Enabled ASLR and DEP for Windows builds
- Building: Fixed almost all errors reported by cppcheck and scan-build
- Building: On macOS, move '-framework OpenCL' from CFLAGS to LDFLAGS
- Building: On macOS, use clang as default compiler
- Building: Support building on Msys2 environment
- Building: Use .gitmodules to simplify the OpenCL header dependency handling process
- Charsets: Added DES_full.charset
- Data Types: Replaced all integer macros with enumerator types
- Data Types: Replaced all integer variables with true bool variables in case they are used as a bool
- Data Types: Replaced all string macros with static const char types
- Data Types: Replaced all uint and uint32_t to u32
- Data Types: Replaced atoi() with atoll(). Eliminates sign conversion warnings
- Documents: Added docs/credits.txt
- Documents: Added docs/team.txt
- Documents: Changed rules.txt to match v3.20 limitations
- Error handling (file handling): Fixed a couple of filepointer leaks
- Error handling (format strings): Fixed a few printf() formats, ex: use %u instead of %d for uint32_t
- Error handling (memory allocation): Removed memory allocation checks, just print to stderr instead
- Error handling (startup): Added some missing returncode checks to get_exec_path()
- Fanspeed: Check both fanpolicy and fanspeed returncode and disable retain support if any of them fail
- Fanspeed: Minimum fanspeed for retain support increased to 33%, same as NV uses as default on windows
- Fanspeed: Reset PID controller settings to what they were initially
- Fanspeed: Set fan speed to default on quit
- File handling: Do a single write test (for files to be written later) directly on startup
- File locking: Use same locking mechanism in potfile as in outfile
- Hardware management: Fixed calling conventions for ADL, NvAPI and NVML on windows
- Hardware management: Improved checking for successful load of the NVML API
- Hardware management: In case fanspeed can not be set, disable --gpu-temp-retain automatically
- Hardware management: In case of initialization error show it only once to the user on startup
- Hardware management: Refactored all code to return returncode (0 or -1) instead of data for more easy error handling
- Hardware management: Refactored macros to real functions
- Hardware management: Removed kernel exec timeout detection on NVIDIA, should no longer occur due to autotune
- Hardware management: Replaced NVML registry functions macros with their ascii versions (Adds NVML support for XP)
- Hashlist loading: Do not load data from hashfile if hashfile changed during runtime
- Kernel cache: Fixed checksum building on oversized device version or driver version strings
- Logging: Improved variable names in hashcat.log
- Loopback: Refactored --loopback support completely, no longer a recursive function
- Memory management: Fixed some memory leaks on shutdown
- Memory management: Got rid of all global variables
- Memory management: Got rid of local_free() and global_free(), no longer required
- Memory management: Refactored all variables with HCBUFSIZ_LARGE size from stack to heap, macOS doesn't like that
- OpenCL Headers: Select OpenCL headers tagged for OpenCL 1.2, since we use -cl-std=CL1.2
- OpenCL Kernels: Added const qualifier to variable declaration of matching global memory objects
- OpenCL Kernels: Got rid of one global kernel_threads variable
- OpenCL Kernels: Moved OpenCL requirement from v1.1 to v1.2
- OpenCL Kernels: Recognize reqd_work_group_size() values from OpenCL kernels and use them in the host if possible
- OpenCL Kernels: Refactored common function append_0x01()
- OpenCL Kernels: Refactored common function append_0x02()
- OpenCL Kernels: Refactored common function append_0x80()
- OpenCL Kernels: Refactored rule function append_block1()
- OpenCL Kernels: Refactored rule function rule_op_mangle_delete_last()
- OpenCL Kernels: Refactored rule function rule_op_mangle_dupechar_last()
- OpenCL Kernels: Refactored rule function rule_op_mangle_rotate_left()
- OpenCL Kernels: Refactored rule function rule_op_mangle_rotate_right()
- OpenCL Kernels: Support mixed kernel thread count for mixed kernels in the same source file
- OpenCL Kernels: Switch from clz() to ffz() for bitsliced algorithms
- OpenCL Kernels: Using platform vendor name is better than using device vendor name for function detection
- OpenCL Runtime: Updated AMDGPU-Pro and AMD Radeon driver version check
- OpenCL Runtime: Updated Intel OpenCL runtime version check
- OpenCL Runtime: Updated NVIDIA driver version check
- Password candidates: The maximum word length in a wordlist is 31 not 32, because 0x80 will eventually be appended
- Potfile: Base logic switched; Assuming the potfile is larger than the hashlist it's better to load hashlist instead of potfile entries
- Potfile: In case all hashes were cracking using potfile abort and inform user
- Restore: Automatically unlink restore file if all hashes have been cracked
- Restore: Do not unlink restore file if restore is disabled
- Rules: Refactored macros to real functions
- Status: Added Input.Queue.Base and Input.Queue.Mod to help the user better understand this concept
- Status: Do not wait for the progress mutex to read and store speed timer
- Status: Do not show Recovered/Time when cracking < 1000 hashes
- Status: Do not show Recovered/Time as floats but as integers to reduce over-information
- Tests: Removed rules_test/ subproject: Would require total rewrite but not used in a long time
- Threads: Replaced all calls to getpwuid() with getpwuid_r() to ensure thread safety
- Threads: Replaced all calls to gmtime() with gmtime_r() to ensure thread safety
- Threads: Replaced all calls to strtok() with strtok_r() to ensure thread safety
- Wordlists: Use larger counter variable to handle larger wordlists (that is > 2^32 words)
- X11: Detect missing coolbits and added some help text for the user how to fix it

* changes v3.00 -> v3.10:

##
## Improvements
##

- Added mask display to modes 3, 6, and 7. Allows the user to see the custom character set used during the run
- Make Linux build POSIX compatible; Also allow it to actually compile on musl-libc systems
- Add support to compile on FreeBSD
- Make use of cl_context_properties[] to clCreateContext(), even if OpenCL specification allow the use of NULL, some runtimes fail without
- The Time.Estimated attribute in status display should also show --runtime limit if user set it
- Fix some strict aliasing rule violation on older compilers
- Fix some variable initializers on older compilers
- Replace DARWIN macro with compiler predefined macro __APPLE__
- Replace LINUX macro with compiler predefined macro __linux__
- Allow the use of enc_id == 0 in hash-mode 10600 and 10700 as it takes no part in the actual computation
- Get rid of exit() calls in OpenCL wrapper library with the goal to have a better control which error can be ignored under special circumstances
- Do not error and exit if an OpenCL platform has no devices, just print a warning and continue with the next platform
- Workaround for OpenCL runtimes which do not accept -I parameter in the OpenCL kernel build options even if this is an OpenCL standard option
- Workaround for OpenCL runtimes which do accept -I parameter in the OpenCL kernel build options, but do not allow quotes
- Output cracked hashes on Windows using \r\n and not \n
- Replace RegGetValue() with RegQueryValueEx() to enable Windows XP 32 bit compatibility
- Slightly increased NVidias rule-processing performance by using generic instructions instead of byte_perm()
- Add support for @ rule (RULE_OP_MANGLE_PURGECHAR) to use on GPU
- Add support for --outfile (short -o) to be used together with --stdout
- Skip periodic status output whenever --stdout is used together with stdin mode, but no outfile was specified
- Show error message if --show is used together with --outfile-autohex-disable (this is currently not supported)
- Show error message if --skip/--limit is used together with mask files or --increment
- Workaround for NVidia OpenCL runtime bug causing -m 6223 to not crack any hashes even with the correct password candidate

##
## Bugs
##

- Fixed a bug where CRAM MD5 checked salt length instead of hash length
- Fixed a bug where hashcat is suppressing --machine-readable output in the final status update
- Fixed a bug where hashcat did not check the return of realpath() and crashes uncontrolled if the path does not exist
- Fixed a bug where hashcat crashes for accessing deallocated buffer if user spams "s" shortly before hashcat shuts down
- Fixed a bug where hashcat crashes in case of a scrypt P setting > 1
- Fixed a bug where hashcat did not correctly use the newly cracked plains whenever --loopback or the induction folder was used
- Fixed a bug where hashcat did not correctly remove hashes of type WPA/WPA2 even if present in potfile
- Fixed a bug where hashcat reported an invalid password for a zero-length password in LM
- Fixed a bug where hashcat did not take into account how long it takes to prepare a session when auto-aborting with --runtime is in use
- Fixed a bug where some kernels used COMPARE_M_SIMD instead of COMPARE_S_SIMD in singlehash mode

##
## Algorithms
##

- Added new hash-mode 13900 = OpenCart

* changes v2.01 -> v3.00:

This release marks the fusion of "hashcat" and "oclHashcat" into "hashcat".
It combines all features of all hashcat projects in one project.

##
## Features
##

- Support for Apple OpenCL runtime
- Support for NVidia OpenCL runtime (replaces CUDA)
- Support for Mesa (Gallium) OpenCL runtime
- Support for pocl OpenCL runtime
- Support for Khronos' OSS OpenCL reference implementation for building
- Support to utilize OpenCL devices-types other than GPU, ex: CPU and FPGA
- Support to utilize multiple different OpenCL platforms in parallel, ex: AMD + NV
- Support to utilize multiple different OpenCL device-types in parallel, ex: GPU + CPU
- Added option --opencl-platform to select a specific OpenCL platform
- Added option --opencl-device-types select specific OpenCL device types
- Added option --opencl-vector-width to override automatically selected vector-width size
- Added makefile native compilation target
- Added makefile install and uninstall targets
- Added autotuning engine and user-configurable tuning database
- Added current engine clock, current memory clock and pci-e lanes to the status display
- Added support for --gpu-temp-retain for NVidia GPU, both Linux and Windows
- Added execution timer of the running kernel to the status display
- Added command prompt to quit at next restore checkpoint
- Added human-readable error message for the OpenCL error codes
- Added option --potfile-path to override potfile path
- Added option --veracrypt-keyfile to set Keyfiles used, can be multiple
- Added option --veracrypt-pim to set the VeraCrypt personal iterations multiplier
- Added option --machine-readable for easier parsing of output
- Added option --powertune-enable to work with NVidia devices as well, not just AMD
- Added option --stdout to print candidates instead of trying to crack a hash

##
## Algorithms
##

- Added new hash-mode   125 = ArubaOS
- Added new hash-mode 12900 = Android FDE (Samsung DEK)
- Added new hash-mode 13000 = RAR5
- Added new hash-mode 13100 = Kerberos 5 TGS-REP etype 23
- Added new hash-mode 13200 = AxCrypt
- Added new hash-mode 13300 = AxCrypt in memory SHA1
- Added new hash-mode 13400 = Keepass 1 (AES/Twofish) and Keepass 2 (AES)
- Added new hash-mode 13500 = PeopleSoft PS_TOKEN
- Added new hash-mode 13600 = WinZip
- Added new hash-mode 137** = VeraCrypt
- Added new hash-mode 13800 = Windows 8+ phone PIN/Password

##
## Performance
##

- Full Table: https://docs.google.com/spreadsheets/d/1B1S_t1Z0KsqByH3pNkYUM-RCFMu860nlfSsYEqOoqco/edit#gid=0

##
## Improvements
##

- Reordering of files to help integration into linux distributions ~/.hashcat etc
- Use a profile directory to write temporary files (session, potfile etc.)
- Workaround dependencies on AMD APP-SDK AMD ADL, NV CUDA-SDK, NV ForceWare, NVML and NVAPI; they are no longer required
- Load external libraries dynamic at runtime instead of link them static at compile-time
- Benchmark accuracy improved; Is now on par to: singlehash -a 3 -w 3 ?b?b?b?b?b?b?b
- Benchmark no longer depends on a fixed time
- Removed option --benchmark-mode, therefore support --workload-profile in benchmark-mode
- Enabled support of --machine-readable in combination with --benchmark for automated benchmark processing
- Replaced --status-automat entirely with --machine-readable to make it more consistent among benchmark and non-benchmark mode
- Extended support from 14 to 255 functions calls per rule
- Extended password length up to 32 for 7zip
- Extended salt length up to 55 for raw hash types, eg: md5($pass.$salt)
- Extended version information
- Removed some duplicate rules in T0XlCv1, d3ad0ne and dive
- Redesigned changes.txt layout
- Redesigned --help menu layout

##
## Bugs
##

- Fixed a bug in speed display: In some situation, especially with slow hashes or lots of salts, it showed a speed of 0H/s
- Fixed a bug in restore handling: user immediately aborting after restart broke the restore file
- Fixed a bug in line counter: conditional jump or move depends on an uninitialised value
- Fixed a bug in rule-engine for NVidia devices: code for left- and right-shift were switched
- Fixed a bug in dive.rule: rules were not updated after the function 'x' was renamed to 'O'
- Fixed a bug in memory allocation "OpenCL -4 error": used uninitialized value in a special situation
- Fixed a bug in memory handling: heap buffer overflow
- Fixed a bug in memory handling: out of bounds access
- Fixed a bug in implementation of DCC2: forced default iteration count for hashes to 10240
- Fixed a bug in implementation of WPA/WPA2: MAC and nonce stay one their original position as in the hccap file
- Fixed a bug in implementation of GOST R 34.11-94: zero length passwords were not cracked
- Fixed a bug in implementation of BLAKE2-512 kernels: incorrect access of the esalt buffer

##
## Technical
##

- Removed deprecated GCC version check requirement
- Removed NPROCS from Makefile, let make automatically detect the optimal number of parallel threads
- Dropped all C++ overloading functions to normal function which helps support more OpenCL platforms
- Renamed functions in common.h to emphasize their purpose
- Refactorized fast-hash kernels to enable SIMD on all OpenCL platforms
- Refactorized SIMD handling: SIMD the inner-loop not the outer-loop to save registers
- Workaround missing clEnqueueFillBuffer() support in certain OpenCL runtimes
- Added amd_bytealign() support in non-AMD OpenCL runtimes
- Added amd_bfe() support in non-AMD OpenCL runtimes
- Added several macros to allow writing optimized code for the different OpenCL platforms
- Replaced typedef for bool with stdbool.h
- Added special DEBUG environment variables to the makefile
- Hashcat now acquires an exclusive lock before writing to any file
- Changed buffers to not use same buffer for both input and output at the same time with snprintf()
- Check for allocatable device-memory depending on kernel_accel amplifier before trying to allocate
- Added additional check for max. ESSID length to prevent possible crashes
- Use a GCC equivalent for __stdcall where applicable
- Synchronize maximum output line size with input line size
- Increased maximum hash line size to 0x50000
- Run weak-hash checks only in straight-attack mode, this greatly reduces code complexity
- Restrict loopback option to straight attack-mode
- Moved rules_optimize to hashcat-utils
- Stick to older libOpenCL in binary package to avoid errors like this: version `OPENCL_2.0' not found
- Tightened hash parser for several algorithms
- Updated old RC4 code in Kerberos 5
- Limited the salt length of Juniper Netscreen/SSG (ScreenOS) hashes to 10
- Updated algorithm used to automatically select an ideal --scrypt-tmto value
- Renamed option --gpu-accel to --kernel-accel
- Renamed option --gpu-loops to --kernel-loops
- Renamed option --gpu-devices to --opencl-devices
- Added inline declaration to functions from simd.c, common.c, rp.c and types_ocl.c to increase performance
- Dropped static declaration from functions in all kernel to achieve OpenCL 1.1 compatibility
- Added -cl-std=CL1.1 to all kernel build options
- Created environment variable to inform NVidia OpenCL runtime to not create its own kernel cache
- Created environment variable to inform pocl OpenCL runtime to not create its own kernel cache
- Dropped special 64-bit rotate() handling for NV, it seems that they've added it to their OpenCL runtime
- Completely get rid of HAVE_ADL, HAVE_NVML and HAVE_NVAPI in sources
- Replaced NVAPI with NVML on windows<|MERGE_RESOLUTION|>--- conflicted
+++ resolved
@@ -92,11 +92,8 @@
 - Fixed bug in grep out-of-memory workaround on Unit Test
 - Fixed bug in input_tokenizer when TOKEN_ATTR_FIXED_LENGTH is used and refactor modules
 - Fixed bug in --stdout that caused certain rules to malfunction
-<<<<<<< HEAD
 - Fixed bug in Hardware Monitor: prevent disable if ADL fail
-=======
 - Fixed race condition in selftest_init on OpenCL with non-blocking write
->>>>>>> f8df94f4
 - Fixed build failed for 10700 optimized with Apple Metal
 - Fixed build failed for 13772 and 13773 with Apple Metal
 - Fixed build failed for 18400 with Apple Metal
