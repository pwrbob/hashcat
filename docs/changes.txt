* changes v6.2.6 -> v6.2.x

##
## Algorithms
##

- Added hash-mode: 1Password, mobilekeychain (1Password 8)
- Added hash-mode: Anope IRC Services (enc_sha256)
- Added hash-mode: Bisq .wallet (scrypt)
- Added hash-mode: Bitcoin raw private key (P2PKH)
- Added hash-mode: Bitcoin raw private key (P2SH(P2WPKH))
- Added hash-mode: Bitcoin raw private key (P2WPKH, Bech32)
- Added hash-mode: BLAKE2s-256
- Added hash-mode: Dahua NVR/DVR/HVR (md5($salt1.strtoupper(md5($salt2.$pass))))
- Added hash-mode: DANE RFC7929/RFC8162 SHA2-256
- Added hash-mode: ENCsecurity Datavault (MD5/keychain)
- Added hash-mode: ENCsecurity Datavault (MD5/no keychain)
- Added hash-mode: ENCsecurity Datavault (PBKDF2/keychain)
- Added hash-mode: ENCsecurity Datavault (PBKDF2/no keychain)
- Added hash-mode: GPG (AES-128/AES-256 (SHA-1($pass)))
- Added hash-mode: GPG (AES-128/AES-256 (SHA-256($pass)))
- Added hash-mode: GPG (AES-128/AES-256 (SHA-512($pass)))
- Added hash-mode: MetaMask Mobile Wallet
- Added hash-mode: MetaMask Wallet (short hash, plaintext check)
- Added hash-mode: SecureCRT MasterPassphrase v2
- Added hash-mode: Veeam VB
- Added hash-mode: bcrypt(sha256($pass))
- Added hash-mode: HMAC-RIPEMD160 (key = $pass)
- Added hash-mode: HMAC-RIPEMD160 (key = $salt)
- Added hash-mode: md5(md5($salt).md5(md5($pass)))
- Added hash-mode: md5(md5(md5($pass).$salt1).$salt2)
- Added hash-mode: md5(md5(md5($pass)).$salt)

##
## Features
##

- Added new feature (-Y) that creates N virtual instances for each device in your system at the cost of N times the device memory consumption

##
## Performance
##

- DEScrypt Kernel (1500): Improved performance from 950MH/s to 2200MH/s (RX6900XT) on HIP backend by workaround invalid compile time optimizer

##
## Bugs
##

- Fixed keys extraction in luks2hashcat - now extracts all active keys
- Prevent Hashcat from hanging by checking during startup whether the output file is a named pipe
- Fixed debug mode 5 by adding the missing colon between original-word and finding-rule
- Skip chained generated rules that exceed the maximum number of function calls
- Fixed incorrect plaintext check for 25400 and 26610. Increased plaintext check to 32 bytes to prevent false positives.
- Fixed bug in --stdout that caused certain rules to malfunction
- Fixed bug in 18400 module_hash_encode
- Fixed bug in 26900 module_hash_encode
- Fixed bug in 29600 module OPTS_TYPE setting
- Fixed bug in grep out-of-memory workaround on Unit Test
- Fixed bug in input_tokenizer when TOKEN_ATTR_FIXED_LENGTH is used and refactor modules
- Fixed build failed for 4410 with vector width > 1
- Fixed build failed for 18400 with Apple Metal
- Fixed build failed for 18600 with Apple Metal
- Fixed build failed for 31700 with Apple Metal
<<<<<<< HEAD
- Fixed build failed for 31300 with vector width > 1
=======
- Fixed build failed for 31000/Blake2s with vector width > 1
>>>>>>> 57804301
- Fixed display problem of the "Optimizers applied" list for algorithms using OPTI_TYPE_SLOW_HASH_SIMD_INIT2 and/or OPTI_TYPE_SLOW_HASH_SIMD_LOOP2
- Fixed incompatible pointer types (salt1 and salt2 buf) in 31700 a3 kernel
- Fixed incompatible pointer types (salt1 and salt2 buf) in 3730 a3 kernel
- Fixed minimum password length in module of hash-mode 28200
- Handle signed/unsigned PDF permission P value for all PDF hash-modes
- Fixed minimum password length in module of hash-mode 29800
- Fixed buffer overflow on module_26600.c / module_hash_encode()

##
## Technical
##

- AMD Driver: Updated requirements for AMD Windows drivers to "AMD Adrenalin Edition" (Adrenalin 22.5.1 exactly)
- Apple Driver: Automatically enable GPU support on Apple OpenCL instead of CPU support
- Apple Driver: Updated requirements to use Apple OpenCL API to macOS 13.0 - use
- Backend Checks: Describe workaround in error message when detecting more than 64 backend devices
- Brain: Added sanity check and corresponding error message for invalid --brain-port values
- Modules: Added support for non-zero IVs for -m 6800 (Lastpass). Also added `tools/lastpass2hashcat.py`
- Open Document Format: Added support for small documents with content length < 1024
- Status Code: Add specific return code for self-test fail (-11)
- Scrypt: Increase buffer sizes in module for hash mode 8900 to allow longer scrypt digests
- Unicode: Update UTF-8 to UTF-16 conversion to match RFC 3629
- User Options: Added error message when mixing --username and --show to warn users of exponential delay
- MetaMask: update extraction tool to support MetaMask Mobile wallets
- SecureCRT MasterPassphrase v2: update module, pure kernels and test unit. Add optimized kernels.
- Metal Backend: added workaround to prevent 'Infinite Loop' bug when build kernels
- User Options: added --metal-compiler-runtime option
- Help: show supported hash-modes only with -hh

* changes v6.2.5 -> v6.2.6

##
## Algorithms
##

- Added hash-mode: Amazon AWS4-HMAC-SHA256
- Added hash-mode: Bitcoin WIF private key (P2PKH)
- Added hash-mode: Bitcoin WIF private key (P2SH(P2WPKH))
- Added hash-mode: Bitcoin WIF private key (P2WPKH, Bech32)
- Added hash-mode: BLAKE2b-512($pass.$salt)
- Added hash-mode: BLAKE2b-512($salt.$pass)
- Added hash-mode: DPAPI masterkey file v1 (context 3)
- Added hash-mode: DPAPI masterkey file v2 (context 3)
- Added hash-mode: Exodus Desktop Wallet (scrypt)
- Added hash-mode: Flask session cookie
- Added hash-mode: KeePass 1 (AES/Twofish) and KeePass 2 (AES) - keyfile only mode
- Added hash-mode: Kerberos 5, etype 17, DB
- Added hash-mode: Kerberos 5, etype 18, DB
- Added hash-mode: PostgreSQL SCRAM-SHA-256
- Added hash-mode: Radmin3
- Added hash-mode: Teamspeak 3 (channel hash)
- Added hash-mode: Terra Station Wallet (AES256-CBC(PBKDF2($pass)))
- Added hash-mode: bcrypt(sha512($pass)) / bcryptsha512
- Added hash-mode: md5(sha1($pass).$salt)
- Added hash-mode: sha1($salt.sha1(utf16le($username).':'.utf16le($pass)))
- Added hash-mode: sha256($salt.sha256_bin($pass))

##
## Features
##

- Added new backend support for Metal, the OpenCL replacement API on Apple
- Added support for building universal macOS binary on Apple Silicon
- Added support for using --debug-mode in attack-mode 9 (association attack)
- Added hex encoding format for --separator option
- Added password candidates range to --status-json output
- Added parameter to Bitwarden mode for second iteration count
- Added support for using 'John the Ripper' hash format with hash-type 13100
- Added support for using 'John the Ripper' hash format with hash-type 18200
- Added hash extraction scripts from the tools folder to beta/release versions
- Added user advice if a hash throws 'token length exception'
- Added tunings/ folder in order to replace hashcat.hctune. Configuration files with *.hctune suffix are automatically load on startup
- Added link to 'ubernoob' documentation when no parameters are supplied on Windows

##
## Bugs
##

- Fixed accepted salt length by PKCS#8 Private Keys modules
- Fixed autodetect memory allocation for temporary hashes for LUKS v1 (legacy) in --identify mode
- Fixed backend active devices checks
- Fixed building error on Raspberry Pi
- Fixed display problem of incorrect negative values in case of large numbers
- Fixed display problem of the "Optimizers applied" list for algorithms using Register-Limit
- Fixed example password output of --hash-info: force uppercase if OPTS_TYPE_PT_UPPER is set
- Fixed false negative on hash-type 27800 if using vector width greater than 1 and -a 3
- Fixed false negative on hash-types 4510 and 4710 for hashes with long salts
- Fixed false negative on hash-types 8900, 15700, 22700, 27700 and 28200 if using the HIP backend
- Fixed false negative on Unit Test in case of out-of-memory with grep in single mode
- Fixed false negative on Unit Test with hash-type 25400
- Fixed functional error when nonce-error-corrections that were set on the command line in hash-mode 22000/22001 were not accepted
- Fixed handling of devices in benchmark mode for "kernel build error". Instead of canceling, skip the device and move on to the next
- Fixed handling of password candidates that are shorter than the minimum password length in Association Attack
- Fixed invalid handling of keyfiles in Keepass if transf_random_seed doesn't change
- Fixed memory leak in CPU rule engine
- Fixed method of how OPTS_TYPE_AUX* kernels are called in an association attack, for example in WPA/WPA2 kernel
- Fixed missing option flag OPTS_TYPE_SUGGEST_KG for hash-mode 11600 to inform the user about possible false positives in this mode
- Fixed optimized (-O) candidate generation with --stdout and -a 7
- Fixed password limit in optimized kernel for hash-mode 10700
- Fixed password reassembling function reporting an incorrect candidate in some cases when the correct candidate has zero length
- Fixed undefined function call to hc_byte_perm_S() in hash-mode 17010 on non-CUDA compute devices
- Fixed unit test early exit on luks test file download/extract failure
- Fixed unit test false negative if there are spaces in the filesystem path to hashcat
- Fixed unit test salt-max in case of optimized kernel, with hash-type 22 and 23
- Fixed usage of --rule-right (-k) in -a 7 with optimized (-O) kernels
- Fixed wordlist handling in -m 3000 when candidate passwords use the $HEX[...] syntax

##
## Technical
##

- AMD Driver: Updated requirements for AMD Linux drivers to "AMDGPU" (21.50 or later) and "ROCm" (5.0 or later)
- AMD Driver: Updated requirements for AMD Windows drivers to "AMD Adrenalin Edition" (Adrenalin 22.5.1 exactly)
- Association Attack: Enable module specific pw_min and pw_max settings to avoid false positives in -a 9 attack-mode
- Autotune: Added error handling. By default skipping device on error, with --force using accel/loops/threads min values instead
- Backend: improved management of systems with multiple OpenCL platforms
- Backend Info: Added folder_config info to output
- Backend Info: Added generic system info to output (must be completed on Windows side)
- Backend Info: Added local memory size to output
- Backend: with kernel build options, switch from -I to -D INCLUDE_PATH, in order to support Apple Metal runtime
- Command Line: Disallow combinations of some options. for instance, using -t in -a 0 mode
- CUDA Backend: moved functions to ext_cuda.c/ext_nvrtc.c and includes to ext_cuda.h/ext_nvrtc.h
- Debug Rules: Set --debug-file to $session.debugfile if --debug-mode was set by the user and --debug-file was not set
- Hardware Monitor: Add support for GPU device utilization readings using iokit on Apple Silicon (OpenCL and Metal)
- Hash Info: show more information (Updated Hash-Format. Added Autodetect, Self-Test, Potfile and Plaintext encoding)
- HIP Backend: moved functions to ext_hip.c/ext_hiprtc.c and includes to ext_hip.h/ext_hiprtc.h
- HIP Backend: removed unused functions from hiprtc to workaroung missing function symbols on windows dll
- Kernels: Refactored standard kernel declaration to use a structure holding u32/u64 attributes to reduce the number of attributes
- Kernels: Refactored standard kernel includes, KERN_ATTR macros and RC4 cipher functions, in order to support Apple Metal runtime
- Kernels: Set the default Address Space Qualifier for any pointer, in order to support Apple Metal runtime
- Logfile: Write per-session "recovered new" value to logfile
- Makefile: updated MACOSX_DEPLOYMENT_TARGET to 10.15 and removed OpenCL framework from LFLAGS_NATIVE on MacOS
- Metal Runtime: added support for vectors up to 4
- Modules: Added suffix *legacy* to old TrueCrypt modules (6211-6243)
- Modules: Added suffix *legacy* to old VeraCrypt modules (13711-13783)
- Modules: Added support of a custom charset setting for benchmarks to the module interface
- Modules: New LUKS v1 modules (29511-29543) which do not use `module_hash_binary_parse` to get data from containers anymore (use new tool `tools/luks2hashcat.py`)
- Modules: New TrueCrypt modules (29311-29343) which do not use `module_hash_binary_parse` to get data from containers anymore (use new tool `tools/truecrypt2hashcat.py`)
- Modules: New VeraCrypt modules (29411-29483) which do not use `module_hash_binary_parse` to get data from containers anymore (use new tool `tools/veracrypt2hashcat.py`)
- Modules: Renamed old LUKS module into LUKS v1 and added suffix *legacy* (14600)
- OpenCL Backend: added workaround to make optimized kernels work on Apple Silicon
- OpenCL Backend: moved functions to ext_OpenCL.c and includes to ext_OpenCL.h
- OpenCL Backend: show device_type in device list info on Apple Silicon
- OpenCL Kernel: Set native_threads to 32 on Apple GPU's for various hash-modes
- OpenCL Runtime: Added support to use Apple Silicon compute devices
- OpenCL Runtime: Add some unstable warnings detected on macOS
- OpenCL Runtime: Set default device-type to GPU with Apple Silicon compute devices
- Restore: Restore timer is decreased from 60 seconds to 1 second, but only updates if there's actually a change compared to previous data written to restore file
- Rules: Add new rulesets from T0XlC: T0XlCv2, T0XlC_3_rule, T0XlC_insert_HTLM_entities_0_Z
- Rules: Add support to include source wordlist in debugging format
- Rules: Update hand-written rulesets to covers years up to 2029
- Status code: updated negative status code (added kernel create failure and resync)
- Status code: updated negative status code, usefull in Unit tests engine (test.sh)
- Terminal: Increased size of hash name column in `--help` and `--identify` options
- Terminal: Limit output length of example hash in --example-hash mode to 200. Use --mach to see full example hash
- Terminal: show empty OpenCL platforms only in backend information mode
- Tuning Database: Added a warning if a module implements module_extra_tuningdb_block but the installed computing device is not found
- Unit tests: added -r (--runtime) option
- Unit tests: handle negative status code, skip deprecated hash-types, skip hash-types with known perl modules issues, updated output
- Unit tests: Updated test.sh to set default device-type to CPU with Apple Intel and added -f (--force) option
- Usage Screen: On windows console, wait for any keypress if usage_mini_print() is used
- User Options: Add new module function module_hash_decode_postprocess() to override hash specific configurations from command line
- User Options: Change --backend-info/-I option type, from bool to uint
- Workflow: Added basic workflow for GitHub Actions

* changes v6.2.4 -> v6.2.5

##
## Algorithms
##

- Added hash-mode: CRC32C
- Added hash-mode: CRC64Jones
- Added hash-mode: MultiBit Classic .wallet (scrypt)
- Added hash-mode: MurmurHash3
- Added hash-mode: Windows Hello PIN/Password

##
## Performance
##

- PDF Kernel (10700): Improved performance on AMD GPUs by using shared memory for the scratch buffer and disabled inlining to save spilling

##
## Bugs
##

- Fixed divide by zero error because backend_ctx->hardware_power_all was not re-inserted after refactoring device_param->hardware_power
- Fixed invalid handling of initialization value for -m 11500
- Fixed invalid progress counter initialization in attack-mode 9 when using --skip or --restore
- Fixed out-of-boundary reads in attack-mode 9 that were caused by a missing work item limit in the refactored autotune engine
- Fixed out-of-boundary reads in hash-mode 22400 (AES Crypt) kernel
- Fixed strategy for eliminating hashes with zero length in LM when multiple hashes contain a zero hash

##
## Technical
##

- AMD Driver: Updated requirements for AMD Linux drivers to ROCm 4.5 or later due to new HIP interface
- Backend devices: In -S mode, limit the number of workitems so that no more than 2GB of host memory is required per backend device
- Backend devices: In non -S mode, limit the number of workitems so that no more than 4GB of host memory is required per backend device
- Backend types: The default filter for the device types is now set so that only the GPU is used, except for APPLE, where we set CPU
- Benchmark: Update benchmark_deep.pl with new hash modes added (also new hash modes which were added with v6.2.3)
- Electrum Wallet: Added new entropy-based check to test whether the decryption was successful or not
- Module Optimizers: Added OPTS_TYPE_MAXIMUM_THREADS to deactivate the else branch route in the section to find -T before compilation
- Makefile: Added wildcard include src/modules/module_*.mk directive so that plugin developers can add 3rd party libraries for their plugins
- Rejects: Disabled checking of the minimum and maximum length of the password candidate in attack-mode 9 because they are incompatible
- POCL: Added a workaround for an issue in POCL where a quote character is used as a part of the path itself which is passed as a path for the -I option
- Device Threads: The default maximum device thread number has been reduced from 1024 to 256, users can still overwrite with the -T option
- Tuning-DB: Add missing entries for -m 25600 and -m 25800 for CPU cracking
- OpenCL Backend: added workaround to support Apple Silicon (GPU: M1, M1 Pro, and M1 Max)
- MacOS v10.8+ (PBKDF2-SHA512): Added support for parsing new mac2john hash format directly in the module for -m 7100

* changes v6.2.3 -> v6.2.4

##
## Algorithms
##

- Added hash-mode: SNMPv3 HMAC-MD5-96/HMAC-SHA1-96
- Added hash-mode: SNMPv3 HMAC-MD5-96
- Added hash-mode: SNMPv3 HMAC-SHA1-96
- Added hash-mode: SNMPv3 HMAC-SHA224-128
- Added hash-mode: SNMPv3 HMAC-SHA256-192
- Added hash-mode: SNMPv3 HMAC-SHA384-256
- Added hash-mode: SNMPv3 HMAC-SHA512-384
- Added hash-mode: VirtualBox (PBKDF2-HMAC-SHA256 & AES-128-XTS)
- Added hash-mode: VirtualBox (PBKDF2-HMAC-SHA256 & AES-256-XTS)

##
## Features
##

- Added option --deprecated-check-disable to enable deprecated plugins
- Added option --generate-rules-func-sel to specify a pool of operators that the random rule generator is allowed to pick from
- Added option --multiply-accel-disable (short: -M) to disable multiplying of the kernel accel with the multiprocessor count
- Added rule function '3' to change the case of the first letter after the occurrence of N of character X
- Added support for auto tuning --kernel-threads (-T) at startup
- Added support for HIP version 4.3 or later and removed support for older HIP versions as they are not compatible

##
## Bugs
##

- Fixed broken support for --generate-rules-func-min which was ignored under certain conditions
- Fixed buffer overflow in DPAPI masterkey file v1/v2 module in hash_encode() and hash_decode()
- Fixed buffer overflow in Stargazer Stellar Wallet XLM module in hash_encode() when a hash was cracked
- Fixed false negative in all VeraCrypt hash modes if both conditions are met: 1. Use CPU for cracking and 2. PIM area was used
- Fixed invalid data type in the sha384_hmac_init_vector_128() function that take effect if the vector data type was specified manually
- Fixed out-of-boundary read in input_tokenizer() if the signature in the hash is longer than the length of the plugin's signature constant
- Fixed out-of-boundary read in PKZIP masterkey kernel if the password candidate has length zero
- Fixed out-of-boundary read in the Stuffit5 module in hash_decode()
- Fixed random rule generator option --generate-rules-func-min by fixing switch() case to not select a not existing option group type
- Fixed segfault when a combination of the flags --user and --show is given and a hash was specified directly on the command line
- Fixed syntax check of HAS_VPERM macro in several kernel includes causing invalid error message for AMD GPUs on Windows
- Fixed uninitialized tmps variable in autotune for slow hashes by calling _init and _prepare kernel before calling _loop kernel
- Fixed unintentional overwriting of the --quiet option in benchmark and speed-only mode

##
## Performance
##

- AMD GPUs: Add inline assembly code for md5crypt, sha256crypt, PDF 1.7, 7-Zip, RAR3, Samsung Android and Windows Phone 8+
- AMD GPUs: On the Apple OpenCL platform, we ask for the preferred kernel thread size rather than hard-coding 32
- Backend Interface: Replace most of the blocking Compute API functions with asynchronous ones to improve GPU utilization
- Blake Kernels: Optimize 3/4 BLAKE2B_ROUND() 64-bit rotations with inline assembly hc_byte_perm_S() calls
- Blowfish Kernels: Backport optimizations to reduce bank conflicts from bcrypt to Password Safe v2 and Open Document Format (ODF) 1.1
- ECC secp256k1: The inline assembly code for AMD GPUs has been removed as the latest JIT compilers optimize it with the same efficiency
- HIP Kernels: Enable vector data types for HIP kernels for functionality and performance
- Kernel threads: Use warp size / wavefront size query instead of hard-coded values as the basis for kernel threads
- SCRYPT Kernels: Improve Hashcat.hctune entries for many NV and AMD GPUs for hash mode 8900, 9300, 15700 and 22700
- STDIN: Reduce the performance gap between stdin and wordlist by disabling the --stdin-timeout-abort check after 1000 successful reads
- Tuning Database: Add new module function module_extra_tuningdb_block() to extend hashcat.hctune content from a module

##
## Technical
##

- 7-Zip Hook: Increase the supported data length from 320kb to 8mb
- ADL: Updated support for AMD Display Library to 15.0, updated data types
- AMD Driver: Updated requirements for AMD Linux drivers to ROCm 4.3 or later due to new HIP interface
- AMD Driver: Updated requirements for AMD Windows drivers to Adrenalin 21.2.1 or later due to new ADL library
- Autotune: Add autotune event to inform the user about autotune is starting/stopping on startup
- Backend Interface: Implement gpu_bzero() as a gpu_memset() replacement, since all gpu_memset() operations used 0 as the value
- Backend Interface: Improve the query kernel's dynamic memory size based on DEVICE_ATTRIBUTE_MAX_SHARED_MEMORY_PER_BLOCK_OPTIN instead of BF
- Brain Session: Adds hashconfig-specific opti_type and opts_type parameters to the session calculation to enable cover functions like -O
- Commandline: Fix some memory leaks in case hashcat aborts due to command line parameter settings
- Commandline: Throw an error if the separator specified by the user with the -p option is not exactly 1 byte
- Community: Add link to new hashcat discord to docs/contact.txt
- Constants: Make const char * pointers actually const char * const pointers
- Deprecated Plugins: Add new module function module_deprecated_notice() to mark a plugin as deprecated and to return a free text user notice
- Deprecated Plugins: Marked plugins 2500/2501 and 16800/16801 as deprecated
- Encoding: Truncate password candidates in UTF8 -> UTF16 conversion if it contains an invalid UTF8 byte sequence
- Filehandling: Avoid direct access to some file handles and use internal structures instead
- Filehandling: Use const char for fopen mode to fix -Wwrite-strings warnings
- Hardware Monitor: Added support for OverDrive 7 and 8 based GPUs
- HIP Kernels: Dependency on hip/hip runtime.h has been removed to enable easier integration of the HIP backend under Windows
- Kernel cache: Add kernel threads for hash calculation, which will later be used in the file name of the kernel cache
- Memory Management: Check in OpenCL that CL_DEVICE_HOST_UNIFIED_MEMORY is true and if so, then half of the available memory
- Memory Management: Refactored the code responsible for limiting kernel accel with the goal to avoid low host memory situations
- MetaMask: Added special extraction tool for MetaMask wallets
- NEO driver: Activate the NEO driver (Intel GPU) after it passed several tests in hashcat using the latest NEO driver version
- OpenCL Runtime: The use of clUnloadPlatformCompiler () was disabled after some users received unexpected return codes
- OpenCL Runtime: Workaround for Intel OpenCL runtime: segmentation fault when compiling hc_enc_next() / hc_enc_next_global()
- Potfile: Fixed some leaks in potfile_*_open(), potfile_*_close(), potfile_destroy() and don't assume plain file
- RC4 Kernels: Use improved native thread derivation for RC4-based hash modes 7500, 13100, 18200, 25400
- Shared Memory: Calculate the dynamic memory size of the kernel based on CU_DEVICE_ATTRIBUTE_MAX_SHARED_MEMORY_PER_BLOCK_OPTIN
- Slow kernels: Set some of the slowest kernels to OPTS_TYPE_MP_MULTI_DISABLE to make it easier to handle small word lists
- Status view: Add hash-mode (-m number) in addition to hash-name
- Vendor Discovery: Add "Intel" as a valid vendor name for GPUs on macOS
- MetaMask: Increase the supported data len from 784b to 3136b and set pw-min to 8

* changes v6.2.2 -> v6.2.3

##
## Algorithms
##

- Added hash-mode: AES-128-ECB NOKDF (PT = $salt, key = $pass)
- Added hash-mode: AES-192-ECB NOKDF (PT = $salt, key = $pass)
- Added hash-mode: AES-256-ECB NOKDF (PT = $salt, key = $pass)
- Added hash-mode: iPhone passcode (UID key + System Keybag)
- Added hash-mode: MetaMask Wallet
- Added hash-mode: VeraCrypt PBKDF2-HMAC-Streebog-512 + XTS 512 bit  + boot-mode
- Added hash-mode: VeraCrypt PBKDF2-HMAC-Streebog-512 + XTS 1024 bit + boot-mode
- Added hash-mode: VeraCrypt PBKDF2-HMAC-Streebog-512 + XTS 1536 bit + boot-mode

##
## Features
##

- Added new backend support for HIP, an OpenCL alternative API for AMD GPUs (similar to CUDA for NVIDIA GPUs)
- Added option --markov-inverse to inverse markov statistics, with the idea of reversing the order of the password candidates
- Added temperature watchdog and fanspeed readings for CPU and GPU on macOS using iokit
- Added temperature watchdog and utilization for CPU on linux using sysfs and procfs

##
## Bugs
##

- Fixed access violation in hashconfig_destroy if hashcat_ctx_t is only partially initialized
- Fixed 'E' rule in pure kernel mode which was ignoring letters that are in positions that are multiples of 4
- Fixed false negative in hash-mode 15900 (DPAPI masterkey file v2) if password was longer than 64 characters
- Fixed hashcat_ctx leak and refactor module and kernel existence checks
- Fixed integer overflow in Recovered/Time status view column caused by division > 0 but < 1
- Fixed invalid ETA if --limit was specified, several salts are in a hash list and some of them were found in a potfile
- Fixed memory leak in iconv_ctx and iconv_tmp in backend.c
- Fixed missing option to automatically disable kernel cache in -m 25600 and -m 25800
- Fixed out-of-boundary write in slow candidates mode in combinator attack

##
## Improvements
##

- Alias Devices: Show a warning in case the user specifically listed a device to use which in a later step is skipped because it is an alias of another active device
- Backend Information: Added new column showing the PCI Address per CUDA/OpenCL device to easier identify broken cards
- Bcrypt-SHA1/MD5 Kernels: Get rid of local memory use for binary to hex conversion to avoid false negatives on several OpenCL runtimes
- CPU Affinity: Allow mask up to 64 processors in Windows and remove call to SetThreadAffinityMask as SetProcessAffinityMask limits all threads in process
- Debug Rules: HEX-ify rules debug non-rules outputs that contain colons
- KeePass: Increase supported size for KeePass 1 databases from 300kB to 16MB
- Potfile: Disable potfile for hash-mode 99999
- VeraCrypt: Increase password length support for non-boot volumes from 64 to 128
- WPA Kernels: Increased performance by 3.5% for backend devices controlled by CUDA backend

##
## Technical
##

- Autodetect: Limit the number of errors per hash-mode try to 100 to avoid long startup time
- Brain: Add brain_ctx_t to hashcat_ctx_t to enable runtime check if hashcat was compiled with brain support
- File handling: Do not abort on seeing a BOM in input files, just warn and ignore the BOM
- Folders: Do not escape the variable cpath_real to prevent certain OpenCL runtimes from running into an error which do not support escape characters
- Java Object hashCode: Add OPTS_TYPE_SUGGEST_KG as a default option
- LM: Workaround JiT compiler bug in -m 3000 on NV leading to false negatives with large amount of hashes
- OpenCL Runtime: Workaround a problem of the AMD OpenCL GPU driver under macOS which results in false negatives due to changes in the kernel crypto library
- OpenCL Runtime: Workaround JiT crash (SC failed. No reason given.) on macOS by limiting local memory allocations to 32k
- Status View: Include time and duration info when pausing and resuming
- Tests: Changed tests for VeraCrypt from -a 0 to -a 3, because password extension is not available to all shells
- WinZip Kernel: Increase supported data length from 8k to 16mb

* changes v6.2.1 -> v6.2.2

##
## Algorithms
##

- Added hash-mode: bcrypt(md5($pass)) / bcryptmd5
- Added hash-mode: bcrypt(sha1($pass)) / bcryptsha1
- Added hash-mode: FortiGate256 (FortiOS256)
- Added hash-mode: Linux Kernel Crypto API (2.4)
- Added hash-mode: MurmurHash
- Added hash-mode: OpenEdge Progress Encode
- Added hash-mode: md5(utf16le($pass))
- Added hash-mode: sha1(utf16le($pass))
- Added hash-mode: sha256(utf16le($pass))
- Added hash-mode: sha384(utf16le($pass))
- Added hash-mode: sha512(utf16le($pass))
- Added hash-mode: md5(md5(md5($pass)))
- Added hash-mode: sha1(sha1($salt.$pass.$salt))
- Added hash-mode: sha256($salt.sha256($pass))
- Added hash-mode: sha384($pass.$salt)
- Added hash-mode: sha384($salt.$pass)
- Added hash-mode: sha384($salt.utf16le($pass))
- Added hash-mode: sha384(utf16le($pass).$salt)

##
## Features
##

- Autodetect hash-type: performs an automatic analysis of input hash(es), either listing compatible algorithms, or executing the attack (if only one compatible format is found)
- Autodetect hash-type: added option --identify to only perform autodetection of hash-type, without back-end device initialization

##
## Bugs
##

- Fixed error message in -a 9 mode with rules when number of words from wordlist is not in sync with number of unique salts
- Fixed error-handling logic in monitor thread to not return in case of error (disk full, permission error, ...) but to retry instead
- Fixed false negatives with TrueCrypt/VeraCrypt when zip- or gzip-compressed files were used as keyfiles
- Fixed free memory-size output for skipped GPU (both automatic and manual) of --backend-info information screen

##
## Improvements
##

- AES Crypt Plugin: Reduced max password length from 256 to 128 which improved performance by 22%
- CUDA Backend: If --stdout is used, do not warn about missing CUDA SDK
- Folder Management: Add support for XDG Base Directory specification when hashcat is installed using 'make install'
- Hardware Monitor: Add support for GPU device utilization readings from sysfs (AMD on Linux)
- OpenCL Backend: Use CL_DEVICE_BOARD_NAME_AMD instead of CL_DEVICE_NAME for device name (when supported by OpenCL runtime)
- Performance Monitor: Suggest -S to improve cracking performance in specific attack configurations
- RAR3-p (Compressed): Fix workaround in unrar library in AES constant table generation to enable multi-threading support
- RC4 Kernels: Improved performance by 20%+ with new RC4 code in hash-modes Kerberos 5 (etype 23), MS Office (<= 2003) and PDF (<= 1.6)
- Scrypt Kernels: Re-enable use of kernel cache in scrypt-based kernels
- Status Screen: Show currently-running kernel type (pure, optimized) and generator type (host, device)
- UTF8-to-UTF16: Replaced naive UTF8-to-UTF16 conversion with true conversion for RAR3, AES Crypt, MultiBit HD (scrypt) and Umbraco HMAC-SHA1

##
## Technical
##

- Dependencies: Updated LZMA SDK from 19.00 to 21.02 alpha
- Dependencies: Updated xxHash from 0.1.0 to v0.8.0 - Stable XXH3
- Documentation: Update missing documentation in plugin developer guide for OPTS_TYPE_MP_MULTI_DISABLE and OPTS_TYPE_NATIVE_THREADS
- Hashrate: Update inner-loop hashrate prediction to handle new salt_repeats feature and also respect _loop2 kernel runtime
- Kernels: Add RC4 cipher to crypto library with optimized shared memory access pattern which will not cause any bank conflicts if -u <= 32
- Kernels: Add standalone true UTF8-to-UTF16 converter kernel that runs after amplifier. Use OPTS_TYPE_POST_AMP_UTF16LE from plugin
- Kernel Cache: Add module_jit_build_options() string from modules to kernel cache checksum calculation
- Modules: Recategorized HASH_CATEGORY option in various modules
- Modules: Added hash categories HASH_CATEGORY_IMS and HASH_CATEGORY_CRYPTOCURRENCY_WALLET
- Modules: Changed hash category of Python passlib from HASH_CATEGORY_GENERIC_KDF to HASH_CATEGORY_FRAMEWORK
- Unit-Tests: Added missing support for OPTS_TYPE_LOOP_PREPARE, OPTS_TYPE_LOOP_PREPARE2 and salt_repeats in self-test
- Unit-Tests: Added missing unit-test for Stargazer Stellar Wallet XLM

* changes v6.2.0 -> v6.2.1

##
## Technical
##

- Dependencies: Updated unrar source from 5.9.4 to 6.0.5
- Dependencies: Make unrar dependencies optional and disable hash-mode 23800 if dependency is disabled

* changes v6.1.1 -> v6.2.0

##
## Algorithms
##

- Added hash-mode: Apple iWork
- Added hash-mode: AxCrypt 2 AES-128
- Added hash-mode: AxCrypt 2 AES-256
- Added hash-mode: BestCrypt v3 Volume Encryption
- Added hash-mode: Bitwarden
- Added hash-mode: Dahua Authentication MD5
- Added hash-mode: KNX IP Secure - Device Authentication Code
- Added hash-mode: MongoDB ServerKey SCRAM-SHA-1
- Added hash-mode: MongoDB ServerKey SCRAM-SHA-256
- Added hash-mode: Mozilla key3.db
- Added hash-mode: Mozilla key4.db
- Added hash-mode: MS Office 2016 - SheetProtection
- Added hash-mode: PDF 1.4 - 1.6 (Acrobat 5 - 8) - edit password
- Added hash-mode: PKCS#8 Private Keys
- Added hash-mode: RAR3-p (Compressed)
- Added hash-mode: RAR3-p (Uncompressed)
- Added hash-mode: RSA/DSA/EC/OPENSSH Private Keys
- Added hash-mode: SolarWinds Orion v2
- Added hash-mode: SolarWinds Serv-U
- Added hash-mode: SQLCipher
- Added hash-mode: Stargazer Stellar Wallet XLM
- Added hash-mode: Stuffit5
- Added hash-mode: Telegram Desktop >= v2.1.14 (PBKDF2-HMAC-SHA512)
- Added hash-mode: Umbraco HMAC-SHA1
- Added hash-mode: sha1($salt.sha1($pass.$salt))
- Added hash-mode: sha1(sha1($pass).$salt)

##
## Features
##

- Added new attack-mode: Association Attack (aka "Context Attack") to attack hashes from a hashlist with associated "hints"
- Added support for true UTF-8 to UTF-16 conversion in kernel crypto library
- Added option --hash-info to show generic information for each hash-mode
- Added command prompt [f]inish to tell hashcat to quit after finishing the current attack

##
## Bugs
##

- Fixed access to filename which is a null-pointer in benchmark mode
- Fixed both false negative and false positive results in -m 3000 in -a 3 (affecting only NVIDIA GPU)
- Fixed buffer overflow in -m 1800 in -O mode which is optimized to handle only password candidates up to length 15
- Fixed buffer overflow in -m 4710 in -P mode and only in single hash mode if salt length is larger than 32 bytes
- Fixed hardware management sysfs readings in status screen (typically ROCm controlled GPUs)
- Fixed include guards in several header files
- Fixed incorrect maximum password length support for -m 400 in optimized mode (reduced from 55 to 39)
- Fixed internal access on module option attribute OPTS_TYPE_SUGGEST_KG with the result that it was unused
- Fixed invalid handling of outfile folder entries for -m 22000
- Fixed memory leak causing problems in sessions with many iterations - for instance, --benchmark-all or large mask files
- Fixed memory leaks in several cases of errors with access to temporary files
- Fixed NVML initialization in WSL2 environments
- Fixed out-of-boundary reads in cases where user activates -S for fast but pure hashes in -a 1 or -a 3 mode
- Fixed out-of-boundary reads in kernels using module_extra_buffer_size() if -n is set to 1
- Fixed password reassembling for cracked hashes on host for slow hashes in optimized mode that are longer than 32 characters
- Fixed race condition in potfile check during removal of empty hashes
- Fixed race condition resulting in out of memory error on startup if multiple hashcat instances are started at the same time
- Fixed rare case of misalignment of the status prompt when other user warnings are shown in the hashcat output
- Fixed search of tuning database - if a device was not assigned an alias, it couldn't be found in general
- Fixed test on gzip header in wordlists and hashlists
- Fixed too-early execution of some module functions that use non-final values opts_type and opti_type
- Fixed unexpected non-unique salts in multi-hash cracking in Bitcoin/Litecoin wallet.dat module which led to false negatives
- Fixed unit test for -m 3000 by preventing it to generate zero hashes
- Fixed unit tests using 'null' as padding method in Crypt::CBC but actually want to use 'none'
- Fixed unterminated salt buffer in -m 23400 module_hash_encode() in case salt was of length 256
- Fixed vector datatype support in -m 21100 only -P mode and only -a 3 mode were affected

##
## Improvements
##

- Apple Keychain: Notify the user about the risk of collisions / false positives
- CUDA Backend: Do not warn about missing CUDA SDK installation if --backend-ignore-cuda is used
- CUDA Backend: Give detailed warning if either the NVIDIA CUDA or the NVIDIA RTC library cannot be initialized
- CUDA Backend: Use blocking events to avoid 100% CPU core usage (per GPU)
- OpenCL Runtime: Workaround JiT compiler deadlock on NVIDIA driver >= 465.89
- OpenCL Runtime: Workaround JiT compiler segfault on legacy AMDGPU driver compiling RAR3 OpenCL kernel
- RAR3 Kernels: Improved loop code, improving performance by 23%
- Scrypt Kernels: Added a number of GPU specific optimizations per hash modes to hashcat.hctune
- Scrypt Kernels: Added detailed documentation on device specific tunings in hashcat.hctune
- Scrypt Kernels: Optimized Salsa code portion by reducing register copies and removed unnecessary byte swaps
- Scrypt Kernels: Reduced kernel wait times by making it a true split kernel where iteration count = N value
- Scrypt Kernels: Refactored workload configuration strategy based on available resources
- Startup time: Improved startup time by avoiding some time-intensive operations for skipped devices

##
## Technical
##

- Bcrypt: Make BCRYPT entry for CPU in hashcat.hctune after switch to OPTS_TYPE_MP_MULTI_DISABLE (basically set -n to 1)
- Benchmark: Update benchmark_deep.pl with new hash modes added (also new hash modes which were added with v6.1.0)
- Building: Declare phony targets in Makefile to avoid conflicts of a target name with a file of the same name
- Building: Fixed build warnings on macOS for unrar sources
- Building: Fixed test for DARWIN_VERSION in Makefile
- Commandline Options: Removed option --example-hashes, now an alias of --hash-info
- Compute API: Skipping devices instead of stop if error occured in initialization
- Documentation: Added 3rd party licenses to docs/license_libs
- Hash-Mode 8900 (Scrypt): Changed default benchmark scrypt parameters from 1k:1:1 to 16k:8:1 (default)
- Hash-Mode 11600 (7-Zip): Improved memory handling (alloc and free) for the hook function
- Hash-Mode 13200 (AxCrypt): Changed the name to AxCrypt 1 to avoid confusion
- Hash-Mode 13300 (AxCrypt in-memory SHA1): Changed the name to AxCrypt 1 in-memory SHA1
- Hash-Mode 16300 (Ethereum Pre-Sale Wallet, PBKDF2-HMAC-SHA256): Use correct buffer size allocation for AES key
- Hash-Mode 20710 (sha256(sha256($pass).$salt)): Removed unused code and fixed module_constraints
- Hash-Mode 22000 (WPA-PBKDF2-PMKID+EAPOL): Support loading a hash from command line
- Hash-Mode 23300 (Apple iWork): Use correct buffer size allocation for AES key
- Hash Parser: Output support for machine-readable hash lines in --show and --left and in error messages
- Kernel Development: Kernel cache is disabled automatically when hashcat is compiled with DEBUG=1
- Kernel Functions: Added generic AES-GCM interface see OpenCL/inc_cipher_aes-gcm.h
- Kernel Functions: Refactored OpenCL/inc_ecc_secp256k1.cl many functions, add constants and documentation
- Kernel Functions: Refactored OpenCL/inc_ecc_secp256k1.cl to improve usage in external programs
- Kernel Functions: Wrap atomic functions with hc_ prefix. Custom kernels need to rename "atomic_inc()" to "hc_atomic_inc()"
- Kernel Parameters: Added new parameter 'salt_repeat' to improve large buffer management
- Module Parameters: Add OPTS_TYPE_MP_MULTI_DISABLE for use by plugin developers to prevent multiply -n with the MCU count
- Module Parameters: Add OPTS_TYPE_NATIVE_THREADS for use by plugin developers to enforce native thread count
- Module Structure: Add 3rd party library hook management functions. This also requires an update to all existing module_init()
- OpenCL Runtime: Add support for clUnloadPlatformCompiler() to release some resources after JiT compilation
- OpenCL Runtime: Switched default OpenCL device type on macOS from GPU to CPU. Use -D 2 to enable GPU devices
- OpenCL Runtime: Update module_unstable_warnings() for all hash modes based on most recent versions of many OpenCL runtimes
- Unit tests: Added 'potthrough' (like passthrough, but hash:plain) to tools/test.pl
- Unit tests: Added Python 3 support for all of the Python code in our test framework
- Unit tests: Fixed the packaging of test (-p) feature
- Unit tests: Updated test.sh to show kernel type (pure or optimized) in output
- Unit tests: Use python3/pip3 instead of just python/pip in tools/install_modules.sh

* changes v6.1.0 -> v6.1.1

##
## Bugs
##

- Fixed unresolvable relative paths in hashcat.log

* changes v6.0.0 -> v6.1.0

##
## Algorithms
##

- Added hash-mode: Apple Keychain
- Added hash-mode: XMPP SCRAM

##
## Bugs
##

- Fixed alias detection with additional processor core count check
- Fixed false negatives in hash-mode 10901 if hash-mode 9200, 10000, 10900 or 20300 was used to compile the kernel binary
- Fixed integer overflow for large masks in -a 6 attack mode
- Fixed maximum password length in modules of hash-modes 600, 7800, 7801 and 9900
- Fixed non-zero status code when using --stdout
- Fixed uninitialized value in bitsliced DES kernel (BF mode only) leading to false negatives

##
## Improvements
##

- Compile macOS: Fixed makefile target 'clean' to correctly remove *.dSYM folders
- Compile ZLIB: Fixed makefile include paths in case USE_SYSTEM_ZLIB is used
- Hcchr Files: Renamed some .charset files into .hcchr files
- Hash-Mode 21200 (md5(sha1($salt).md5($pass))): Improved speed by using pre-computed SHA1
- OpenCL Devices: Utilize PCI domain to improve alias device detection
- OpenCL Kernels: Added datatypes to literals of enum costants
- OpenCL Kernels: Added pure kernels for hash-mode 600 (BLAKE2b-512)
- OpenCL Runtime: Add some unstable warnings for some SHA512 based algorithms on AMD GPU on macOS
- OpenCL Runtime: Reinterpret return code CL_DEVICE_NOT_FOUND from clGetDeviceIDs() as non-fatal

##
## Technical
##

- Backend: Changed the maximum number of compute devices from 64 to 128
- Tests: Improved tests for hash-mode 11300 (Bitcoin/Litecoin wallet.dat)
- Tests: Improved tests for hash-mode 13200 (AxCrypt)
- Tests: Improved tests for hash-mode 13600 (WinZip)
- Tests: Improved tests for hash-mode 16400 (CRAM-MD5 Dovecot)
- Tests: Improved tests for hash-mode 16800 (WPA-PMKID-PBKDF2)

* changes v5.1.0 -> v6.0.0

##
## Features
##

- Refactored hash-mode integration and replaced it with a fully modularized plugin interface
- Converted all existing hardwired hash-modes to hashcat plugins
- Added comprehensive plugin developer guide on adding new/custom hash-modes to hashcat
- Refactored compute backend interface to allow adding compute API other than OpenCL
- Added CUDA as a new compute backend (enables hashcat to run on NVIDIA Jetson, IBM POWER9 w/ Nvidia V100, etc.)
- Support automatic use of all available GPU memory when using CUDA backend
- Support automatic use of all available CPU cores for hash-mode-specific hooks
- Support on-the-fly loading of compressed wordlists in zip and gzip format
- Support deflate decompression for the 7-Zip hash-mode using zlib hook
- Added additional documentation on hashcat brain, slow-candidate interface and keyboard-layout mapping features
- Keep output of --show and --left in the original ordering of the input hash file
- Improved performance of many hash-modes

##
## Algorithms
##

- Added hash-mode: AES Crypt (SHA256)
- Added hash-mode: Android Backup
- Added hash-mode: AuthMe sha256
- Added hash-mode: BitLocker
- Added hash-mode: BitShares v0.x
- Added hash-mode: Blockchain, My Wallet, Second Password (SHA256)
- Added hash-mode: Citrix NetScaler (SHA512)
- Added hash-mode: DiskCryptor
- Added hash-mode: Electrum Wallet (Salt-Type 3-5)
- Added hash-mode: Huawei Router sha1(md5($pass).$salt)
- Added hash-mode: Java Object hashCode()
- Added hash-mode: Kerberos 5 Pre-Auth etype 17 (AES128-CTS-HMAC-SHA1-96)
- Added hash-mode: Kerberos 5 Pre-Auth etype 18 (AES256-CTS-HMAC-SHA1-96)
- Added hash-mode: Kerberos 5 TGS-REP etype 17 (AES128-CTS-HMAC-SHA1-96)
- Added hash-mode: Kerberos 5 TGS-REP etype 18 (AES256-CTS-HMAC-SHA1-96)
- Added hash-mode: MultiBit Classic .key (MD5)
- Added hash-mode: MultiBit HD (scrypt)
- Added hash-mode: MySQL $A$ (sha256crypt)
- Added hash-mode: Open Document Format (ODF) 1.1 (SHA-1, Blowfish)
- Added hash-mode: Open Document Format (ODF) 1.2 (SHA-256, AES)
- Added hash-mode: Oracle Transportation Management (SHA256)
- Added hash-mode: PKZIP archive encryption
- Added hash-mode: PKZIP Master Key
- Added hash-mode: Python passlib pbkdf2-sha1
- Added hash-mode: Python passlib pbkdf2-sha256
- Added hash-mode: Python passlib pbkdf2-sha512
- Added hash-mode: QNX /etc/shadow (MD5)
- Added hash-mode: QNX /etc/shadow (SHA256)
- Added hash-mode: QNX /etc/shadow (SHA512)
- Added hash-mode: RedHat 389-DS LDAP (PBKDF2-HMAC-SHA256)
- Added hash-mode: Ruby on Rails Restful-Authentication
- Added hash-mode: SecureZIP AES-128
- Added hash-mode: SecureZIP AES-192
- Added hash-mode: SecureZIP AES-256
- Added hash-mode: SolarWinds Orion
- Added hash-mode: Telegram Desktop App Passcode (PBKDF2-HMAC-SHA1)
- Added hash-mode: Telegram Mobile App Passcode (SHA256)
- Added hash-mode: Web2py pbkdf2-sha512
- Added hash-mode: WPA-PBKDF2-PMKID+EAPOL
- Added hash-mode: WPA-PMK-PMKID+EAPOL
- Added hash-mode: md5($salt.sha1($salt.$pass))
- Added hash-mode: md5(sha1($pass).md5($pass).sha1($pass))
- Added hash-mode: md5(sha1($salt).md5($pass))
- Added hash-mode: sha1(md5(md5($pass)))
- Added hash-mode: sha1(md5($pass.$salt))
- Added hash-mode: sha1(md5($pass).$salt)
- Added hash-mode: sha1($salt1.$pass.$salt2)
- Added hash-mode: sha256(md5($pass))
- Added hash-mode: sha256($salt.$pass.$salt)
- Added hash-mode: sha256(sha256_bin($pass))
- Added hash-mode: sha256(sha256($pass).$salt)

##
## Bugs
##

- Fixed buffer overflow in build_plain() function
- Fixed buffer overflow in mp_add_cs_buf() function
- Fixed calculation of brain-session ID - only the first hash of the hashset was taken into account
- Fixed cleanup of password candidate buffers on GPU as set from autotune when -n parameter was used
- Fixed copy/paste error leading to invalid "Integer overflow detected in keyspace of mask" in attack-mode 6 and 7
- Fixed cracking multiple Office hashes (modes 9500, 9600) if hashes shared the same salt
- Fixed cracking of Blockchain, My Wallet (V1 and V2) hashes when testing decrypted data in unexpected format
- Fixed cracking of Cisco-PIX and Cisco-ASA MD5 passwords in mask-attack mode when mask > length 16
- Fixed cracking of DNSSEC (NSEC3) hashes by replacing all dots in the passwords with lengths
- Fixed cracking of Electrum Wallet Salt-Type 2 hashes
- Fixed cracking of NetNTLMv1 passwords in mask-attack mode when mask > length 16 (optimized kernels only)
- Fixed cracking of RAR3-hp hashes with pure kernel for passwords longer than 28 bytes
- Fixed cracking of VeraCrypt Streebog-512 hashes (CPU only)
- Fixed cracking raw Streebog-HMAC 256 and 512 hashes for passwords of length >= 64
- Fixed cracking raw Whirlpool hashes cracking for passwords of length >= 32
- Fixed incorrect progress-only result in a special race condition
- Fixed invalid call of mp_css_utf16le_expand()/mp_css_utf16be_expand() in slow-candidate sessions
- Fixed invalid password truncation in attack-mode 1 when the final password is longer than 32 characters
- Fixed invalid use of --hex-wordlist if encoded wordlist string is larger than length 256
- Fixed maximum password length limit which was announced as 256 but was actually 255
- Fixed out-of-boundary read in pure kernel rule engine rule 'p' when parameter was set to 2 or higher
- Fixed out-of-boundary write to decrypted[] in DPAPI masterkey file v1 kernel
- Fixed output of IKE PSK (mode 5300 and 5400) hashes to use separators in the correct position
- Fixed output password of "e" rule in pure and CPU rule engine when separator character is also the first letter
- Fixed problem with usage of hexadecimal notation (\x00-\xff) within rules
- Fixed race condition in maskfile mode by using a dedicated flag for restore execution
- Fixed some memory leaks when hashcat is shutting down due to some file error
- Fixed some memory leaks when mask-files are used in optimized mode
- Fixed --status-json to correctly escape certain characters in hashes
- Fixed the 7-Zip parser to allow the entire supported range of encrypted and decrypted data lengths
- Fixed the validation of the --brain-client-features command line argument (only values 1, 2 or 3 are allowed)

##
## Improvements
##

- Bitcoin Wallet: Be more user friendly by allowing a larger data range for ckey and public_key
- Brain: Added new parameter --brain-server-timer to specify seconds between scheduled backups
- Building: Fix for library compilation failure due to multiple defenition of sbob_xx64()
- Cracking bcrypt and Password Safe v2: Use feedback from the compute API backend to dynamically calculate optimal thread count
- Dictstat: On Windows, the st_ino attribute in the stat struct is not set, which can lead to invalid cache hits. Added the filename to the database entry.
- Documents: Added README on how to build hashcat on Cygwin, MSYS2 and WSL
- File handling: Print a truncation warning when an oversized line is detected
- My Wallet: Added additional plaintext pattern used in newer versions
- Office cracking: Support hash format with second block data for 40-bit oldoffice files (eliminates false positives)
- OpenCL Runtime: Added a warning if OpenCL runtime NEO, Beignet, POCL (v1.4 or older) or MESA is detected, and skip associated devices (override with --force)
- OpenCL Runtime: Allow the kernel to access post-48k shared memory region on CUDA. Requires both module and kernel preparation
- OpenCL Runtime: Disable OpenCL kernel cache on Apple for Intel CPU (throws CL_BUILD_PROGRAM_FAILURE for no reason)
- OpenCL Runtime: Do not run shared- or constant-memory size checks if their memory type is of type global memory (typically CPU)
- OpenCL Runtime: Improve ROCm detection and make sure to not confuse with recent AMDGPU drivers
- OpenCL Runtime: Not using amd_bytealign (amd_bitalign is fine) on AMDGPU driver drastically reduces JiT segfaults
- OpenCL Runtime: Unlocked maximum thread count for NVIDIA GPU
- OpenCL Runtime: Update unstable mode warnings for Apple and AMDGPU drivers
- OpenCL Runtime: Workaround JiT compiler error on AMDGPU driver compiling WPA-EAPOL-PBKDF2 OpenCL kernel
- OpenCL Runtime: Workaround JiT compiler error on ROCm 2.3 driver if the 'inline' keyword is used in function declaration
- OpenCL Runtime: Workaround memory allocation error on AMD driver on Windows leading to CL_MEM_OBJECT_ALLOCATION_FAILURE
- OpenCL Runtime: Removed some workarounds by calling chdir() to specific folders on startup
- Outfile: Added new system to specify the outfile format, the new --outfile-format now also supports timestamps
- Startup Checks: Improved the pidfile check: Do not just check for existing PID, but also check executable filename
- Startup Checks: Prevent the user from modifying options which are overwritten automatically in benchmark mode
- Startup Screen: Add extra warning when using --force
- Startup Screen: Add extra warning when using --keep-guessing
- Startup Screen: Provide an estimate of host memory required for the requested attack
- Status Screen: Added brain status for all compute devices
- Status Screen: Added remaining counts and changed recovered count logic
- Status Screen: Added --status-json flag for easier machine reading of hashcat status output
- Tab Completion: Allow using "make install" version of hashcat
- Tuning Database: Updated hashcat.hctune with new models and refreshed vector width values
- VeraCrypt: Added support for VeraCrypt PIM brute-force, replaced --veracrypt-pim with --veracrypt-pim-start and --veracrypt-pim-stop
- WipZip cracking: Added two byte early reject, resulting in higher cracking speed
- WPA/WPA2 cracking: In the potfile, replace password with PMK in order to detect already cracked networks across all WPA modes

##
## Technical
##

- Backend Interface: Added new options --backend-ignore-cuda and --backend-ingore-opencl to prevent CUDA and/or OpenCL API from being used
- Binary Distribution: Removed 32-bit binary executables
- Building: On macOS, switch from ar to /usr/bin/ar to improve building compatibility
- Building: Skipping Travis/Appveyor build for non-code changes
- Codebase: Cleanup of many unused rc_* variables
- Codebase: Fixed some printf() format arguments
- Codebase: Fixed some type casting to avoid truncLongCastAssignment warnings
- Codebase: Moved hc_* file functions from shared.c to filehandling.c
- Codebase: Ran through a bunch of clang-tidy checkers and updated code accordingly
- Codebase: Remove redundant calls to fclose()
- Dependencies: Updated LZMA-Headers from 18.05 to 19.00
- Dependencies: Updated OpenCL-Headers to latest version from GitHub master repository
- Hash-Mode 12500 (RAR3-hp): Allow cracking of passwords up to length 64
- Hash-mode 1460 (HMAC-SHA256 (key = $salt)): Allow up to 64 byte of salt
- Hash-Mode 1680x (WPA-PMKID) specific: Changed separator character from '*' to ':'
- Hash-Mode 8300 (DNSSEC (NSEC3)) specific: Allow empty salt
- Keep Guessing: No longer automatically activate --keep-guessing for modes 9720, 9820, 14900 and 18100
- Keep Guessing: No longer mark hashes as cracked/removed when in potfile
- Kernel Cache: Reactivate OpenCL runtime specific kernel caches
- Kernel Compile: Removed -cl-std= from all kernel build options since we're compatible to all OpenCL versions
- OpenCL Kernels: Fix OpenCL compiler warning on double precision constants
- OpenCL Kernels: Moved "gpu_decompress", "gpu_memset" and "gpu_atinit" into shared.cl in order to reduce compile time
- OpenCL Options: Removed --opencl-platforms filter in order to force backend device numbers to stay constant
- OpenCL Options: Set --spin-damp to 0 (disabled) by default. With the CUDA backend this workaround became deprecated
- Parsers: switched from strtok() to strtok_r() for thread safety
- Requirements: Add new requirement for NVIDIA GPU: CUDA Toolkit (9.0 or later)
- Requirements: Update runtime check for minimum NVIDIA driver version from 367.x to 440.64 or later
- Test Script: Switched from /bin/bash to generic /bin/sh and updated code accordingly

* changes v5.0.0 -> v5.1.0

##
## Features
##

- Added support for using --stdout in brain-client mode
- Added new option --stdin-timeout-abort, to set how long hashcat should wait for stdin input before aborting
- Added new option --kernel-threads to manually override the automatically-calculated number of threads
- Added new option --keyboard-layout-mapping to map users keyboard layout, required to crack TC/VC system boot volumes

##
## Algorithms
##

- Added pure kernels for hash-mode 11700 (Streebog-256)
- Added pure kernels for hash-mode 11800 (Streebog-512)
- Added hash-mode 11750 (HMAC-Streebog-256 (key = $pass), big-endian)
- Added hash-mode 11760 (HMAC-Streebog-256 (key = $salt), big-endian)
- Added hash-mode 11850 (HMAC-Streebog-512 (key = $pass), big-endian)
- Added hash-mode 11860 (HMAC-Streebog-512 (key = $salt), big-endian)
- Added hash-mode 13771 (VeraCrypt PBKDF2-HMAC-Streebog-512 + XTS 512 bit)
- Added hash-mode 13772 (VeraCrypt PBKDF2-HMAC-Streebog-512 + XTS 1024 bit)
- Added hash-mode 13773 (VeraCrypt PBKDF2-HMAC-Streebog-512 + XTS 1536 bit)
- Added hash-mode 18200 (Kerberos 5 AS-REP etype 23)
- Added hash-mode 18300 (Apple File System (APFS))
- Added Kuznyechik cipher and cascades support for VeraCrypt kernels
- Added Camellia cipher and cascades support for VeraCrypt kernels

##
## Improvements
##

- OpenCL Devices: Add support for up to 64 OpenCL devices per system
- OpenCL Platforms: Add support for up to 64 OpenCL platforms per system
- OpenCL Runtime: Use our own yielding technique for synchronizing rather than vendor specific
- Startup: Show OpenCL runtime initialization message (per device)
- xxHash: Added support for using the version provided by the OS/distribution

##
## Bugs
##

- Fixed automated calculation of brain-session when not using all hashes in the hashlist
- Fixed calculation of brain-attack if a given wordlist has zero size
- Fixed checking the length of the last token in a hash if it was given the attribute TOKEN_ATTR_FIXED_LENGTH
- Fixed endianness and invalid separator character in outfile format for hash-mode 16801 (WPA-PMKID-PMK)
- Fixed ignoring --brain-client-features configuration when brain server has attack-position information from a previous run
- Fixed invalid hardware monitor detection in benchmark mode
- Fixed invalid warnings about throttling when --hwmon-disable was used
- Fixed missing call to WSACleanup() to cleanly shutdown windows sockets system
- Fixed missing call to WSAStartup() and client indexing in order to start the brain server on Windows
- Fixed out-of-boundary read in DPAPI masterkey file v2 OpenCL kernel
- Fixed out-of-bounds write in short-term memory of the brain server
- Fixed output of --speed-only and --progress-only when fast hashes are used in combination with --slow-candidates
- Fixed selection of OpenCL devices (-d) if there's more than 32 OpenCL devices installed
- Fixed status output of progress value when -S and -l are used in combination
- Fixed thread count maximum for pure kernels in straight attack mode

##
## Technical
##

- Brain: Set --brain-client-features default from 3 to 2
- Dependencies: Added xxHash and OpenCL-Headers to deps/ in order to allow building hashcat from GitHub source release package
- Dependencies: Removed gitmodules xxHash and OpenCL-Headers
- Keymaps: Added hashcat keyboard mapping us.hckmap (can be used as template)
- Keymaps: Added hashcat keyboard mapping de.hckmap
- Hardware Monitor: Renamed --gpu-temp-abort to --hwmon-temp-abort
- Hardware Monitor: Renamed --gpu-temp-disable to --hwmon-disable
- Memory: Limit maximum host memory allocation depending on bitness
- Memory: Reduced default maximum bitmap size from 24 to 18 and give a notice to use --bitmap-max to restore
- Parameter: Rename --nvidia-spin-damp to --spin-damp (now accessible for all devices)
- Pidfile: Treat a corrupted pidfile like a not existing pidfile
- OpenCL Device: Do a real query on OpenCL local memory type instead of just assuming it
- OpenCL Runtime: Disable auto-vectorization for Intel OpenCL runtime to workaround hanging JiT since version 18.1.0.013
- Tests: Added hash-mode 11700 (Streebog-256)
- Tests: Added hash-mode 11750 (HMAC-Streebog-256 (key = $pass), big-endian)
- Tests: Added hash-mode 11760 (HMAC-Streebog-256 (key = $salt), big-endian)
- Tests: Added hash-mode 11800 (Streebog-512)
- Tests: Added hash-mode 11850 (HMAC-Streebog-512 (key = $pass), big-endian)
- Tests: Added hash-mode 11860 (HMAC-Streebog-512 (key = $salt), big-endian)
- Tests: Added hash-mode 13711 (VeraCrypt PBKDF2-HMAC-RIPEMD160 + XTS 512 bit)
- Tests: Added hash-mode 13712 (VeraCrypt PBKDF2-HMAC-RIPEMD160 + XTS 1024 bit)
- Tests: Added hash-mode 13713 (VeraCrypt PBKDF2-HMAC-RIPEMD160 + XTS 1536 bit)
- Tests: Added hash-mode 13721 (VeraCrypt PBKDF2-HMAC-SHA512 + XTS 512 bit)
- Tests: Added hash-mode 13722 (VeraCrypt PBKDF2-HMAC-SHA512 + XTS 1024 bit)
- Tests: Added hash-mode 13723 (VeraCrypt PBKDF2-HMAC-SHA512 + XTS 1536 bit)
- Tests: Added hash-mode 13731 (VeraCrypt PBKDF2-HMAC-Whirlpool + XTS 512 bit)
- Tests: Added hash-mode 13732 (VeraCrypt PBKDF2-HMAC-Whirlpool + XTS 1024 bit)
- Tests: Added hash-mode 13733 (VeraCrypt PBKDF2-HMAC-Whirlpool + XTS 1536 bit)
- Tests: Added hash-mode 13751 (VeraCrypt PBKDF2-HMAC-SHA256 + XTS 512 bit)
- Tests: Added hash-mode 13752 (VeraCrypt PBKDF2-HMAC-SHA256 + XTS 1024 bit)
- Tests: Added hash-mode 13753 (VeraCrypt PBKDF2-HMAC-SHA256 + XTS 1536 bit)
- Tests: Added hash-mode 13771 (VeraCrypt PBKDF2-HMAC-Streebog-512 + XTS 512 bit)
- Tests: Added hash-mode 13772 (VeraCrypt PBKDF2-HMAC-Streebog-512 + XTS 1024 bit)
- Tests: Added hash-mode 13773 (VeraCrypt PBKDF2-HMAC-Streebog-512 + XTS 1536 bit)
- Tests: Added VeraCrypt containers for Kuznyechik cipher and cascades
- Tests: Added VeraCrypt containers for Camellia cipher and cascades

* changes v4.2.1 -> v5.0.0

##
## Features
##

- Added new option --slow-candidates which allows hashcat to generate passwords on-host
- Added new option --brain-server to start a hashcat brain server
- Added new option --brain-client to start a hashcat brain client, automatically activates --slow-candidates
- Added new option --brain-host and --brain-port to specify ip and port of brain server, both listening and connecting
- Added new option --brain-session to override automatically calculated brain session ID
- Added new option --brain-session-whitelist to allow only explicit written session ID on brain server
- Added new option --brain-password to specify the brain server authentication password
- Added new option --brain-client-features which allows enable and disable certain features of the hashcat brain

##
## Algorithms
##

- Added hash-mode 17300 = SHA3-224
- Added hash-mode 17400 = SHA3-256
- Added hash-mode 17500 = SHA3-384
- Added hash-mode 17600 = SHA3-512
- Added hash-mode 17700 = Keccak-224
- Added hash-mode 17800 = Keccak-256
- Added hash-mode 17900 = Keccak-384
- Added hash-mode 18000 = Keccak-512
- Added hash-mode 18100 = TOTP (HMAC-SHA1)
- Removed hash-mode 5000 = SHA-3 (Keccak)

##
## Improvements
##

- Added additional hybrid "passthrough" rules, to enable variable-length append/prepend attacks
- Added a periodic check for read timeouts in stdin/pipe mode, and abort if no input was provided
- Added a tracker for salts, amplifier and iterations to the status screen
- Added option --markov-hcstat2 to make it clear that the new hcstat2 format (compressed hcstat2gen output) must be used
- Allow bitcoin master key lengths other than 96 bytes (but they must be always multiples of 16)
- Allow hashfile for -m 16800 to be used with -m 16801
- Allow keepass iteration count to be larger than 999999
- Changed algorithms using colon as separators in the hash to not use the hashconfig separator on parsing
- Do not allocate memory segments for bitmap tables if we don't need it - for example, in benchmark mode
- Got rid of OPTS_TYPE_HASH_COPY for Ansible Vault
- Improved the speed of the outfile folder scan when using many hashes/salts
- Increased the maximum size of edata2 in Kerberos 5 TGS-REP etype 23
- Make the masks parser more restrictive by rejecting a single '?' at the end of the mask (use ?? instead)
- Override --quiet and show final status screen in case --status is used
- Removed duplicate words in the dictionary file example.dict
- Updated Intel OpenCL runtime version check
- Work around some AMD OpenCL runtime segmentation faults
- Work around some padding issues with host compilers and OpenCL JiT on 32 and 64-bit systems

##
## Bugs
##

- Fixed a invalid scalar datatype return value in hc_bytealign() where it should be a vector datatype return value
- Fixed a problem with attack mode -a 7 together with stdout mode where the mask bytes were missing in the output
- Fixed a problem with tab completion where --self-test-disable incorrectly expected a further parameter/value
- Fixed a race condition in status view that lead to out-of-bound reads
- Fixed detection of unique ESSID in WPA-PMKID-* parser
- Fixed missing wordlist encoding in combinator mode
- Fixed speed/delay problem when quitting while the outfile folder is being scanned
- Fixed the ciphertext max length in Ansible Vault parser
- Fixed the tokenizer configuration in Postgres hash parser
- Fixed the byte order of digest output for hash-mode 11800 (Streebog-512)

* changes v4.2.0 -> v4.2.1

##
## Improvements
##

- Try to evaluate available OpenCL device memory and use this information instead of total available OpenCL device memory for autotune

##
## Bugs
##

- Fixed a buffer overflow in precompute_salt_md5() in case salt was longer than 64 characters

* changes v4.1.0 -> v4.2.0

##
## Algorithms
##

- Added hash-mode 16700 = FileVault 2
- Added hash-mode 16800 = WPA-PMKID-PBKDF2
- Added hash-mode 16801 = WPA-PMKID-PMK
- Added hash-mode 16900 = Ansible Vault

##
## Improvements
##

- Added JtR-compatible support for hex notation in rules engine
- Added OpenCL device utilization to the status information in machine-readable output
- Added missing NV Tesla and Titan GPU details to tuning database
- General file handling: Abort if a byte order mark (BOM) was detected in a wordlist, hashlist, maskfile or rulefile
- HCCAPX management: Use advanced hints in message_pair stored by hcxtools about endian bitness of replay counter
- OpenCL kernels: Abort session if kernel self-test fails
- OpenCL kernels: Add '-pure' prefix to kernel filenames to avoid problems caused by reusing existing hashcat installation folder
- OpenCL kernels: Removed the use of 'volatile' in inline assembly instructions where it is not needed
- OpenCL kernels: Switched array pointer types in function declarations in order to be compatible with OpenCL 2.0
- Refactored code for --progress-only and --speed-only calculation
- SIP cracking: Increased the nonce field to allow a salt of 1024 bytes
- TrueCrypt/VeraCrypt cracking: Do an entropy check on the TC/VC header on start

##
## Bugs
##

- Fixed a function declaration attribute in -m 8900 kernel leading to unusable -m 9300 which shares kernel code with -m 8900
- Fixed a miscalculation in --progress-only mode output for extremely slow kernels like -m 14800
- Fixed a missing check for errors on OpenCL devices leading to invalid removal of restore file
- Fixed a missing kernel in -m 5600 in combination with -a 3 and -O if mask is >= 16 characters
- Fixed detection of AMD_GCN version in case the rocm driver is used
- Fixed missing code section in -m 2500 and -m 2501 to crack corrupted handshakes with a LE endian bitness base
- Fixed a missing check for hashmodes using OPTS_TYPE_PT_UPPER causing the self-test to fail when using combinator- and hybrid-mode

* changes v4.0.1 -> v4.1.0

##
## Features
##

- Added option --benchmark-all to benchmark all hash-modes (not just the default selection)
- Removed option --gpu-temp-retain that tried to retain GPU temperature at X degrees celsius - please use driver-specific tools
- Removed option --powertune-enable to enable power tuning - please use driver specific tools

##
## Algorithms
##

- Added hash-mode 16000 = Tripcode
- Added hash-mode 16100 = TACACS+
- Added hash-mode 16200 = Apple Secure Notes
- Added hash-mode 16300 = Ethereum Pre-Sale Wallet, PBKDF2-SHA256
- Added hash-mode 16400 = CRAM-MD5 Dovecot
- Added hash-mode 16500 = JWT (JSON Web Token)
- Added hash-mode 16600 = Electrum Wallet (Salt-Type 1-2)

##
## Bugs
##

- Fixed a configuration setting for -m 400 in pure kernel mode which said it was capable of doing SIMD when it is not
- Fixed a hash parsing problem for 7-Zip hashes: allow a longer CRC32 data length field within the hash format
- Fixed a hash parsing problem when using --show/--left with hashes with long salts that required pure kernels
- Fixed a logic error in storing temporary progress for slow hashes, leading to invalid speeds in status view
- Fixed a mask-length check issue: return -1 in case the mask length is not within the password-length range
- Fixed a missing check for return code in case hashcat.hcstat2 was not found
- Fixed a race condition in combinator- and hybrid-mode where the same scratch buffer was used by multiple threads
- Fixed a restore issue leading to "Restore value is greater than keyspace" when mask files or wordlist folders were used
- Fixed a uninitialized value in OpenCL kernels 9720, 9820 and 10420 leading to absurd benchmark performance
- Fixed the maximum password length check in password-reassembling function
- Fixed the output of --show when $HEX[] passwords were present within the potfile

##
## Improvements
##

- OpenCL Kernels: Add a decompressing kernel and a compressing host code in order to reduce PCIe transfer time
- OpenCL Kernels: Improve performance preview accuracy in --benchmark, --speed-only and --progress-only mode
- OpenCL Kernels: Remove password length restriction of 16 for Cisco-PIX and Cisco-ASA hashes
- Terminal: Display set cost/rounds during benchmarking
- Terminal: Show [r]esume in prompt only in pause mode, and show [p]ause in prompt only in resume mode

##
## Technical
##

- Autotune: Improve autotune engine logic and synchronize results on same OpenCL devices
- Documents: Added docs/limits.txt
- Files: Copy include/ folder and its content when SHARED is set to 1 in Makefile
- Files: Switched back to relative current working directory on windows to work around problems with Unicode characters
- Hashcat Context: Fixed a memory leak in shutdown phase
- Hash Parser: Changed the way large strings are handled/truncated within the event buffer if they are too large to fit
- Hash Parser: Fixed a memory leak in shutdown phase
- Hash Parser: Fixed the use of strtok_r () calls
- OpenCL Devices: Fixed several memory leaks in shutdown phase
- OpenCL Kernels: Add general function declaration keyword (inline) and some OpenCL runtime specific exceptions for NV and CPU devices
- OpenCL Kernels: Replace variables from uXX to uXXa if used in __constant space
- OpenCL Kernels: Use a special kernel to initialize the password buffer used during autotune measurements, to reduce startup time
- OpenCL Kernels: Refactored kernel thread management from native to maximum per kernel
- OpenCL Kernels: Use three separate comparison kernels (depending on keyver) for WPA instead of one
- OpenCL Runtime: Add current timestamp to OpenCL kernel source in order to force OpenCL JiT compiler to recompile and not use the cache
- OpenCL Runtime: Enforce use of OpenCL version 1.2 to restrain OpenCL runtimes to make use of the __generic address space qualifier
- OpenCL Runtime: Updated rocm detection
- Returncode: Enforce return code 0 when the user selects --speed-only or --progress-only and no other error occurs
- Rules: Fixed some default rule-files after changing rule meaning of 'x' to 'O'
- Self Test: Skip self-test for mode 8900 - user-configurable scrypt settings are incompatible with fixed settings in the self-test hash
- Self Test: Skip self-test for mode 15700 because the settings are too high and cause startup times that are too long
- Terminal: Add workitem settings to status display (can be handy for debugging)
- Terminal: Send clear-line code to the same output stream as the message immediately following
- Timer: Switch from gettimeofday() to clock_gettime() to work around problems on cygwin
- User Options: According to getopts manpage, the last element of the option array has to be filled with zeros

* changes v4.0.0 -> v4.0.1:

##
## Improvements
##

- Changed the maximum length of the substring of a hash shown whenever the parser found a problem while parsing the hash

##
## Bugs
##

- Fixed a memory leak while parsing a wordlist
- Fixed compile of kernels on AMD systems on windows due to invalid detection of ROCm
- Fixed compile of sources using clang under MSYS2
- Fixed overlapping memory segment copy in CPU rule engine if using a specific rule function
- Fixed a parallel build problem when using the "install" Makefile target
- Fixed the version number extraction for github releases which do not including the .git directory

* changes v3.6.0 -> v4.0.0:

##
## Features
##

- Added support to crack passwords and salts up to length 256
- Added option --optimized-kernel-enable to use faster kernels but limit the maximum supported password- and salt-length
- Added self-test functionality to detect broken OpenCL runtimes on startup
- Added option --self-test-disable to disable self-test functionality on startup
- Added option --wordlist-autohex-disable to disable the automatical conversion of $HEX[] words from the word list
- Added option --example-hashes to show an example hash for each hash-mode
- Removed option --weak-hash-check (zero-length password check) to increase startup time, it also causes many Trap 6 error on macOS

##
## Algorithms
##

- Added hash-mode 2500 = WPA/WPA2 (SHA256-AES-CMAC)
- Added hash-mode 2501 = WPA/WPA2 PMK

##
## Bugs
##

- Fixed a buffer overflow in mangle_dupechar_last function
- Fixed a calculation error in get_power() leading to errors of type "BUG pw_add()!!"
- Fixed a memory problem that occured when the OpenCL folder was not found and e.g. the shared and session folder were the same
- Fixed a missing barrier() call in the RACF OpenCL kernel
- Fixed a missing salt length value in benchmark mode for SIP
- Fixed an integer overflow in hash buffer size calculation
- Fixed an integer overflow in innerloop_step and innerloop_cnt variables
- Fixed an integer overflow in masks not skipped when loaded from file
- Fixed an invalid optimization code in kernel 7700 depending on the input hash, causing the kernel to loop forever
- Fixed an invalid progress value in status view if words from the base wordlist get rejected because of length
- Fixed a parser error for mode -m 9820 = MS Office <= 2003 $3, SHA1 + RC4, collider #2
- Fixed a parser error in multiple modes not checking for return code, resulting in negative memory index writes
- Fixed a problem with changed current working directory, for instance by using --restore together with --remove
- Fixed a problem with the conversion to the $HEX[] format: convert/hexify also all passwords of the format $HEX[]
- Fixed the calculation of device_name_chksum; should be done for each iteration
- Fixed the dictstat lookup if nanoseconds are used in timestamps for the cached files
- Fixed the estimated time value whenever the value is very large and overflows
- Fixed the output of --show when used together with the collider modes -m 9710, 9810 or 10410
- Fixed the parsing of command line options. It doesn't show two times the same error about an invalid option anymore
- Fixed the parsing of DCC2 hashes by allowing the "#" character within the user name
- Fixed the parsing of descrypt hashes if the hashes do have non-standard characters within the salt
- Fixed the use of --veracrypt-pim option. It was completely ignored without showing an error
- Fixed the version number used in the restore file header

##
## Improvements
##

- Autotune: Do a pre-autotune test run to find out if kernel runtime is above some TDR limit
- Charset: Add additional DES charsets with corrected parity
- OpenCL Buffers: Do not allocate memory for amplifiers for fast hashes, it's simply not needed
- OpenCL Kernels: Improved performance of SHA-3 Kernel (keccak) by hardcoding the 0x80 stopbit
- OpenCL Kernels: Improved rule engine performance by 6% on for NVidia
- OpenCL Kernels: Move from ld.global.v4.u32 to ld.const.v4.u32 in _a3 kernels
- OpenCL Kernels: Replace bitwise swaps with rotate() versions for AMD
- OpenCL Kernels: Rewritten Keccak kernel to run fully on registers and partially reversed last round
- OpenCL Kernels: Rewritten SIP kernel from scratch
- OpenCL Kernels: Thread-count is set to hardware native count except if -w 4 is used then OpenCL maximum is used
- OpenCL Kernels: Updated default scrypt TMTO to be ideal for latest NVidia and AMD top models
- OpenCL Kernels: Vectorized tons of slow kernels to improve CPU cracking speed
- OpenCL Runtime: Improved detection for AMD and NV devices on macOS
- OpenCL Runtime: Improved performance on Intel MIC devices (Xeon PHI) on runtime level (300MH/s to 2000MH/s)
- OpenCL Runtime: Updated AMD ROCm driver version check, warn if version < 1.1
- Show cracks: Improved the performance of --show/--left if used together with --username
- Startup: Add visual indicator of active options when benchmarking
- Startup: Check and abort session if outfile and wordlist point to the same file
- Startup: Show some attack-specific optimizer constraints on start, eg: minimum and maximum support password- and salt-length
- WPA cracking: Improved nonce-error-corrections mode to use a both positive and negative corrections

##
## Technical
##

- General: Update C standard from c99 to gnu99
- Hash Parser: Improved salt-length checks for generic hash modes
- HCdict File: Renamed file from hashcat.hcdict to hashcat.hcdict2 and add header because versions are incompatible
- HCstat File: Add code to read LZMA compressed hashcat.hcstat2
- HCstat File: Add hcstat2 support to enable masks of length up to 256, also adds a filetype header
- HCstat File: Renamed file from hashcat.hcstat to hashcat.hcstat2 and add header because versions are incompatible
- HCtune File: Remove apple related GPU entries to workaround Trap 6 error
- OpenCL Kernels: Added code generator for most of the switch_* functions and replaced existing code
- OpenCL Kernels: Declared all include functions as static to reduce binary kernel cache size
- OpenCL Kernels: On AMD GPU, optimized kernels for use with AMD ROCm driver
- OpenCL Kernels: Removed some include functions that are no longer needed to reduce compile time
- OpenCL Runtime: Fall back to 64 threads default (from 256) on AMD GPU to prevent creating too many workitems
- OpenCL Runtime: Forcing OpenCL 1.2 no longer needed. Option removed from build options
- OpenCL Runtime: On AMD GPU, recommend AMD ROCm driver for Linux
- Restore: Fixed the version number used in the restore file header
- Time: added new type for time measurements hc_time_t and related functions to force the use of 64 bit times

* changes v3.5.0 -> v3.6.0:

##
## Algorithms
##

- Added hash-mode   600 = BLAKE2-512
- Added hash-mode 15200 = Blockchain, My Wallet, V2
- Added hash-mode 15300 = DPAPI masterkey file v1 and v2
- Added hash-mode 15400 = ChaCha20
- Added hash-mode 15500 = JKS Java Key Store Private Keys (SHA1)
- Added hash-mode 15600 = Ethereum Wallet, PBKDF2-HMAC-SHA256
- Added hash-mode 15700 = Ethereum Wallet, PBKDF2-SCRYPT

##
## Features
##

- 7-Zip cracking: increased max. data length to 320k and removed AES padding attack to avoid false negatives
- Dictionary cache: Show time spent on dictionary cache building at startup
- Rules: Support added for position 'p' (Nth instance of a character) in host mode (using -j or -k)
- Rules: Support added for rejection rule '_N' (reject plains of length not equal to N) in host mode
- Rules: Support added for rule 'eX'
- Wordlist encoding: Added parameters --encoding-from and --encoding-to to configure wordlist encoding handling
- Wordlist encoding: Support added for internal conversion between user-defined encodings during runtime

##
## Workarounds
##

- Workaround added for NVIDIA NVML library: If libnvidia-ml.so couldn't be loaded, try again using libnvidia-ml.so.1

##
## Improvements
##

- WPA cracking: Improved nonce-error-corrections mode to fix corrupt nonces generated on big-endian devices

##
## Bugs
##

- Fixed a condition that caused hybrid attacks using a maskfile to not select all wordlists from a wordlist folder
- Fixed a memory leak that was present when a user periodically prints hashcat status (using --status-timer)
- Fixed a missing type specifier in a function declaration of the RACF kernel

##
## Technical
##

- Building: In the binary release packages, link libiconv static for Windows binaries
- Dictstat: Structure for dictstat file changed to include --encoding-from and --encoding-to parameters
- OpenCL Runtime: Updated AMDGPU-PRO driver version check, warn if version 17.10 (known to be broken) is detected
- WPA cracking: Reduced --nonce-error-corrections default from 16 to 8 to compensate for speed drop caused by big-endian fixes

* changes v3.40 -> v3.5.0:

##
## Features
##

- WPA cracking: Added support for WPA/WPA2 handshake AP nonce automatic error correction
- WPA cracking: Added parameter --nonce-error-corrections to configure range of error correction

##
## Algorithms
##

- Added hash-mode 15100 = Juniper/NetBSD sha1crypt

##
## Improvements
##

- Abbreviate long hashes to display the Hash.Target status line within 80 characters
- Refactored internal use of esalt to sync with the number of digests instead of the number of salts
- Refactored other output to display within 80 characters without wrapping

##
## Bugs
##

- Fixed a hash validation error when trying to load Android FDE < 4.3 hashes
- Fixed a problem where --keyspace combined with custom charsets incorrectly displayed an error message
- Fixed a problem where --stdout combined with custom charsets incorrectly displayed an error message
- Fixed a problem with parsing and displaying -m 7000 = Fortigate (FortiOS) hashes
- Fixed a race condition after sessions finish, where the input-base was freed but accessed afterwards
- Fixed a typo that resulted in the minimum password length not being correctly initialized
- Fixed --outfile-format formats 11 through 15 to show the correct crack position
- Fixed --remove to apply even when all hashes are either found in the potfile or detected in weak-hash checks

##
## Technical
##

- Building: Added missing prototypes for atlassian_parse_hash function
- Dictionary Cache: Split long status line into multiple lines to stay < 80 chars
- Files: Detect and error when users try to use -r with a parameter which is not a file
- HCCAPX Parser: Added support for a special bit (bit 8) of the message_pair that indicates if replay counters match
- Parameter: Detect and error when users try to use an empty string (length 0) for parameters like --session=
- Parameter: Detect and error when users try to use non-digit input when only digits are expected
- Sessions: Improved string comparison in case user sets --session to "hashcat"
- Status View: Add rejected counter to machine-readable output
- Status View: Rename labels Input.Mode, Input.Base, ... to Guess.Mode, Guess.Base, ...
- Status View: Added a visual indicator to the status screen when checkpoint quit has been requested
- Versions: Changed version naming convention from x.yz to x.y.z

* changes v3.30 -> v3.40:

##
## Features
##

- Added support for loading hccapx files
- Added support for filtering hccapx message pairs using --hccapx-message-pair
- Added support for parsing 7-Zip hashes with LZMA/LZMA2 compression indicator set to a non-zero value
- Added support for decompressing LZMA1/LZMA2 data for -m 11600 = 7-Zip to validate the CRC
- Added support for automatic merge of LM halfes in case --show and --left is used
- Added support for showing all user names with --show and --left if --username was specified
- Added support for GPU temperature management on cygwin build

##
## Algorithms
##

- Added hash-mode  1411 = SSHA-256(Base64), LDAP {SSHA256}
- Added hash-mode  3910 = md5(md5($pass).md5($salt))
- Added hash-mode  4010 = md5($salt.md5($salt.$pass))
- Added hash-mode  4110 = md5($salt.md5($pass.$salt))
- Added hash-mode  4520 = sha1($salt.sha1($pass))
- Added hash-mode  4522 = PunBB
- Added hash-mode  7000 = Fortigate (FortiOS)
- Added hash-mode 12001 = Atlassian (PBKDF2-HMAC-SHA1)
- Added hash-mode 14600 = LUKS
- Added hash-mode 14700 = iTunes Backup < 10.0
- Added hash-mode 14800 = iTunes Backup >= 10.0
- Added hash-mode 14900 = Skip32
- Added hash-mode 15000 = FileZilla Server >= 0.9.55

##
## Workarounds
##

- Workaround added for AMDGPU-Pro OpenCL runtime: AES encrypt and decrypt Invertkey function was calculated wrong in certain cases
- Workaround added for AMDGPU-Pro OpenCL runtime: RAR3 kernel require a volatile variable to work correctly
- Workaround added for Apple OpenCL runtime: bcrypt kernel requires a volatile variable because of a compiler optimization bug
- Workaround added for Apple OpenCL runtime: LUKS kernel requires some volatile variables because of a compiler optimization bug
- Workaround added for Apple OpenCL runtime: TrueCrypt kernel requires some volatile variables because of a compiler optimization bug
- Workaround added for NVidia OpenCL runtime: RACF kernel requires EBCDIC lookup to be done on shared memory

##
## Bugs
##

- Fixed a problem within the Kerberos 5 TGS-REP (-m 13100) hash parser
- Fixed clEnqueueNDRangeKernel(): CL_UNKNOWN_ERROR caused by an invalid work-item count during weak-hash-check
- Fixed cracking of PeopleSoft Token (-m 13500) if salt length + password length is >= 128 byte
- Fixed cracking of Plaintext (-m 99999) in case MD4 was used in a previous session
- Fixed DEScrypt cracking in BF mode in case the hashlist contains more than 16 times the same salt
- Fixed duplicate detection for WPA handshakes with the same ESSID
- Fixed nvapi datatype definition for NvS32 and NvU32
- Fixed overflow in bcrypt kernel in expand_key() function
- Fixed pointer to local variable outside scope in case -j or -k is used
- Fixed pointer to local variable outside scope in case --markov-hcstat is not used
- Fixed recursion in loopback handling when session was aborted by the user
- Fixed rule 'O' (RULE_OP_MANGLE_OMIT) in host mode in case the offset + length parameter equals the length of the input word
- Fixed rule 'i' (RULE_OP_MANGLE_INSERT) in host mode in case the offset parameter equals the length of the input word
- Fixed string not null terminated inside workaround for checking drm driver path
- Fixed string not null terminated while reading maskfiles
- Fixed truncation of password after position 32 with the combinator attack
- Fixed use of option --keyspace in combination with -m 2500 (WPA)
- Fixed WPA/WPA2 cracking in case eapol frame is >= 248 byte

##
## Technical
##

- Building: Add SHARED variable to Makefile to choose if hashcat is build as static or shared binary (using libhashcat.so/hashcat.dll)
- Building: Removed compiler option -march=native as this created problems for maintainers on various distributions
- Building: Removed the use of RPATH on linker level
- Building: Replaced linking of CRT_glob.o with the use of int _dowildcard
- Commandline: Do some checks related to custom-charset options if user specifies them
- CPU Affinity: Fixed memory leak in case invalid cpu Id was specified
- Dispatcher: Fixed several memory leaks in case an OpenCL error occurs
- Events: Improved the maximum event message handling. event_log () will now also internally make sure that the message is properly terminated
- File Locking: Improved error detection on file locks
- File Reads: Fixed memory leak in case outfile or hashfile was not accessible
- File Reads: Improved error detection on file reads, especially when getting the file stats
- Files: Do several file and folder checks on startup rather than when they are actually used to avoid related error after eventual intense operations
- Hardware Management: Bring back kernel exec timeout detection for NVidia on user request
- Hardware Monitor: Fixed several memory leaks in case hash-file writing (caused by --remove) failed
- Hardware Monitor: Fixed several memory leaks in case no hardware monitor sensor is found
- Hardware Monitor: In case NVML initialization failed, do not try to initialiaze NVAPI or XNVCTRL because they both depend on NVML
- Hash Parsing: Added additional bound checks for the SIP digest authentication (MD5) parser (-m 11400)
- Hash Parsing: Make sure that all files are correctly closed whenever a hash file parsing error occurs
- Helper: Added functions to check existence, type, read- and write-permissions and rewrite sources to use them instead of stat()
- Keyfile handling: Make sure that the memory is cleanly freed whenever a VeraCrypt/TrueCrypt keyfile fails to load
- Mask Checks: Added additional memory cleanups after parsing/verifying masks
- Mask Checks: Added integer overflow detection for a keyspace of a mask provided by user
- Mask Increment: Fixed memory leak in case mask_append() fails
- OpenCL Device: Do a check on available constant memory size and abort if it's less than 64kB
- OpenCL Device Management: Fixed several memory leaks in case initialization of an OpenCL device or platform failed
- OpenCL Header: Updated CL_* errorcode to OpenCL 1.2 standard
- OpenCL Kernel: Move kernel binary buffer from heap to stack memory
- OpenCL Kernel: Refactored read_kernel_binary to load only a single kernel for a single device
- OpenCL Kernel: Remove "static" keyword from function declarations; Causes older Intel OpenCL runtimes to fail compiling
- OpenCL Kernel: Renumbered hash-mode 7600 to 4521
- OpenCL Runtime: Added a warning about using Mesa OpenCL runtime
- OpenCL Runtime: Updated AMDGPU-Pro driver version check, do warn if version 16.60 is detected which is known to be broken
- Outfile Check: Fixed a memory leak for failed outfile reads
- Restore: Add some checks on the rd->cwd variable in restore case
- Rule Engine: Fixed several memory leaks in case loading of rules failed
- Session Management: Automatically set dedicated session names for non-cracking parameters, for example: --stdout
- Session Management: Fixed several memory leaks in case profile- or install-folder setup failed
- Sessions: Move out handling of multiple instance from restore file into separate pidfile
- Status screen: Do not try to clear prompt in --quiet mode
- Tests: Fixed the timeout status code value and increased the runtime to 400 seconds
- Threads: Restored strerror as %m is unsupported by the BSDs
- Wordlists: Disable dictstat handling for hash-mode 3000 as it virtually creates words in the wordlist which is not the case for other modes
- Wordlists: Fixed memory leak in case access a file in a wordlist folder fails
- WPA: Changed format for outfile and potfile from essid:mac1:mac2 to hash:mac_ap:mac_sta:essid
- WPA: Changed format for outfile_check from essid:mac1:mac2 to hash

* changes v3.20 -> v3.30:

##
## Features
##

- Files: Use $HEX[...] in case the password includes the separater character, increases potfile reading performance
- Files: If the user specifies a folder to scan for wordlists instead of directly a wordlist, then ignore the hidden files
- Loopback: Include passwords for removed hashes present in the potfile to next loopback iteration
- New option --progress-only: Quickly provides ideal progress step size and time to process on the user hashes and selected options, then quit
- Status screen: Reenabled automatic status screen display in case of stdin used
- Truecrypt/Veracrypt: Use CRC32 to verify headers instead of fuzzy logic, greatly reduces false positives from 18:2^48 to 3:2^64
- WPA cracking: Reuse PBKDF2 intermediate keys if duplicate essid is detected

##
## Algorithms
##

- Added hash-mode 1300 = SHA-224

##
## Bugs
##

- Fixed buffer overflow in status screen display in case of long non-utf8 string
- Fixed buffer overflow in plaintext parsing code: Leading to segfault
- Fixed custom char parsing code in maskfiles in --increment mode: Custom charset wasn't used
- Fixed display screen to show input queue when using custom charset or rules
- Fixed double fclose() using AMDGPU-Pro on sysfs compatible platform: Leading to segfault
- Fixed hash-mode 11400 = SIP digest authentication (MD5): Cracking of hashes which did not include *auth* or *auth-int* was broken
- Fixed hex output of plaintext in case --outfile-format 4, 5, 6 or 7 was used
- Fixed infinite loop when using --loopback in case all hashes have been cracked
- Fixed kernel loops in --increment mode leading to slower performance
- Fixed mask length check in hybrid attack-modes: Do not include hash-mode dependant mask length checks
- Fixed parsing of hashes in case the last line did not include a linefeed character
- Fixed potfile loading to accept blank passwords
- Fixed runtime limit: No longer required so sample startup time after refactorization

##
## Workarounds
##

- Workaround added for Intel OpenCL runtime: GPU support is broken, skip the device unless user forces to enable it

##
## Technical
##

- Building: Added hashcat32.dll and hashcat64.dll makefile targets for building hashcat windows libraries
- Building: Added production flag in Makefile to disable all the GCC compiler options needed only for development
- Building: Removed access to readlink() on FreeBSD
- Building: For CYGWIN prefer to use "opencl.dll" (installed by drivers) instead of optional "cygOpenCL-1.dll"
- Events: Added new event EVENT_WEAK_HASH_ALL_CRACKED if all hashes have been cracked during weak hash check
- Hardware management: Switched matching ADL device with OpenCL device by using PCI bus, device and function
- Hardware management: Switched matching NvAPI device with OpenCL device by using PCI bus, device and function
- Hardware management: Switched matching NVML device with OpenCL device by using PCI bus, device and function
- Hardware management: Switched matching xnvctrl device with OpenCL device by using PCI bus, device and function
- Hardware management: Removed *throttled* message from NVML as this created more confusion than it helped
- Hash Parser: Improved error detection of invalid hex characters where hex character are expected
- OpenCL Runtime: Updated AMDGPU-Pro driver version check, do warn if version 16.50 is detected which is known to be broken
- OpenCL Runtime: Updated hashcat.hctune for Iris Pro GPU on macOS
- Potfile: In v3.10 already, the default potfile suffix changed but the note about was missing. The "hashcat.pot" became "hashcat.potfile"
- Potfile: Added old potfile detection, show warning message
- Returncode: Added dedicated returncode (see docs/status_codes.txt) for shutdowns caused by --runtime and checkpoint keypress
- Sanity: Added sanity check to disallow --speed-only in combination with -i
- Sanity: Added sanity check to disallow --loopback in combination with --runtime
- Threads: Replaced all calls to ctime() with ctime_r() to ensure thread safety
- Threads: Replaced all calls to strerror() with %m printf() GNU extension to ensure thread safety

* changes v3.10 -> v3.20:

The hashcat core was completely refactored to be a MT-safe library (libhashcat).
The goal was to help developers include hashcat into distributed clients or GUI frontends.
The CLI (hashcat.bin or hashcat.exe) works as before but from a technical perspective it's a library frontend.

##
## Features
##

- New option --speed-only: Quickly provides cracking speed per device based on the user hashes and selected options, then quit
- New option --keep-guessing: Continue cracking hashes even after they have been cracked (to find collisions)
- New option --restore-file-path: Manually override the path to the restore file (useful if we want all session files in the same folder)
- New option --opencl-info: Show details about OpenCL compatible devices like an embedded clinfo tool (useful for bug reports)
- Documents: Added colors for warnings (yellow) and errors (red) instead of WARNING: and ERROR: prefix
- Documents: Added hints presented to the user about optimizing performance while hashcat is running
- Hardware management: Support --gpu-temp-retain for AMDGPU-Pro driver
- Hardware management: Support --powertune-enable for AMDGPU-Pro driver
- Password candidates: Allow words of length > 31 in wordlists for -a 0 for some slow hashes if no rules are in use
- Password candidates: Do not use $HEX[] if the password candidate is a valid UTF-8 string and print out as-is
- Pause mode: Allow quit program also if in pause mode
- Pause mode: Ignore runtime limit in pause mode
- Status view: Show core-clock, memory-clock and execution time in benchmark-mode in case --machine-readable is activated
- Status view: Show temperature, coreclock, memoryclock, fanspeed and pci-lanes for devices using AMDGPU-Pro driver
- Status view: Show the current first and last password candidate test queued for execution per device (as in JtR)
- Status view: Show the current position in the queue for both base and modifier (Example: Wordlist 2/5)
- Markov statistics: Update hashcat.hcstat which is used as reference whenever the user defines a mask
- Charsets: Added lowercase ascii hex (?h) and uppercase ascii hex (?H) as predefined charsets

##
## Algorithms
##

- Added hash-mode 14000 = DES (PT = $salt, key = $pass)
- Added hash-mode 14100 = 3DES (PT = $salt, key = $pass)
- Added hash-mode 14400 = SHA1(CX)
- Added hash-mode 99999 = Plaintext
- Extended hash-mode 3200 = bcrypt: Accept signature $2b$ (February 2014)
- Improved hash-mode 8300 = DNSSEC: Additional parsing error detection

##
## Bugs
##

- Custom charset from file parsing code did not return an error if an error occured
- Fix some clSetKernelArg() size error that caused slow modes to not work anymore in -a 1 mode
- Hash-mode 11600 = (7-Zip): Depending on input hash a clEnqueueReadBuffer(): CL_INVALID_VALUE error occured
- Hash-mode 22 = Juniper Netscreen/SSG (ScreenOS): Fix salt length for -m 22 in benchmark mode
- Hash-Mode 5500 = NetNTLMv1 + ESS: Fix loading of NetNTLMv1 + SSP hash
- Hash-mode 6000 = RipeMD160: Fix typo in array index number
- If cracking a hash-mode using unicode passwords, length check of a mask was not taking into account
- If cracking a large salted hashlist the wordlist reject code was too slow to handle it, leading to 0H/s
- Null-pointer dereference in outfile-check shutdown code when using --outfile-check-dir, leading to segfault
- On startup hashcat tried to access the folder defined in INSTALL_FOLDER, leading to segfault if that folder was not existing
- Random rules generator code used invalid parameter for memory copy function (M), leading to use of invalid rule
- Sanity check for --outfile-format was broken if used in combination with --show or --left

##
## Workarounds
##

- Workaround added for AMDGPU-Pro OpenCL runtime: Failed to compile hash-mode 10700 = PDF 1.7 Level 8
- Workaround added for AMDGPU-Pro OpenCL runtime: Failed to compile hash-mode 1800 = sha512crypt
- Workaround added for NVidia OpenCL runtime: Failed to compile hash-mode 6400 = AIX {ssha256}
- Workaround added for NVidia OpenCL runtime: Failed to compile hash-mode 6800 = Lastpass + Lastpass sniffed
- Workaround added for macOS OpenCL runtime: Failed to compile hash-mode 10420 = PDF 1.1 - 1.3 (Acrobat 2 - 4)
- Workaround added for macOS OpenCL runtime: Failed to compile hash-mode 1100 = Domain Cached Credentials (DCC), MS Cache
- Workaround added for macOS OpenCL runtime: Failed to compile hash-mode 13800 = Windows 8+ phone PIN/Password
- Workaround added for pocl OpenCL runtime: Failed to compile hash-mode 5800 = Android PIN

##
## Performance
##

- Improved performance for rule-based attacks for _very_ fast hashes like MD5 and NTLM by 30% or higher
- Improved performance for DEScrypt on AMD, from 373MH/s to 525MH/s
- Improved performance for raw DES-based algorithms (like LM) on AMD, from 1.6GH/s to 12.5GH/s
- Improved performance for raw SHA256-based algorithms using meet-in-the-middle optimization, reduces 7/64 steps
- Improved performance for SAP CODVN B (BCODE) and SAP CODVN F/G (PASSCODE) due to register handling optimization, gives 3% and 25%
- Improved performance by reducing maximum number of allowed function calls per rule from 255 to 31
- Improved performance by update the selection when to use #pragma unroll depending on OpenCL runtime vendor

- Full performance comparison sheet v3.10 vs. v3.20: https://docs.google.com/spreadsheets/d/1B1S_t1Z0KsqByH3pNkYUM-RCFMu860nlfSsYEqOoqco/edit#gid=1591672380

##
## Technical
##

- Autotune: Do not run any caching rounds in autotune in DEBUG mode if -n and -u are specified
- Bash completion: Removed some v2.01 leftovers in the bash completion configuration
- Benchmark: Do not control fan speed in benchmark mode
- Benchmark: On macOS, some hash-modes can't compile because of macOS OpenCL runtime. Skip them and move on to the next
- Building: Added Makefile target "main_shared", a small how-to-use libhashcat example
- Building: Added many additional compiler warning flags in Makefile to improve static code error detection
- Building: Added missing includes for FreeBSD
- Building: Added some types for windows only in case _BASETSD_H was not set
- Building: Changed Makefile to strip symbols in the linker instead of the compiler
- Building: Defined NOMINMAX macro to prevent definition min and max macros in stdlib header files
- Building: Enabled ASLR and DEP for Windows builds
- Building: Fixed almost all errors reported by cppcheck and scan-build
- Building: On macOS, move '-framework OpenCL' from CFLAGS to LDFLAGS
- Building: On macOS, use clang as default compiler
- Building: Support building on Msys2 environment
- Building: Use .gitmodules to simplify the OpenCL header dependency handling process
- Charsets: Added DES_full.charset
- Data Types: Replaced all integer macros with enumerator types
- Data Types: Replaced all integer variables with true bool variables in case they are used as a bool
- Data Types: Replaced all string macros with static const char types
- Data Types: Replaced all uint and uint32_t to u32
- Data Types: Replaced atoi() with atoll(). Eliminates sign conversion warnings
- Documents: Added docs/credits.txt
- Documents: Added docs/team.txt
- Documents: Changed rules.txt to match v3.20 limitations
- Error handling (file handling): Fixed a couple of filepointer leaks
- Error handling (format strings): Fixed a few printf() formats, ex: use %u instead of %d for uint32_t
- Error handling (memory allocation): Removed memory allocation checks, just print to stderr instead
- Error handling (startup): Added some missing returncode checks to get_exec_path()
- Fanspeed: Check both fanpolicy and fanspeed returncode and disable retain support if any of them fail
- Fanspeed: Minimum fanspeed for retain support increased to 33%, same as NV uses as default on windows
- Fanspeed: Reset PID controler settings to what they were initially
- Fanspeed: Set fan speed to default on quit
- File handling: Do a single write test (for files to be written later) directly on startup
- File locking: Use same locking mechanism in potfile as in outfile
- Hardware management: Fixed calling conventions for ADL, NvAPI and NVML on windows
- Hardware management: Improved checking for successfull load of the NVML API
- Hardware management: In case fanspeed can not be set, disable --gpu-temp-retain automatically
- Hardware management: In case of initialization error show it only once to the user on startup
- Hardware management: Refactored all code to return returncode (0 or -1) instead of data for more easy error handling
- Hardware management: Refactored macros to real functions
- Hardware management: Removed kernel exec timeout detection on NVIDIA, should no longer occur due to autotune
- Hardware management: Replaced NVML registry functions macros with their ascii versions (Adds NVML support for XP)
- Hashlist loading: Do not load data from hashfile if hashfile changed during runtime
- Kernel cache: Fixed checksum building on oversized device version or driver version strings
- Logging: Improved variable names in hashcat.log
- Loopback: Refactored --loopback support completely, no longer a recursive function
- Memory management: Fixed some memory leaks on shutdown
- Memory management: Got rid of all global variables
- Memory management: Got rid of local_free() and global_free(), no longer required
- Memory management: Refactored all variables with HCBUFSIZ_LARGE size from stack to heap, macOS doesn't like that
- OpenCL Headers: Select OpenCL headers tagged for OpenCL 1.2, since we use -cl-std=CL1.2
- OpenCL Kernels: Added const qualifier to variable declaration of matching global memory objects
- OpenCL Kernels: Got rid of one global kernel_threads variable
- OpenCL Kernels: Moved OpenCL requirement from v1.1 to v1.2
- OpenCL Kernels: Recognize reqd_work_group_size() values from OpenCL kernels and use them in the host if possible
- OpenCL Kernels: Refactored common function append_0x01()
- OpenCL Kernels: Refactored common function append_0x02()
- OpenCL Kernels: Refactored common function append_0x80()
- OpenCL Kernels: Refactored rule function append_block1()
- OpenCL Kernels: Refactored rule function rule_op_mangle_delete_last()
- OpenCL Kernels: Refactored rule function rule_op_mangle_dupechar_last()
- OpenCL Kernels: Refactored rule function rule_op_mangle_rotate_left()
- OpenCL Kernels: Refactored rule function rule_op_mangle_rotate_right()
- OpenCL Kernels: Support mixed kernel thread count for mixed kernels in the same source file
- OpenCL Kernels: Switch from clz() to ffz() for bitsliced algorithms
- OpenCL Kernels: Using platform vendor name is better than using device vendor name for function detection
- OpenCL Runtime: Updated AMDGPU-Pro and AMD Radeon driver version check
- OpenCL Runtime: Updated Intel OpenCL runtime version check
- OpenCL Runtime: Updated NVIDIA driver version check
- Password candidates: The maximum word length in a wordlist is 31 not 32, because 0x80 will eventually be appended
- Potfile: Base logic switched; Assuming the potfile is larger than the hashlist it's better to load hashlist instead of potfile entries
- Potfile: In case all hashes were cracking using potfile abort and inform user
- Restore: Automatically unlink restore file if all hashes have been cracked
- Restore: Do not unlink restore file if restore is disabled
- Rules: Refactored macros to real functions
- Status: Added Input.Queue.Base and Input.Queue.Mod to help the user better understand this concept
- Status: Do not wait for the progress mutex to read and store speed timer
- Status: Do not show Recovered/Time when cracking < 1000 hashes
- Status: Do not show Recovered/Time as floats but as integers to reduce over-information
- Tests: Removed rules_test/ subproject: Would require total rewrite but not used in a long time
- Threads: Replaced all calls to getpwuid() with getpwuid_r() to ensure thread safety
- Threads: Replaced all calls to gmtime() with gmtime_r() to ensure thread safety
- Threads: Replaced all calls to strtok() with strtok_r() to ensure thread safety
- Wordlists: Use larger counter variable to handle larger wordlists (that is > 2^32 words)
- X11: Detect missing coolbits and added some help text for the user how to fix it

* changes v3.00 -> v3.10:

##
## Improvements
##

- Added mask display to modes 3, 6, and 7. Allows the user to see the custom character set used during the run
- Make Linux build POSIX compatible; Also allow it to actually compile on musl-libc systems
- Add support to compile on FreeBSD
- Make use of cl_context_properties[] to clCreateContext(), even if OpenCL specification allow the use of NULL, some runtimes fail without
- The Time.Estimated attribute in status display should also show --runtime limit if user set it
- Fix some strict aliasing rule violation on older compilers
- Fix some variable initializers on older compilers
- Replace DARWIN macro with compiler predefined macro __APPLE__
- Replace LINUX macro with compiler predefined macro __linux__
- Allow the use of enc_id == 0 in hash-mode 10600 and 10700 as it takes no part in the actual computation
- Get rid of exit() calls in OpenCL wrapper library with the goal to have a better control which error can be ignored under special circumstances
- Do not error and exit if an OpenCL platform has no devices, just print a warning and continue with the next platform
- Workaround for OpenCL runtimes which do not accept -I parameter in the OpenCL kernel build options even if this is an OpenCL standard option
- Workaround for OpenCL runtimes which do accept -I parameter in the OpenCL kernel build options, but do not allow quotes
- Output cracked hashes on Windows using \r\n and not \n
- Replace RegGetValue() with RegQueryValueEx() to enable Windows XP 32 bit compatibility
- Slightly increased NVidias rule-processing performance by using generic instructions instead of byte_perm()
- Add support for @ rule (RULE_OP_MANGLE_PURGECHAR) to use on GPU
- Add support for --outfile (short -o) to be used together with --stdout
- Skip periodic status output whenever --stdout is used together with stdin mode, but no outfile was specified
- Show error message if --show is used together with --outfile-autohex-disable (this is currently not supported)
- Show error message if --skip/--limit is used together with mask files or --increment
- Workaround for NVidia OpenCL runtime bug causing -m 6223 to not crack any hashes even with the correct password candidate

##
## Bugs
##

- Fixed a bug where CRAM MD5 checked salt length instead of hash length
- Fixed a bug where hashcat is suppressing --machine-readable output in the final status update
- Fixed a bug where hashcat did not check the return of realpath() and crashes uncontrolled if the path does not exist
- Fixed a bug where hashcat crashes for accessing deallocated buffer if user spams "s" shortly before hashcat shuts down
- Fixed a bug where hashcat crashes in case of a scrypt P setting > 1
- Fixed a bug where hashcat did not correctly use the newly cracked plains whenever --loopback or the induction folder was used
- Fixed a bug where hashcat did not correctly remove hashes of type WPA/WPA2 even if present in potfile
- Fixed a bug where hashcat reported an invalid password for a zero-length password in LM
- Fixed a bug where hashcat did not take into account how long it takes to prepare a session when auto-aborting with --runtime is in use
- Fixed a bug where some kernels used COMPARE_M_SIMD instead of COMPARE_S_SIMD in singlehash mode

##
## Algorithms
##

- Added new hash-mode 13900 = OpenCart

* changes v2.01 -> v3.00:

This release markes the fusion of "hashcat" and "oclHashcat" into "hashcat".
It combines all features of all hashcat projects in one project.

##
## Features
##

- Support for Apple OpenCL runtime
- Support for NVidia OpenCL runtime (replaces CUDA)
- Support for Mesa (Gallium) OpenCL runtime
- Support for pocl OpenCL runtime
- Support for Khronos' OSS OpenCL reference implementation for building
- Support to utilize OpenCL devices-types other than GPU, ex: CPU and FPGA
- Support to utilize multiple different OpenCL platforms in parallel, ex: AMD + NV
- Support to utilize multiple different OpenCL device-types in parallel, ex: GPU + CPU
- Added option --opencl-platform to select a specific OpenCL platform
- Added option --opencl-device-types select specific OpenCL device types
- Added option --opencl-vector-width to override automatically selected vector-width size
- Added makefile native compilation target
- Added makefile install and uninstall targets
- Added autotuning engine and user-configurable tuning database
- Added current engine clock, current memory clock and pci-e lanes to the status display
- Added support for --gpu-temp-retain for NVidia GPU, both Linux and Windows
- Added execution timer of the running kernel to the status display
- Added command prompt to quit at next restore checkpoint
- Added human-readable error message for the OpenCL error codes
- Added option --potfile-path to override potfile path
- Added option --veracrypt-keyfile to set Keyfiles used, can be multiple
- Added option --veracrypt-pim to set the VeraCrypt personal iterations multiplier
- Added option --machine-readable for easier parsing of output
- Added option --powertune-enable to work with NVidia devices as well, not just AMD
- Added option --stdout to print candidates instead of trying to crack a hash

##
## Algorithms
##

- Added new hash-mode   125 = ArubaOS
- Added new hash-mode 12900 = Android FDE (Samsung DEK)
- Added new hash-mode 13000 = RAR5
- Added new hash-mode 13100 = Kerberos 5 TGS-REP etype 23
- Added new hash-mode 13200 = AxCrypt
- Added new hash-mode 13300 = AxCrypt in memory SHA1
- Added new hash-mode 13400 = Keepass 1 (AES/Twofish) and Keepass 2 (AES)
- Added new hash-mode 13500 = PeopleSoft PS_TOKEN
- Added new hash-mode 13600 = WinZip
- Added new hash-mode 137** = VeraCrypt
- Added new hash-mode 13800 = Windows 8+ phone PIN/Password

##
## Performance
##

- Full Table: https://docs.google.com/spreadsheets/d/1B1S_t1Z0KsqByH3pNkYUM-RCFMu860nlfSsYEqOoqco/edit#gid=0

##
## Improvements
##

- Reordering of files to help integration into linux distributions ~/.hashcat etc
- Use a profile directory to write temporary files (session, potfile etc.)
- Workaround dependencies on AMD APP-SDK AMD ADL, NV CUDA-SDK, NV ForceWare, NVML and NVAPI; they are no longer required
- Load external libraries dynamic at runtime instead of link them static at compile-time
- Benchmark accuracy improved; Is now on par to: singlehash -a 3 -w 3 ?b?b?b?b?b?b?b
- Benchmark no longer depends on a fixed time
- Removed option --benchmark-mode, therefore support --workload-profile in benchmark-mode
- Enabled support of --machine-readable in combination with --benchmark for automated benchmark processing
- Replaced --status-automat entirely with --machine-readable to make it more consistent among benchmark and non-benchmark mode
- Extended support from 14 to 255 functions calls per rule
- Extended password length up to 32 for 7zip
- Extended salt length up to 55 for raw hash types, eg: md5($pass.$salt)
- Extended version information
- Removed some duplicate rules in T0XlCv1, d3ad0ne and dive
- Redesigned changes.txt layout
- Redesigned --help menu layout

##
## Bugs
##

- Fixed a bug in speed display: In some situation, especially with slow hashes or lots of salts, it showed a speed of 0H/s
- Fixed a bug in restore handling: user immediately aborting after restart broke the restore file
- Fixed a bug in line counter: conditional jump or move depends on an uninitialised value
- Fixed a bug in rule-engine for NVidia devices: code for left- and right-shift were switched
- Fixed a bug in dive.rule: rules were not updated after the function 'x' was renamed to 'O'
- Fixed a bug in memory allocation "OpenCL -4 error": used unitialized value in a special situation
- Fixed a bug in memory handling: heap buffer overflow
- Fixed a bug in memory handling: out of bounds access
- Fixed a bug in implementation of DCC2: forced default iteration count for hashes to 10240
- Fixed a bug in implementation of WPA/WPA2: MAC and nonce stay one their original position as in the hccap file
- Fixed a bug in implementation of GOST R 34.11-94: zero length passwords were not cracked
- Fixed a bug in implementation of BLAKE2-512 kernels: incorrect access of the esalt buffer

##
## Technical
##

- Removed deprecated GCC version check requirement
- Removed NPROCS from Makefile, let make automatically detect the optimal number of parallel threads
- Dropped all C++ overloading functions to normal function which helps support more OpenCL platforms
- Renamed functions in common.h to emphasize their purpose
- Refactorized fast-hash kernels to enable SIMD on all OpenCL platforms
- Refactorized SIMD handling: SIMD the inner-loop not the outer-loop to save registers
- Workaround missing clEnqueueFillBuffer() support in certain OpenCL runtimes
- Added amd_bytealign() support in non-AMD OpenCL runtimes
- Added amd_bfe() support in non-AMD OpenCL runtimes
- Added several macros to allow writing optimized code for the different OpenCL platforms
- Replaced typedef for bool with stdbool.h
- Added special DEBUG environment variables to the makefile
- Hashcat now acquires an exclusive lock before writing to any file
- Changed buffers to not use same buffer for both input and output at the same time with snprintf()
- Check for allocatable device-memory depending on kernel_accel amplifier before trying to allocate
- Added additional check for max. ESSID length to prevent possible crashes
- Use a GCC equivalent for __stdcall where applicable
- Synchronize maximum output line size with input line size
- Increased maximum hash line size to 0x50000
- Run weak-hash checks only in straight-attack mode, this greatly reduces code complexity
- Restrict loopback option to straight attack-mode
- Moved rules_optimize to hashcat-utils
- Stick to older libOpenCL in binary package to avoid errors like this: version `OPENCL_2.0' not found
- Tightened hash parser for several algorithms
- Updated old RC4 code in Kerberos 5
- Limited the salt length of Juniper Netscreen/SSG (ScreenOS) hashes to 10
- Updated algorithm used to automatically select an ideal --scrypt-tmto value
- Renamed option --gpu-accel to --kernel-accel
- Renamed option --gpu-loops to --kernel-loops
- Renamed option --gpu-devices to --opencl-devices
- Added inline declaration to functions from simd.c, common.c, rp.c and types_ocl.c to increase performance
- Dropped static declaration from functions in all kernel to achieve OpenCL 1.1 compatibility
- Added -cl-std=CL1.1 to all kernel build options
- Created environment variable to inform NVidia OpenCL runtime to not create its own kernel cache
- Created environment variable to inform pocl OpenCL runtime to not create its own kernel cache
- Dropped special 64-bit rotate() handling for NV, it seems that they've added it to their OpenCL runtime
- Completely get rid of HAVE_ADL, HAVE_NVML and HAVE_NVAPI in sources
- Replaced NVAPI with NVML on windows<|MERGE_RESOLUTION|>--- conflicted
+++ resolved
@@ -62,11 +62,8 @@
 - Fixed build failed for 18400 with Apple Metal
 - Fixed build failed for 18600 with Apple Metal
 - Fixed build failed for 31700 with Apple Metal
-<<<<<<< HEAD
 - Fixed build failed for 31300 with vector width > 1
-=======
 - Fixed build failed for 31000/Blake2s with vector width > 1
->>>>>>> 57804301
 - Fixed display problem of the "Optimizers applied" list for algorithms using OPTI_TYPE_SLOW_HASH_SIMD_INIT2 and/or OPTI_TYPE_SLOW_HASH_SIMD_LOOP2
 - Fixed incompatible pointer types (salt1 and salt2 buf) in 31700 a3 kernel
 - Fixed incompatible pointer types (salt1 and salt2 buf) in 3730 a3 kernel
