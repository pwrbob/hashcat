* changes v6.2.6 -> v6.2.x

##
## Algorithms
##

- Added hash-mode: Bisq .wallet (scrypt)
- Added hash-mode: ENCsecurity Datavault (PBKDF2/no keychain)
- Added hash-mode: ENCsecurity Datavault (PBKDF2/keychain)
- Added hash-mode: ENCsecurity Datavault (MD5/no keychain)
- Added hash-mode: ENCsecurity Datavault (MD5/keychain)
- Added hash-mode: DANE RFC7929/RFC8162 SHA2-256
- Added hash-mode: Dahua NVR/DVR/HVR (md5($salt1.strtoupper(md5($salt2.$pass))))
<<<<<<< HEAD
- Added hash-mode: HMAC-RIPEMD160 (key = $pass)
- Added hash-mode: HMAC-RIPEMD160 (key = $salt)
=======
- Added hash-mode: GPG (AES-128/AES-256 (SHA-1($pass)))
- Added hash-mode: GPG (AES-128/AES-256 (SHA-512($pass)))
- Added hash-mode: md5(md5($salt).md5(md5($pass)))
>>>>>>> 9a52ee6d

##
## Bugs
##

- Fixed keys extraction in luks2hashcat - now extracts all active keys

##
## Technical
##

- AMD Driver: Updated requirements for AMD Windows drivers to "AMD Adrenalin Edition" (Adrenalin 22.5.1 or later)
- Modules: Added support for non-zero IVs for -m 6800 (Lastpass). Also added `tools/lastpass2hashcat.py`
- Status Code: Add specific return code for self-test fail (-11)
- Described workaround in error message when detecting more than 64 backend devices

* changes v6.2.5 -> v6.2.6

##
## Algorithms
##

- Added hash-mode: Amazon AWS4-HMAC-SHA256
- Added hash-mode: Bitcoin WIF private key (P2PKH)
- Added hash-mode: Bitcoin WIF private key (P2SH(P2WPKH))
- Added hash-mode: Bitcoin WIF private key (P2WPKH, Bech32)
- Added hash-mode: BLAKE2b-512($pass.$salt)
- Added hash-mode: BLAKE2b-512($salt.$pass)
- Added hash-mode: DPAPI masterkey file v1 (context 3)
- Added hash-mode: DPAPI masterkey file v2 (context 3)
- Added hash-mode: Exodus Desktop Wallet (scrypt)
- Added hash-mode: Flask session cookie
- Added hash-mode: KeePass 1 (AES/Twofish) and KeePass 2 (AES) - keyfile only mode
- Added hash-mode: Kerberos 5, etype 17, DB
- Added hash-mode: Kerberos 5, etype 18, DB
- Added hash-mode: PostgreSQL SCRAM-SHA-256
- Added hash-mode: Radmin3
- Added hash-mode: Teamspeak 3 (channel hash)
- Added hash-mode: Terra Station Wallet (AES256-CBC(PBKDF2($pass)))
- Added hash-mode: bcrypt(sha512($pass)) / bcryptsha512
- Added hash-mode: md5(sha1($pass).$salt)
- Added hash-mode: sha1($salt.sha1(utf16le($username).':'.utf16le($pass)))
- Added hash-mode: sha256($salt.sha256_bin($pass))

##
## Features
##

- Added new backend support for Metal, the OpenCL replacement API on Apple
- Added support to building universal macOS binary on Apple Silicon
- Added support to use --debug-mode in attack-mode 9 (Association Attack)
- Added hex encoding format for --separator option
- Added password candidates range to --status-json output
- Added parameter to Bitwarden mode for second iteration count
- Added support to use 'John the Ripper' hash format with hash-type 13100
- Added support to use 'John the Ripper' hash format with hash-type 18200
- Added the hash extraction scripts from the tools folder also to beta/release versions
- Added user advice if a hash throws 'token length exception'
- Added tunings/ folder in order to replace hashcat.hctune. Configuration files with *.hctune suffix are automatically load on startup

##
## Bugs
##

- Fixed accepted salt length by PKCS#8 Private Keys modules
- Fixed autodetect memory allocation for temporary hashes for LUKS v1 (legacy) in --identify mode
- Fixed backend active devices checks
- Fixed building error on Raspberry Pi
- Fixed display problem of incorrect negative values in case of large numbers
- Fixed display problem of the "Optimizers applied" list for algorithms using Register-Limit
- Fixed example password output of --hash-info: force uppercase if OPTS_TYPE_PT_UPPER is set
- Fixed false negative on hash-type 27800 if using vector width greater than 1 and -a 3
- Fixed false negative on hash-types 4510 and 4710 for hashes with long salts
- Fixed false negative on hash-types 8900, 15700, 22700, 27700 and 28200 if using the HIP backend
- Fixed false negative on Unit Test in case of out-of-memory with grep in single mode
- Fixed false negative on Unit Test with hash-type 25400
- Fixed functional error when nonce-error-corrections that were set on the command line in hash-mode 22000/22001 were not accepted
- Fixed handling of devices in benchmark mode for "kernel build error". Instead of canceling, skip the device and move on to the next
- Fixed handling of password candidates that are shorter than the minimum password length in Association Attack
- Fixed invalid handling of keyfiles in Keepass if transf_random_seed doesn't change
- Fixed memory leak in CPU rule engine
- Fixed method of how OPTS_TYPE_AUX* kernels are called in an association attack, for example in WPA/WPA2 kernel
- Fixed missing option flag OPTS_TYPE_SUGGEST_KG for hash-mode 11600 to inform the user about possible false positives in this mode
- Fixed optimized (-O) candidate generation with --stdout and -a 7
- Fixed password limit in optimized kernel for hash-mode 10700
- Fixed password reassembling function reporting an incorrect candidate in some cases when the correct candidate has zero length
- Fixed undefined function call to hc_byte_perm_S() in hash-mode 17010 on non-CUDA compute devices
- Fixed unit test early exit on luks test file download/extract failure
- Fixed unit test false negative if there are spaces in the filesystem path to hashcat
- Fixed unit test salt-max in case of optimized kernel, with hash-type 22 and 23
- Fixed usage of --rule-right (-k) in -a 7 with optimized (-O) kernels
- Fixed wordlist handling in -m 3000 when candidate passwords use the $HEX[...] syntax

##
## Technical
##

- AMD Driver: Updated requirements for AMD Linux drivers to "AMDGPU" (21.50 or later) and "ROCm" (5.0 or later)
- AMD Driver: Updated requirements for AMD Windows drivers to "AMD Adrenalin Edition" (Adrenalin 22.5.1 exactly)
- Association Attack: Enable module specific pw_min and pw_max settings to avoid false positives in -a 9 attack-mode
- Autotune: Added error handling. By default skipping device on error, with --force using accel/loops/threads min values instead
- Backend: improved management of systems with multiple OpenCL platforms
- Backend Info: Added folder_config info to output
- Backend Info: Added generic system info to output (must be completed on Windows side)
- Backend Info: Added local memory size to output
- Backend: with kernel build options, switch from -I to -D INCLUDE_PATH, in order to support Apple Metal runtime
- Command Line: Disallow combinations of some options. for instance, using -t in -a 0 mode
- CUDA Backend: moved functions to ext_cuda.c/ext_nvrtc.c and includes to ext_cuda.h/ext_nvrtc.h
- Debug Rules: Set --debug-file to $session.debugfile if --debug-mode was set by the user and --debug-file was not set
- Hardware Monitor: Add support for GPU device utilization readings using iokit on Apple Silicon (OpenCL and Metal)
- Hash Info: show more information (Updated Hash-Format. Added Autodetect, Self-Test, Potfile and Plaintext encoding)
- HIP Backend: moved functions to ext_hip.c/ext_hiprtc.c and includes to ext_hip.h/ext_hiprtc.h
- HIP Backend: removed unused functions from hiprtc to workaroung missing function symbols on windows dll
- Kernels: Refactored standard kernel declaration to use a structure holding u32/u64 attributes to reduce the number of attributes
- Kernels: Refactored standard kernel includes, KERN_ATTR macros and RC4 cipher functions, in order to support Apple Metal runtime
- Kernels: Set the default Address Space Qualifier for any pointer, in order to support Apple Metal runtime
- Logfile: Write per-session "recovered new" value to logfile
- Makefile: updated MACOSX_DEPLOYMENT_TARGET to 10.15 and removed OpenCL framework from LFLAGS_NATIVE on MacOS
- Metal Runtime: added support for vectors up to 4
- Modules: Added suffix *legacy* to old TrueCrypt modules (6211-6243)
- Modules: Added suffix *legacy* to old VeraCrypt modules (13711-13783)
- Modules: Added support of a custom charset setting for benchmarks to the module interface
- Modules: New LUKS v1 modules (29511-29543) which do not use `module_hash_binary_parse` to get data from containers anymore (use new tool `tools/luks2hashcat.py`)
- Modules: New TrueCrypt modules (29311-29343) which do not use `module_hash_binary_parse` to get data from containers anymore (use new tool `tools/truecrypt2hashcat.py`)
- Modules: New VeraCrypt modules (29411-29483) which do not use `module_hash_binary_parse` to get data from containers anymore (use new tool `tools/veracrypt2hashcat.py`)
- Modules: Renamed old LUKS module into LUKS v1 and added suffix *legacy* (14600)
- OpenCL Backend: added workaround to make optimized kernels work on Apple Silicon
- OpenCL Backend: moved functions to ext_OpenCL.c and includes to ext_OpenCL.h
- OpenCL Backend: show device_type in device list info on Apple Silicon
- OpenCL Kernel: Set native_threads to 32 on Apple GPU's for various hash-modes
- OpenCL Runtime: Added support to use Apple Silicon compute devices
- OpenCL Runtime: Add some unstable warnings detected on macOS
- OpenCL Runtime: Set default device-type to GPU with Apple Silicon compute devices
- Restore: Restore timer is decreased from 60 seconds to 1 second, but only updates if there's actually a change compared to previous data written to restore file
- Rules: Add new rulesets from T0XlC: T0XlCv2, T0XlC_3_rule, T0XlC_insert_HTLM_entities_0_Z
- Rules: Add support to include source wordlist in debugging format
- Rules: Update hand-written rulesets to covers years up to 2029
- Status code: updated negative status code (added kernel create failure and resync)
- Status code: updated negative status code, usefull in Unit tests engine (test.sh)
- Terminal: Increased size of hash name column in `--help` and `--identify` options
- Terminal: Limit output length of example hash in --example-hash mode to 200. Use --mach to see full example hash
- Terminal: show empty OpenCL platforms only in backend information mode
- Tuning Database: Added a warning if a module implements module_extra_tuningdb_block but the installed computing device is not found
- Unit tests: added -r (--runtime) option
- Unit tests: handle negative status code, skip deprecated hash-types, skip hash-types with known perl modules issues, updated output
- Unit tests: Updated test.sh to set default device-type to CPU with Apple Intel and added -f (--force) option
- Usage Screen: On windows console, wait for any keypress if usage_mini_print() is used
- User Options: Add new module function module_hash_decode_postprocess() to override hash specific configurations from command line
- User Options: Change --backend-info/-I option type, from bool to uint
- Workflow: Added basic workflow for GitHub Actions

* changes v6.2.4 -> v6.2.5

##
## Algorithms
##

- Added hash-mode: CRC32C
- Added hash-mode: CRC64Jones
- Added hash-mode: MultiBit Classic .wallet (scrypt)
- Added hash-mode: MurmurHash3
- Added hash-mode: Windows Hello PIN/Password

##
## Performance
##

- PDF Kernel (10700): Improved performance on AMD GPUs by using shared memory for the scratch buffer and disabled inlining to save spilling

##
## Bugs
##

- Fixed divide by zero error because backend_ctx->hardware_power_all was not re-inserted after refactoring device_param->hardware_power
- Fixed invalid handling of initialization value for -m 11500
- Fixed invalid progress counter initialization in attack-mode 9 when using --skip or --restore
- Fixed out-of-boundary reads in attack-mode 9 that were caused by a missing work item limit in the refactored autotune engine
- Fixed out-of-boundary reads in hash-mode 22400 (AES Crypt) kernel
- Fixed strategy for eliminating hashes with zero length in LM when multiple hashes contain a zero hash

##
## Technical
##

- AMD Driver: Updated requirements for AMD Linux drivers to ROCm 4.5 or later due to new HIP interface
- Backend devices: In -S mode, limit the number of workitems so that no more than 2GB of host memory is required per backend device
- Backend devices: In non -S mode, limit the number of workitems so that no more than 4GB of host memory is required per backend device
- Backend types: The default filter for the device types is now set so that only the GPU is used, except for APPLE, where we set CPU
- Benchmark: Update benchmark_deep.pl with new hash modes added (also new hash modes which were added with v6.2.3)
- Electrum Wallet: Added new entropy-based check to test whether the decryption was successful or not
- Module Optimizers: Added OPTS_TYPE_MAXIMUM_THREADS to deactivate the else branch route in the section to find -T before compilation
- Makefile: Added wildcard include src/modules/module_*.mk directive so that plugin developers can add 3rd party libraries for their plugins
- Rejects: Disabled checking of the minimum and maximum length of the password candidate in attack-mode 9 because they are incompatible
- POCL: Added a workaround for an issue in POCL where a quote character is used as a part of the path itself which is passed as a path for the -I option
- Device Threads: The default maximum device thread number has been reduced from 1024 to 256, users can still overwrite with the -T option
- Tuning-DB: Add missing entries for -m 25600 and -m 25800 for CPU cracking
- OpenCL Backend: added workaround to support Apple Silicon (GPU: M1, M1 Pro, and M1 Max)
- MacOS v10.8+ (PBKDF2-SHA512): Added support for parsing new mac2john hash format directly in the module for -m 7100

* changes v6.2.3 -> v6.2.4

##
## Algorithms
##

- Added hash-mode: SNMPv3 HMAC-MD5-96/HMAC-SHA1-96
- Added hash-mode: SNMPv3 HMAC-MD5-96
- Added hash-mode: SNMPv3 HMAC-SHA1-96
- Added hash-mode: SNMPv3 HMAC-SHA224-128
- Added hash-mode: SNMPv3 HMAC-SHA256-192
- Added hash-mode: SNMPv3 HMAC-SHA384-256
- Added hash-mode: SNMPv3 HMAC-SHA512-384
- Added hash-mode: VirtualBox (PBKDF2-HMAC-SHA256 & AES-128-XTS)
- Added hash-mode: VirtualBox (PBKDF2-HMAC-SHA256 & AES-256-XTS)

##
## Features
##

- Added option --deprecated-check-disable to enable deprecated plugins
- Added option --generate-rules-func-sel to specify a pool of operators that the random rule generator is allowed to pick from
- Added option --multiply-accel-disable (short: -M) to disable multiplying of the kernel accel with the multiprocessor count
- Added rule function '3' to change the case of the first letter after the occurrence of N of character X
- Added support for auto tuning --kernel-threads (-T) at startup
- Added support for HIP version 4.3 or later and removed support for older HIP versions as they are not compatible

##
## Bugs
##

- Fixed broken support for --generate-rules-func-min which was ignored under certain conditions
- Fixed buffer overflow in DPAPI masterkey file v1/v2 module in hash_encode() and hash_decode()
- Fixed buffer overflow in Stargazer Stellar Wallet XLM module in hash_encode() when a hash was cracked
- Fixed false negative in all VeraCrypt hash modes if both conditions are met: 1. Use CPU for cracking and 2. PIM area was used
- Fixed invalid data type in the sha384_hmac_init_vector_128() function that take effect if the vector data type was specified manually
- Fixed out-of-boundary read in input_tokenizer() if the signature in the hash is longer than the length of the plugin's signature constant
- Fixed out-of-boundary read in PKZIP masterkey kernel if the password candidate has length zero
- Fixed out-of-boundary read in the Stuffit5 module in hash_decode()
- Fixed random rule generator option --generate-rules-func-min by fixing switch() case to not select a not existing option group type
- Fixed segfault when a combination of the flags --user and --show is given and a hash was specified directly on the command line
- Fixed syntax check of HAS_VPERM macro in several kernel includes causing invalid error message for AMD GPUs on Windows
- Fixed uninitialized tmps variable in autotune for slow hashes by calling _init and _prepare kernel before calling _loop kernel
- Fixed unintentional overwriting of the --quiet option in benchmark and speed-only mode

##
## Performance
##

- AMD GPUs: Add inline assembly code for md5crypt, sha256crypt, PDF 1.7, 7-Zip, RAR3, Samsung Android and Windows Phone 8+
- AMD GPUs: On the Apple OpenCL platform, we ask for the preferred kernel thread size rather than hard-coding 32
- Backend Interface: Replace most of the blocking Compute API functions with asynchronous ones to improve GPU utilization
- Blake Kernels: Optimize 3/4 BLAKE2B_ROUND() 64-bit rotations with inline assembly hc_byte_perm_S() calls
- Blowfish Kernels: Backport optimizations to reduce bank conflicts from bcrypt to Password Safe v2 and Open Document Format (ODF) 1.1
- ECC secp256k1: The inline assembly code for AMD GPUs has been removed as the latest JIT compilers optimize it with the same efficiency
- HIP Kernels: Enable vector data types for HIP kernels for functionality and performance
- Kernel threads: Use warp size / wavefront size query instead of hard-coded values as the basis for kernel threads
- SCRYPT Kernels: Improve Hashcat.hctune entries for many NV and AMD GPUs for hash mode 8900, 9300, 15700 and 22700
- STDIN: Reduce the performance gap between stdin and wordlist by disabling the --stdin-timeout-abort check after 1000 successful reads
- Tuning Database: Add new module function module_extra_tuningdb_block() to extend hashcat.hctune content from a module

##
## Technical
##

- 7-Zip Hook: Increase the supported data length from 320kb to 8mb
- ADL: Updated support for AMD Display Library to 15.0, updated data types
- AMD Driver: Updated requirements for AMD Linux drivers to ROCm 4.3 or later due to new HIP interface
- AMD Driver: Updated requirements for AMD Windows drivers to Adrenalin 21.2.1 or later due to new ADL library
- Autotune: Add autotune event to inform the user about autotune is starting/stopping on startup
- Backend Interface: Implement gpu_bzero() as a gpu_memset() replacement, since all gpu_memset() operations used 0 as the value
- Backend Interface: Improve the query kernel's dynamic memory size based on DEVICE_ATTRIBUTE_MAX_SHARED_MEMORY_PER_BLOCK_OPTIN instead of BF
- Brain Session: Adds hashconfig-specific opti_type and opts_type parameters to the session calculation to enable cover functions like -O
- Commandline: Fix some memory leaks in case hashcat aborts due to command line parameter settings
- Commandline: Throw an error if the separator specified by the user with the -p option is not exactly 1 byte
- Community: Add link to new hashcat discord to docs/contact.txt
- Constants: Make const char * pointers actually const char * const pointers
- Deprecated Plugins: Add new module function module_deprecated_notice() to mark a plugin as deprecated and to return a free text user notice
- Deprecated Plugins: Marked plugins 2500/2501 and 16800/16801 as deprecated
- Encoding: Truncate password candidates in UTF8 -> UTF16 conversion if it contains an invalid UTF8 byte sequence
- Filehandling: Avoid direct access to some file handles and use internal structures instead
- Filehandling: Use const char for fopen mode to fix -Wwrite-strings warnings
- Hardware Monitor: Added support for OverDrive 7 and 8 based GPUs
- HIP Kernels: Dependency on hip/hip runtime.h has been removed to enable easier integration of the HIP backend under Windows
- Kernel cache: Add kernel threads for hash calculation, which will later be used in the file name of the kernel cache
- Memory Management: Check in OpenCL that CL_DEVICE_HOST_UNIFIED_MEMORY is true and if so, then half of the available memory
- Memory Management: Refactored the code responsible for limiting kernel accel with the goal to avoid low host memory situations
- MetaMask: Added special extraction tool for MetaMask wallets
- NEO driver: Activate the NEO driver (Intel GPU) after it passed several tests in hashcat using the latest NEO driver version
- OpenCL Runtime: The use of clUnloadPlatformCompiler () was disabled after some users received unexpected return codes
- OpenCL Runtime: Workaround for Intel OpenCL runtime: segmentation fault when compiling hc_enc_next() / hc_enc_next_global()
- Potfile: Fixed some leaks in potfile_*_open(), potfile_*_close(), potfile_destroy() and don't assume plain file
- RC4 Kernels: Use improved native thread derivation for RC4-based hash modes 7500, 13100, 18200, 25400
- Shared Memory: Calculate the dynamic memory size of the kernel based on CU_DEVICE_ATTRIBUTE_MAX_SHARED_MEMORY_PER_BLOCK_OPTIN
- Slow kernels: Set some of the slowest kernels to OPTS_TYPE_MP_MULTI_DISABLE to make it easier to handle small word lists
- Status view: Add hash-mode (-m number) in addition to hash-name
- Vendor Discovery: Add "Intel" as a valid vendor name for GPUs on macOS
- MetaMask: Increase the supported data len from 784b to 3136b and set pw-min to 8

* changes v6.2.2 -> v6.2.3

##
## Algorithms
##

- Added hash-mode: AES-128-ECB NOKDF (PT = $salt, key = $pass)
- Added hash-mode: AES-192-ECB NOKDF (PT = $salt, key = $pass)
- Added hash-mode: AES-256-ECB NOKDF (PT = $salt, key = $pass)
- Added hash-mode: iPhone passcode (UID key + System Keybag)
- Added hash-mode: MetaMask Wallet
- Added hash-mode: VeraCrypt PBKDF2-HMAC-Streebog-512 + XTS 512 bit  + boot-mode
- Added hash-mode: VeraCrypt PBKDF2-HMAC-Streebog-512 + XTS 1024 bit + boot-mode
- Added hash-mode: VeraCrypt PBKDF2-HMAC-Streebog-512 + XTS 1536 bit + boot-mode

##
## Features
##

- Added new backend support for HIP, an OpenCL alternative API for AMD GPUs (similar to CUDA for NVIDIA GPUs)
- Added option --markov-inverse to inverse markov statistics, with the idea of reversing the order of the password candidates
- Added temperature watchdog and fanspeed readings for CPU and GPU on macOS using iokit
- Added temperature watchdog and utilization for CPU on linux using sysfs and procfs

##
## Bugs
##

- Fixed access violation in hashconfig_destroy if hashcat_ctx_t is only partially initialized
- Fixed 'E' rule in pure kernel mode which was ignoring letters that are in positions that are multiples of 4
- Fixed false negative in hash-mode 15900 (DPAPI masterkey file v2) if password was longer than 64 characters
- Fixed hashcat_ctx leak and refactor module and kernel existence checks
- Fixed integer overflow in Recovered/Time status view column caused by division > 0 but < 1
- Fixed invalid ETA if --limit was specified, several salts are in a hash list and some of them were found in a potfile
- Fixed memory leak in iconv_ctx and iconv_tmp in backend.c
- Fixed missing option to automatically disable kernel cache in -m 25600 and -m 25800
- Fixed out-of-boundary write in slow candidates mode in combinator attack

##
## Improvements
##

- Alias Devices: Show a warning in case the user specifically listed a device to use which in a later step is skipped because it is an alias of another active device
- Backend Information: Added new column showing the PCI Address per CUDA/OpenCL device to easier identify broken cards
- Bcrypt-SHA1/MD5 Kernels: Get rid of local memory use for binary to hex conversion to avoid false negatives on several OpenCL runtimes
- CPU Affinity: Allow mask up to 64 processors in Windows and remove call to SetThreadAffinityMask as SetProcessAffinityMask limits all threads in process
- Debug Rules: HEX-ify rules debug non-rules outputs that contain colons
- KeePass: Increase supported size for KeePass 1 databases from 300kB to 16MB
- Potfile: Disable potfile for hash-mode 99999
- VeraCrypt: Increase password length support for non-boot volumes from 64 to 128
- WPA Kernels: Increased performance by 3.5% for backend devices controlled by CUDA backend

##
## Technical
##

- Autodetect: Limit the number of errors per hash-mode try to 100 to avoid long startup time
- Brain: Add brain_ctx_t to hashcat_ctx_t to enable runtime check if hashcat was compiled with brain support
- File handling: Do not abort on seeing a BOM in input files, just warn and ignore the BOM
- Folders: Do not escape the variable cpath_real to prevent certain OpenCL runtimes from running into an error which do not support escape characters
- Java Object hashCode: Add OPTS_TYPE_SUGGEST_KG as a default option
- LM: Workaround JiT compiler bug in -m 3000 on NV leading to false negatives with large amount of hashes
- OpenCL Runtime: Workaround a problem of the AMD OpenCL GPU driver under macOS which results in false negatives due to changes in the kernel crypto library
- OpenCL Runtime: Workaround JiT crash (SC failed. No reason given.) on macOS by limiting local memory allocations to 32k
- Status View: Include time and duration info when pausing and resuming
- Tests: Changed tests for VeraCrypt from -a 0 to -a 3, because password extension is not available to all shells
- WinZip Kernel: Increase supported data length from 8k to 16mb

* changes v6.2.1 -> v6.2.2

##
## Algorithms
##

- Added hash-mode: bcrypt(md5($pass)) / bcryptmd5
- Added hash-mode: bcrypt(sha1($pass)) / bcryptsha1
- Added hash-mode: FortiGate256 (FortiOS256)
- Added hash-mode: Linux Kernel Crypto API (2.4)
- Added hash-mode: MurmurHash
- Added hash-mode: OpenEdge Progress Encode
- Added hash-mode: md5(utf16le($pass))
- Added hash-mode: sha1(utf16le($pass))
- Added hash-mode: sha256(utf16le($pass))
- Added hash-mode: sha384(utf16le($pass))
- Added hash-mode: sha512(utf16le($pass))
- Added hash-mode: md5(md5(md5($pass)))
- Added hash-mode: sha1(sha1($salt.$pass.$salt))
- Added hash-mode: sha256($salt.sha256($pass))
- Added hash-mode: sha384($pass.$salt)
- Added hash-mode: sha384($salt.$pass)
- Added hash-mode: sha384($salt.utf16le($pass))
- Added hash-mode: sha384(utf16le($pass).$salt)

##
## Features
##

- Autodetect hash-type: performs an automatic analysis of input hash(es), either listing compatible algorithms, or executing the attack (if only one compatible format is found)
- Autodetect hash-type: added option --identify to only perform autodetection of hash-type, without back-end device initialization

##
## Bugs
##

- Fixed error message in -a 9 mode with rules when number of words from wordlist is not in sync with number of unique salts
- Fixed error-handling logic in monitor thread to not return in case of error (disk full, permission error, ...) but to retry instead
- Fixed false negatives with TrueCrypt/VeraCrypt when zip- or gzip-compressed files were used as keyfiles
- Fixed free memory-size output for skipped GPU (both automatic and manual) of --backend-info information screen

##
## Improvements
##

- AES Crypt Plugin: Reduced max password length from 256 to 128 which improved performance by 22%
- CUDA Backend: If --stdout is used, do not warn about missing CUDA SDK
- Folder Management: Add support for XDG Base Directory specification when hashcat is installed using 'make install'
- Hardware Monitor: Add support for GPU device utilization readings from sysfs (AMD on Linux)
- OpenCL Backend: Use CL_DEVICE_BOARD_NAME_AMD instead of CL_DEVICE_NAME for device name (when supported by OpenCL runtime)
- Performance Monitor: Suggest -S to improve cracking performance in specific attack configurations
- RAR3-p (Compressed): Fix workaround in unrar library in AES constant table generation to enable multi-threading support
- RC4 Kernels: Improved performance by 20%+ with new RC4 code in hash-modes Kerberos 5 (etype 23), MS Office (<= 2003) and PDF (<= 1.6)
- Scrypt Kernels: Re-enable use of kernel cache in scrypt-based kernels
- Status Screen: Show currently-running kernel type (pure, optimized) and generator type (host, device)
- UTF8-to-UTF16: Replaced naive UTF8-to-UTF16 conversion with true conversion for RAR3, AES Crypt, MultiBit HD (scrypt) and Umbraco HMAC-SHA1

##
## Technical
##

- Dependencies: Updated LZMA SDK from 19.00 to 21.02 alpha
- Dependencies: Updated xxHash from 0.1.0 to v0.8.0 - Stable XXH3
- Documentation: Update missing documentation in plugin developer guide for OPTS_TYPE_MP_MULTI_DISABLE and OPTS_TYPE_NATIVE_THREADS
- Hashrate: Update inner-loop hashrate prediction to handle new salt_repeats feature and also respect _loop2 kernel runtime
- Kernels: Add RC4 cipher to crypto library with optimized shared memory access pattern which will not cause any bank conflicts if -u <= 32
- Kernels: Add standalone true UTF8-to-UTF16 converter kernel that runs after amplifier. Use OPTS_TYPE_POST_AMP_UTF16LE from plugin
- Kernel Cache: Add module_jit_build_options() string from modules to kernel cache checksum calculation
- Modules: Recategorized HASH_CATEGORY option in various modules
- Modules: Added hash categories HASH_CATEGORY_IMS and HASH_CATEGORY_CRYPTOCURRENCY_WALLET
- Modules: Changed hash category of Python passlib from HASH_CATEGORY_GENERIC_KDF to HASH_CATEGORY_FRAMEWORK
- Unit-Tests: Added missing support for OPTS_TYPE_LOOP_PREPARE, OPTS_TYPE_LOOP_PREPARE2 and salt_repeats in self-test
- Unit-Tests: Added missing unit-test for Stargazer Stellar Wallet XLM

* changes v6.2.0 -> v6.2.1

##
## Technical
##

- Dependencies: Updated unrar source from 5.9.4 to 6.0.5
- Dependencies: Make unrar dependencies optional and disable hash-mode 23800 if dependency is disabled

* changes v6.1.1 -> v6.2.0

##
## Algorithms
##

- Added hash-mode: Apple iWork
- Added hash-mode: AxCrypt 2 AES-128
- Added hash-mode: AxCrypt 2 AES-256
- Added hash-mode: BestCrypt v3 Volume Encryption
- Added hash-mode: Bitwarden
- Added hash-mode: Dahua Authentication MD5
- Added hash-mode: KNX IP Secure - Device Authentication Code
- Added hash-mode: MongoDB ServerKey SCRAM-SHA-1
- Added hash-mode: MongoDB ServerKey SCRAM-SHA-256
- Added hash-mode: Mozilla key3.db
- Added hash-mode: Mozilla key4.db
- Added hash-mode: MS Office 2016 - SheetProtection
- Added hash-mode: PDF 1.4 - 1.6 (Acrobat 5 - 8) - edit password
- Added hash-mode: PKCS#8 Private Keys
- Added hash-mode: RAR3-p (Compressed)
- Added hash-mode: RAR3-p (Uncompressed)
- Added hash-mode: RSA/DSA/EC/OPENSSH Private Keys
- Added hash-mode: SolarWinds Orion v2
- Added hash-mode: SolarWinds Serv-U
- Added hash-mode: SQLCipher
- Added hash-mode: Stargazer Stellar Wallet XLM
- Added hash-mode: Stuffit5
- Added hash-mode: Telegram Desktop >= v2.1.14 (PBKDF2-HMAC-SHA512)
- Added hash-mode: Umbraco HMAC-SHA1
- Added hash-mode: sha1($salt.sha1($pass.$salt))
- Added hash-mode: sha1(sha1($pass).$salt)

##
## Features
##

- Added new attack-mode: Association Attack (aka "Context Attack") to attack hashes from a hashlist with associated "hints"
- Added support for true UTF-8 to UTF-16 conversion in kernel crypto library
- Added option --hash-info to show generic information for each hash-mode
- Added command prompt [f]inish to tell hashcat to quit after finishing the current attack

##
## Bugs
##

- Fixed access to filename which is a null-pointer in benchmark mode
- Fixed both false negative and false positive results in -m 3000 in -a 3 (affecting only NVIDIA GPU)
- Fixed buffer overflow in -m 1800 in -O mode which is optimized to handle only password candidates up to length 15
- Fixed buffer overflow in -m 4710 in -P mode and only in single hash mode if salt length is larger than 32 bytes
- Fixed hardware management sysfs readings in status screen (typically ROCm controlled GPUs)
- Fixed include guards in several header files
- Fixed incorrect maximum password length support for -m 400 in optimized mode (reduced from 55 to 39)
- Fixed internal access on module option attribute OPTS_TYPE_SUGGEST_KG with the result that it was unused
- Fixed invalid handling of outfile folder entries for -m 22000
- Fixed memory leak causing problems in sessions with many iterations - for instance, --benchmark-all or large mask files
- Fixed memory leaks in several cases of errors with access to temporary files
- Fixed NVML initialization in WSL2 environments
- Fixed out-of-boundary reads in cases where user activates -S for fast but pure hashes in -a 1 or -a 3 mode
- Fixed out-of-boundary reads in kernels using module_extra_buffer_size() if -n is set to 1
- Fixed password reassembling for cracked hashes on host for slow hashes in optimized mode that are longer than 32 characters
- Fixed race condition in potfile check during removal of empty hashes
- Fixed race condition resulting in out of memory error on startup if multiple hashcat instances are started at the same time
- Fixed rare case of misalignment of the status prompt when other user warnings are shown in the hashcat output
- Fixed search of tuning database - if a device was not assigned an alias, it couldn't be found in general
- Fixed test on gzip header in wordlists and hashlists
- Fixed too-early execution of some module functions that use non-final values opts_type and opti_type
- Fixed unexpected non-unique salts in multi-hash cracking in Bitcoin/Litecoin wallet.dat module which led to false negatives
- Fixed unit test for -m 3000 by preventing it to generate zero hashes
- Fixed unit tests using 'null' as padding method in Crypt::CBC but actually want to use 'none'
- Fixed unterminated salt buffer in -m 23400 module_hash_encode() in case salt was of length 256
- Fixed vector datatype support in -m 21100 only -P mode and only -a 3 mode were affected

##
## Improvements
##

- Apple Keychain: Notify the user about the risk of collisions / false positives
- CUDA Backend: Do not warn about missing CUDA SDK installation if --backend-ignore-cuda is used
- CUDA Backend: Give detailed warning if either the NVIDIA CUDA or the NVIDIA RTC library cannot be initialized
- CUDA Backend: Use blocking events to avoid 100% CPU core usage (per GPU)
- OpenCL Runtime: Workaround JiT compiler deadlock on NVIDIA driver >= 465.89
- OpenCL Runtime: Workaround JiT compiler segfault on legacy AMDGPU driver compiling RAR3 OpenCL kernel
- RAR3 Kernels: Improved loop code, improving performance by 23%
- Scrypt Kernels: Added a number of GPU specific optimizations per hash modes to hashcat.hctune
- Scrypt Kernels: Added detailed documentation on device specific tunings in hashcat.hctune
- Scrypt Kernels: Optimized Salsa code portion by reducing register copies and removed unnecessary byte swaps
- Scrypt Kernels: Reduced kernel wait times by making it a true split kernel where iteration count = N value
- Scrypt Kernels: Refactored workload configuration strategy based on available resources
- Startup time: Improved startup time by avoiding some time-intensive operations for skipped devices

##
## Technical
##

- Bcrypt: Make BCRYPT entry for CPU in hashcat.hctune after switch to OPTS_TYPE_MP_MULTI_DISABLE (basically set -n to 1)
- Benchmark: Update benchmark_deep.pl with new hash modes added (also new hash modes which were added with v6.1.0)
- Building: Declare phony targets in Makefile to avoid conflicts of a target name with a file of the same name
- Building: Fixed build warnings on macOS for unrar sources
- Building: Fixed test for DARWIN_VERSION in Makefile
- Commandline Options: Removed option --example-hashes, now an alias of --hash-info
- Compute API: Skipping devices instead of stop if error occured in initialization
- Documentation: Added 3rd party licenses to docs/license_libs
- Hash-Mode 8900 (Scrypt): Changed default benchmark scrypt parameters from 1k:1:1 to 16k:8:1 (default)
- Hash-Mode 11600 (7-Zip): Improved memory handling (alloc and free) for the hook function
- Hash-Mode 13200 (AxCrypt): Changed the name to AxCrypt 1 to avoid confusion
- Hash-Mode 13300 (AxCrypt in-memory SHA1): Changed the name to AxCrypt 1 in-memory SHA1
- Hash-Mode 16300 (Ethereum Pre-Sale Wallet, PBKDF2-HMAC-SHA256): Use correct buffer size allocation for AES key
- Hash-Mode 20710 (sha256(sha256($pass).$salt)): Removed unused code and fixed module_constraints
- Hash-Mode 22000 (WPA-PBKDF2-PMKID+EAPOL): Support loading a hash from command line
- Hash-Mode 23300 (Apple iWork): Use correct buffer size allocation for AES key
- Hash Parser: Output support for machine-readable hash lines in --show and --left and in error messages
- Kernel Development: Kernel cache is disabled automatically when hashcat is compiled with DEBUG=1
- Kernel Functions: Added generic AES-GCM interface see OpenCL/inc_cipher_aes-gcm.h
- Kernel Functions: Refactored OpenCL/inc_ecc_secp256k1.cl many functions, add constants and documentation
- Kernel Functions: Refactored OpenCL/inc_ecc_secp256k1.cl to improve usage in external programs
- Kernel Functions: Wrap atomic functions with hc_ prefix. Custom kernels need to rename "atomic_inc()" to "hc_atomic_inc()"
- Kernel Parameters: Added new parameter 'salt_repeat' to improve large buffer management
- Module Parameters: Add OPTS_TYPE_MP_MULTI_DISABLE for use by plugin developers to prevent multiply -n with the MCU count
- Module Parameters: Add OPTS_TYPE_NATIVE_THREADS for use by plugin developers to enforce native thread count
- Module Structure: Add 3rd party library hook management functions. This also requires an update to all existing module_init()
- OpenCL Runtime: Add support for clUnloadPlatformCompiler() to release some resources after JiT compilation
- OpenCL Runtime: Switched default OpenCL device type on macOS from GPU to CPU. Use -D 2 to enable GPU devices
- OpenCL Runtime: Update module_unstable_warnings() for all hash modes based on most recent versions of many OpenCL runtimes
- Unit tests: Added 'potthrough' (like passthrough, but hash:plain) to tools/test.pl
- Unit tests: Added Python 3 support for all of the Python code in our test framework
- Unit tests: Fixed the packaging of test (-p) feature
- Unit tests: Updated test.sh to show kernel type (pure or optimized) in output
- Unit tests: Use python3/pip3 instead of just python/pip in tools/install_modules.sh

* changes v6.1.0 -> v6.1.1

##
## Bugs
##

- Fixed unresolvable relative paths in hashcat.log

* changes v6.0.0 -> v6.1.0

##
## Algorithms
##

- Added hash-mode: Apple Keychain
- Added hash-mode: XMPP SCRAM

##
## Bugs
##

- Fixed alias detection with additional processor core count check
- Fixed false negatives in hash-mode 10901 if hash-mode 9200, 10000, 10900 or 20300 was used to compile the kernel binary
- Fixed integer overflow for large masks in -a 6 attack mode
- Fixed maximum password length in modules of hash-modes 600, 7800, 7801 and 9900
- Fixed non-zero status code when using --stdout
- Fixed uninitialized value in bitsliced DES kernel (BF mode only) leading to false negatives

##
## Improvements
##

- Compile macOS: Fixed makefile target 'clean' to correctly remove *.dSYM folders
- Compile ZLIB: Fixed makefile include paths in case USE_SYSTEM_ZLIB is used
- Hcchr Files: Renamed some .charset files into .hcchr files
- Hash-Mode 21200 (md5(sha1($salt).md5($pass))): Improved speed by using pre-computed SHA1
- OpenCL Devices: Utilize PCI domain to improve alias device detection
- OpenCL Kernels: Added datatypes to literals of enum costants
- OpenCL Kernels: Added pure kernels for hash-mode 600 (BLAKE2b-512)
- OpenCL Runtime: Add some unstable warnings for some SHA512 based algorithms on AMD GPU on macOS
- OpenCL Runtime: Reinterpret return code CL_DEVICE_NOT_FOUND from clGetDeviceIDs() as non-fatal

##
## Technical
##

- Backend: Changed the maximum number of compute devices from 64 to 128
- Tests: Improved tests for hash-mode 11300 (Bitcoin/Litecoin wallet.dat)
- Tests: Improved tests for hash-mode 13200 (AxCrypt)
- Tests: Improved tests for hash-mode 13600 (WinZip)
- Tests: Improved tests for hash-mode 16400 (CRAM-MD5 Dovecot)
- Tests: Improved tests for hash-mode 16800 (WPA-PMKID-PBKDF2)

* changes v5.1.0 -> v6.0.0

##
## Features
##

- Refactored hash-mode integration and replaced it with a fully modularized plugin interface
- Converted all existing hardwired hash-modes to hashcat plugins
- Added comprehensive plugin developer guide on adding new/custom hash-modes to hashcat
- Refactored compute backend interface to allow adding compute API other than OpenCL
- Added CUDA as a new compute backend (enables hashcat to run on NVIDIA Jetson, IBM POWER9 w/ Nvidia V100, etc.)
- Support automatic use of all available GPU memory when using CUDA backend
- Support automatic use of all available CPU cores for hash-mode-specific hooks
- Support on-the-fly loading of compressed wordlists in zip and gzip format
- Support deflate decompression for the 7-Zip hash-mode using zlib hook
- Added additional documentation on hashcat brain, slow-candidate interface and keyboard-layout mapping features
- Keep output of --show and --left in the original ordering of the input hash file
- Improved performance of many hash-modes

##
## Algorithms
##

- Added hash-mode: AES Crypt (SHA256)
- Added hash-mode: Android Backup
- Added hash-mode: AuthMe sha256
- Added hash-mode: BitLocker
- Added hash-mode: BitShares v0.x
- Added hash-mode: Blockchain, My Wallet, Second Password (SHA256)
- Added hash-mode: Citrix NetScaler (SHA512)
- Added hash-mode: DiskCryptor
- Added hash-mode: Electrum Wallet (Salt-Type 3-5)
- Added hash-mode: Huawei Router sha1(md5($pass).$salt)
- Added hash-mode: Java Object hashCode()
- Added hash-mode: Kerberos 5 Pre-Auth etype 17 (AES128-CTS-HMAC-SHA1-96)
- Added hash-mode: Kerberos 5 Pre-Auth etype 18 (AES256-CTS-HMAC-SHA1-96)
- Added hash-mode: Kerberos 5 TGS-REP etype 17 (AES128-CTS-HMAC-SHA1-96)
- Added hash-mode: Kerberos 5 TGS-REP etype 18 (AES256-CTS-HMAC-SHA1-96)
- Added hash-mode: MultiBit Classic .key (MD5)
- Added hash-mode: MultiBit HD (scrypt)
- Added hash-mode: MySQL $A$ (sha256crypt)
- Added hash-mode: Open Document Format (ODF) 1.1 (SHA-1, Blowfish)
- Added hash-mode: Open Document Format (ODF) 1.2 (SHA-256, AES)
- Added hash-mode: Oracle Transportation Management (SHA256)
- Added hash-mode: PKZIP archive encryption
- Added hash-mode: PKZIP Master Key
- Added hash-mode: Python passlib pbkdf2-sha1
- Added hash-mode: Python passlib pbkdf2-sha256
- Added hash-mode: Python passlib pbkdf2-sha512
- Added hash-mode: QNX /etc/shadow (MD5)
- Added hash-mode: QNX /etc/shadow (SHA256)
- Added hash-mode: QNX /etc/shadow (SHA512)
- Added hash-mode: RedHat 389-DS LDAP (PBKDF2-HMAC-SHA256)
- Added hash-mode: Ruby on Rails Restful-Authentication
- Added hash-mode: SecureZIP AES-128
- Added hash-mode: SecureZIP AES-192
- Added hash-mode: SecureZIP AES-256
- Added hash-mode: SolarWinds Orion
- Added hash-mode: Telegram Desktop App Passcode (PBKDF2-HMAC-SHA1)
- Added hash-mode: Telegram Mobile App Passcode (SHA256)
- Added hash-mode: Web2py pbkdf2-sha512
- Added hash-mode: WPA-PBKDF2-PMKID+EAPOL
- Added hash-mode: WPA-PMK-PMKID+EAPOL
- Added hash-mode: md5($salt.sha1($salt.$pass))
- Added hash-mode: md5(sha1($pass).md5($pass).sha1($pass))
- Added hash-mode: md5(sha1($salt).md5($pass))
- Added hash-mode: sha1(md5(md5($pass)))
- Added hash-mode: sha1(md5($pass.$salt))
- Added hash-mode: sha1(md5($pass).$salt)
- Added hash-mode: sha1($salt1.$pass.$salt2)
- Added hash-mode: sha256(md5($pass))
- Added hash-mode: sha256($salt.$pass.$salt)
- Added hash-mode: sha256(sha256_bin($pass))
- Added hash-mode: sha256(sha256($pass).$salt)

##
## Bugs
##

- Fixed buffer overflow in build_plain() function
- Fixed buffer overflow in mp_add_cs_buf() function
- Fixed calculation of brain-session ID - only the first hash of the hashset was taken into account
- Fixed cleanup of password candidate buffers on GPU as set from autotune when -n parameter was used
- Fixed copy/paste error leading to invalid "Integer overflow detected in keyspace of mask" in attack-mode 6 and 7
- Fixed cracking multiple Office hashes (modes 9500, 9600) if hashes shared the same salt
- Fixed cracking of Blockchain, My Wallet (V1 and V2) hashes when testing decrypted data in unexpected format
- Fixed cracking of Cisco-PIX and Cisco-ASA MD5 passwords in mask-attack mode when mask > length 16
- Fixed cracking of DNSSEC (NSEC3) hashes by replacing all dots in the passwords with lengths
- Fixed cracking of Electrum Wallet Salt-Type 2 hashes
- Fixed cracking of NetNTLMv1 passwords in mask-attack mode when mask > length 16 (optimized kernels only)
- Fixed cracking of RAR3-hp hashes with pure kernel for passwords longer than 28 bytes
- Fixed cracking of VeraCrypt Streebog-512 hashes (CPU only)
- Fixed cracking raw Streebog-HMAC 256 and 512 hashes for passwords of length >= 64
- Fixed cracking raw Whirlpool hashes cracking for passwords of length >= 32
- Fixed incorrect progress-only result in a special race condition
- Fixed invalid call of mp_css_utf16le_expand()/mp_css_utf16be_expand() in slow-candidate sessions
- Fixed invalid password truncation in attack-mode 1 when the final password is longer than 32 characters
- Fixed invalid use of --hex-wordlist if encoded wordlist string is larger than length 256
- Fixed maximum password length limit which was announced as 256 but was actually 255
- Fixed out-of-boundary read in pure kernel rule engine rule 'p' when parameter was set to 2 or higher
- Fixed out-of-boundary write to decrypted[] in DPAPI masterkey file v1 kernel
- Fixed output of IKE PSK (mode 5300 and 5400) hashes to use separators in the correct position
- Fixed output password of "e" rule in pure and CPU rule engine when separator character is also the first letter
- Fixed problem with usage of hexadecimal notation (\x00-\xff) within rules
- Fixed race condition in maskfile mode by using a dedicated flag for restore execution
- Fixed some memory leaks when hashcat is shutting down due to some file error
- Fixed some memory leaks when mask-files are used in optimized mode
- Fixed --status-json to correctly escape certain characters in hashes
- Fixed the 7-Zip parser to allow the entire supported range of encrypted and decrypted data lengths
- Fixed the validation of the --brain-client-features command line argument (only values 1, 2 or 3 are allowed)

##
## Improvements
##

- Bitcoin Wallet: Be more user friendly by allowing a larger data range for ckey and public_key
- Brain: Added new parameter --brain-server-timer to specify seconds between scheduled backups
- Building: Fix for library compilation failure due to multiple defenition of sbob_xx64()
- Cracking bcrypt and Password Safe v2: Use feedback from the compute API backend to dynamically calculate optimal thread count
- Dictstat: On Windows, the st_ino attribute in the stat struct is not set, which can lead to invalid cache hits. Added the filename to the database entry.
- Documents: Added README on how to build hashcat on Cygwin, MSYS2 and WSL
- File handling: Print a truncation warning when an oversized line is detected
- My Wallet: Added additional plaintext pattern used in newer versions
- Office cracking: Support hash format with second block data for 40-bit oldoffice files (eliminates false positives)
- OpenCL Runtime: Added a warning if OpenCL runtime NEO, Beignet, POCL (v1.4 or older) or MESA is detected, and skip associated devices (override with --force)
- OpenCL Runtime: Allow the kernel to access post-48k shared memory region on CUDA. Requires both module and kernel preparation
- OpenCL Runtime: Disable OpenCL kernel cache on Apple for Intel CPU (throws CL_BUILD_PROGRAM_FAILURE for no reason)
- OpenCL Runtime: Do not run shared- or constant-memory size checks if their memory type is of type global memory (typically CPU)
- OpenCL Runtime: Improve ROCm detection and make sure to not confuse with recent AMDGPU drivers
- OpenCL Runtime: Not using amd_bytealign (amd_bitalign is fine) on AMDGPU driver drastically reduces JiT segfaults
- OpenCL Runtime: Unlocked maximum thread count for NVIDIA GPU
- OpenCL Runtime: Update unstable mode warnings for Apple and AMDGPU drivers
- OpenCL Runtime: Workaround JiT compiler error on AMDGPU driver compiling WPA-EAPOL-PBKDF2 OpenCL kernel
- OpenCL Runtime: Workaround JiT compiler error on ROCm 2.3 driver if the 'inline' keyword is used in function declaration
- OpenCL Runtime: Workaround memory allocation error on AMD driver on Windows leading to CL_MEM_OBJECT_ALLOCATION_FAILURE
- OpenCL Runtime: Removed some workarounds by calling chdir() to specific folders on startup
- Outfile: Added new system to specify the outfile format, the new --outfile-format now also supports timestamps
- Startup Checks: Improved the pidfile check: Do not just check for existing PID, but also check executable filename
- Startup Checks: Prevent the user from modifying options which are overwritten automatically in benchmark mode
- Startup Screen: Add extra warning when using --force
- Startup Screen: Add extra warning when using --keep-guessing
- Startup Screen: Provide an estimate of host memory required for the requested attack
- Status Screen: Added brain status for all compute devices
- Status Screen: Added remaining counts and changed recovered count logic
- Status Screen: Added --status-json flag for easier machine reading of hashcat status output
- Tab Completion: Allow using "make install" version of hashcat
- Tuning Database: Updated hashcat.hctune with new models and refreshed vector width values
- VeraCrypt: Added support for VeraCrypt PIM brute-force, replaced --veracrypt-pim with --veracrypt-pim-start and --veracrypt-pim-stop
- WipZip cracking: Added two byte early reject, resulting in higher cracking speed
- WPA/WPA2 cracking: In the potfile, replace password with PMK in order to detect already cracked networks across all WPA modes

##
## Technical
##

- Backend Interface: Added new options --backend-ignore-cuda and --backend-ingore-opencl to prevent CUDA and/or OpenCL API from being used
- Binary Distribution: Removed 32-bit binary executables
- Building: On macOS, switch from ar to /usr/bin/ar to improve building compatibility
- Building: Skipping Travis/Appveyor build for non-code changes
- Codebase: Cleanup of many unused rc_* variables
- Codebase: Fixed some printf() format arguments
- Codebase: Fixed some type casting to avoid truncLongCastAssignment warnings
- Codebase: Moved hc_* file functions from shared.c to filehandling.c
- Codebase: Ran through a bunch of clang-tidy checkers and updated code accordingly
- Codebase: Remove redundant calls to fclose()
- Dependencies: Updated LZMA-Headers from 18.05 to 19.00
- Dependencies: Updated OpenCL-Headers to latest version from GitHub master repository
- Hash-Mode 12500 (RAR3-hp): Allow cracking of passwords up to length 64
- Hash-mode 1460 (HMAC-SHA256 (key = $salt)): Allow up to 64 byte of salt
- Hash-Mode 1680x (WPA-PMKID) specific: Changed separator character from '*' to ':'
- Hash-Mode 8300 (DNSSEC (NSEC3)) specific: Allow empty salt
- Keep Guessing: No longer automatically activate --keep-guessing for modes 9720, 9820, 14900 and 18100
- Keep Guessing: No longer mark hashes as cracked/removed when in potfile
- Kernel Cache: Reactivate OpenCL runtime specific kernel caches
- Kernel Compile: Removed -cl-std= from all kernel build options since we're compatible to all OpenCL versions
- OpenCL Kernels: Fix OpenCL compiler warning on double precision constants
- OpenCL Kernels: Moved "gpu_decompress", "gpu_memset" and "gpu_atinit" into shared.cl in order to reduce compile time
- OpenCL Options: Removed --opencl-platforms filter in order to force backend device numbers to stay constant
- OpenCL Options: Set --spin-damp to 0 (disabled) by default. With the CUDA backend this workaround became deprecated
- Parsers: switched from strtok() to strtok_r() for thread safety
- Requirements: Add new requirement for NVIDIA GPU: CUDA Toolkit (9.0 or later)
- Requirements: Update runtime check for minimum NVIDIA driver version from 367.x to 440.64 or later
- Test Script: Switched from /bin/bash to generic /bin/sh and updated code accordingly

* changes v5.0.0 -> v5.1.0

##
## Features
##

- Added support for using --stdout in brain-client mode
- Added new option --stdin-timeout-abort, to set how long hashcat should wait for stdin input before aborting
- Added new option --kernel-threads to manually override the automatically-calculated number of threads
- Added new option --keyboard-layout-mapping to map users keyboard layout, required to crack TC/VC system boot volumes

##
## Algorithms
##

- Added pure kernels for hash-mode 11700 (Streebog-256)
- Added pure kernels for hash-mode 11800 (Streebog-512)
- Added hash-mode 11750 (HMAC-Streebog-256 (key = $pass), big-endian)
- Added hash-mode 11760 (HMAC-Streebog-256 (key = $salt), big-endian)
- Added hash-mode 11850 (HMAC-Streebog-512 (key = $pass), big-endian)
- Added hash-mode 11860 (HMAC-Streebog-512 (key = $salt), big-endian)
- Added hash-mode 13771 (VeraCrypt PBKDF2-HMAC-Streebog-512 + XTS 512 bit)
- Added hash-mode 13772 (VeraCrypt PBKDF2-HMAC-Streebog-512 + XTS 1024 bit)
- Added hash-mode 13773 (VeraCrypt PBKDF2-HMAC-Streebog-512 + XTS 1536 bit)
- Added hash-mode 18200 (Kerberos 5 AS-REP etype 23)
- Added hash-mode 18300 (Apple File System (APFS))
- Added Kuznyechik cipher and cascades support for VeraCrypt kernels
- Added Camellia cipher and cascades support for VeraCrypt kernels

##
## Improvements
##

- OpenCL Devices: Add support for up to 64 OpenCL devices per system
- OpenCL Platforms: Add support for up to 64 OpenCL platforms per system
- OpenCL Runtime: Use our own yielding technique for synchronizing rather than vendor specific
- Startup: Show OpenCL runtime initialization message (per device)
- xxHash: Added support for using the version provided by the OS/distribution

##
## Bugs
##

- Fixed automated calculation of brain-session when not using all hashes in the hashlist
- Fixed calculation of brain-attack if a given wordlist has zero size
- Fixed checking the length of the last token in a hash if it was given the attribute TOKEN_ATTR_FIXED_LENGTH
- Fixed endianness and invalid separator character in outfile format for hash-mode 16801 (WPA-PMKID-PMK)
- Fixed ignoring --brain-client-features configuration when brain server has attack-position information from a previous run
- Fixed invalid hardware monitor detection in benchmark mode
- Fixed invalid warnings about throttling when --hwmon-disable was used
- Fixed missing call to WSACleanup() to cleanly shutdown windows sockets system
- Fixed missing call to WSAStartup() and client indexing in order to start the brain server on Windows
- Fixed out-of-boundary read in DPAPI masterkey file v2 OpenCL kernel
- Fixed out-of-bounds write in short-term memory of the brain server
- Fixed output of --speed-only and --progress-only when fast hashes are used in combination with --slow-candidates
- Fixed selection of OpenCL devices (-d) if there's more than 32 OpenCL devices installed
- Fixed status output of progress value when -S and -l are used in combination
- Fixed thread count maximum for pure kernels in straight attack mode

##
## Technical
##

- Brain: Set --brain-client-features default from 3 to 2
- Dependencies: Added xxHash and OpenCL-Headers to deps/ in order to allow building hashcat from GitHub source release package
- Dependencies: Removed gitmodules xxHash and OpenCL-Headers
- Keymaps: Added hashcat keyboard mapping us.hckmap (can be used as template)
- Keymaps: Added hashcat keyboard mapping de.hckmap
- Hardware Monitor: Renamed --gpu-temp-abort to --hwmon-temp-abort
- Hardware Monitor: Renamed --gpu-temp-disable to --hwmon-disable
- Memory: Limit maximum host memory allocation depending on bitness
- Memory: Reduced default maximum bitmap size from 24 to 18 and give a notice to use --bitmap-max to restore
- Parameter: Rename --nvidia-spin-damp to --spin-damp (now accessible for all devices)
- Pidfile: Treat a corrupted pidfile like a not existing pidfile
- OpenCL Device: Do a real query on OpenCL local memory type instead of just assuming it
- OpenCL Runtime: Disable auto-vectorization for Intel OpenCL runtime to workaround hanging JiT since version 18.1.0.013
- Tests: Added hash-mode 11700 (Streebog-256)
- Tests: Added hash-mode 11750 (HMAC-Streebog-256 (key = $pass), big-endian)
- Tests: Added hash-mode 11760 (HMAC-Streebog-256 (key = $salt), big-endian)
- Tests: Added hash-mode 11800 (Streebog-512)
- Tests: Added hash-mode 11850 (HMAC-Streebog-512 (key = $pass), big-endian)
- Tests: Added hash-mode 11860 (HMAC-Streebog-512 (key = $salt), big-endian)
- Tests: Added hash-mode 13711 (VeraCrypt PBKDF2-HMAC-RIPEMD160 + XTS 512 bit)
- Tests: Added hash-mode 13712 (VeraCrypt PBKDF2-HMAC-RIPEMD160 + XTS 1024 bit)
- Tests: Added hash-mode 13713 (VeraCrypt PBKDF2-HMAC-RIPEMD160 + XTS 1536 bit)
- Tests: Added hash-mode 13721 (VeraCrypt PBKDF2-HMAC-SHA512 + XTS 512 bit)
- Tests: Added hash-mode 13722 (VeraCrypt PBKDF2-HMAC-SHA512 + XTS 1024 bit)
- Tests: Added hash-mode 13723 (VeraCrypt PBKDF2-HMAC-SHA512 + XTS 1536 bit)
- Tests: Added hash-mode 13731 (VeraCrypt PBKDF2-HMAC-Whirlpool + XTS 512 bit)
- Tests: Added hash-mode 13732 (VeraCrypt PBKDF2-HMAC-Whirlpool + XTS 1024 bit)
- Tests: Added hash-mode 13733 (VeraCrypt PBKDF2-HMAC-Whirlpool + XTS 1536 bit)
- Tests: Added hash-mode 13751 (VeraCrypt PBKDF2-HMAC-SHA256 + XTS 512 bit)
- Tests: Added hash-mode 13752 (VeraCrypt PBKDF2-HMAC-SHA256 + XTS 1024 bit)
- Tests: Added hash-mode 13753 (VeraCrypt PBKDF2-HMAC-SHA256 + XTS 1536 bit)
- Tests: Added hash-mode 13771 (VeraCrypt PBKDF2-HMAC-Streebog-512 + XTS 512 bit)
- Tests: Added hash-mode 13772 (VeraCrypt PBKDF2-HMAC-Streebog-512 + XTS 1024 bit)
- Tests: Added hash-mode 13773 (VeraCrypt PBKDF2-HMAC-Streebog-512 + XTS 1536 bit)
- Tests: Added VeraCrypt containers for Kuznyechik cipher and cascades
- Tests: Added VeraCrypt containers for Camellia cipher and cascades

* changes v4.2.1 -> v5.0.0

##
## Features
##

- Added new option --slow-candidates which allows hashcat to generate passwords on-host
- Added new option --brain-server to start a hashcat brain server
- Added new option --brain-client to start a hashcat brain client, automatically activates --slow-candidates
- Added new option --brain-host and --brain-port to specify ip and port of brain server, both listening and connecting
- Added new option --brain-session to override automatically calculated brain session ID
- Added new option --brain-session-whitelist to allow only explicit written session ID on brain server
- Added new option --brain-password to specify the brain server authentication password
- Added new option --brain-client-features which allows enable and disable certain features of the hashcat brain

##
## Algorithms
##

- Added hash-mode 17300 = SHA3-224
- Added hash-mode 17400 = SHA3-256
- Added hash-mode 17500 = SHA3-384
- Added hash-mode 17600 = SHA3-512
- Added hash-mode 17700 = Keccak-224
- Added hash-mode 17800 = Keccak-256
- Added hash-mode 17900 = Keccak-384
- Added hash-mode 18000 = Keccak-512
- Added hash-mode 18100 = TOTP (HMAC-SHA1)
- Removed hash-mode 5000 = SHA-3 (Keccak)

##
## Improvements
##

- Added additional hybrid "passthrough" rules, to enable variable-length append/prepend attacks
- Added a periodic check for read timeouts in stdin/pipe mode, and abort if no input was provided
- Added a tracker for salts, amplifier and iterations to the status screen
- Added option --markov-hcstat2 to make it clear that the new hcstat2 format (compressed hcstat2gen output) must be used
- Allow bitcoin master key lengths other than 96 bytes (but they must be always multiples of 16)
- Allow hashfile for -m 16800 to be used with -m 16801
- Allow keepass iteration count to be larger than 999999
- Changed algorithms using colon as separators in the hash to not use the hashconfig separator on parsing
- Do not allocate memory segments for bitmap tables if we don't need it - for example, in benchmark mode
- Got rid of OPTS_TYPE_HASH_COPY for Ansible Vault
- Improved the speed of the outfile folder scan when using many hashes/salts
- Increased the maximum size of edata2 in Kerberos 5 TGS-REP etype 23
- Make the masks parser more restrictive by rejecting a single '?' at the end of the mask (use ?? instead)
- Override --quiet and show final status screen in case --status is used
- Removed duplicate words in the dictionary file example.dict
- Updated Intel OpenCL runtime version check
- Work around some AMD OpenCL runtime segmentation faults
- Work around some padding issues with host compilers and OpenCL JiT on 32 and 64-bit systems

##
## Bugs
##

- Fixed a invalid scalar datatype return value in hc_bytealign() where it should be a vector datatype return value
- Fixed a problem with attack mode -a 7 together with stdout mode where the mask bytes were missing in the output
- Fixed a problem with tab completion where --self-test-disable incorrectly expected a further parameter/value
- Fixed a race condition in status view that lead to out-of-bound reads
- Fixed detection of unique ESSID in WPA-PMKID-* parser
- Fixed missing wordlist encoding in combinator mode
- Fixed speed/delay problem when quitting while the outfile folder is being scanned
- Fixed the ciphertext max length in Ansible Vault parser
- Fixed the tokenizer configuration in Postgres hash parser
- Fixed the byte order of digest output for hash-mode 11800 (Streebog-512)

* changes v4.2.0 -> v4.2.1

##
## Improvements
##

- Try to evaluate available OpenCL device memory and use this information instead of total available OpenCL device memory for autotune

##
## Bugs
##

- Fixed a buffer overflow in precompute_salt_md5() in case salt was longer than 64 characters

* changes v4.1.0 -> v4.2.0

##
## Algorithms
##

- Added hash-mode 16700 = FileVault 2
- Added hash-mode 16800 = WPA-PMKID-PBKDF2
- Added hash-mode 16801 = WPA-PMKID-PMK
- Added hash-mode 16900 = Ansible Vault

##
## Improvements
##

- Added JtR-compatible support for hex notation in rules engine
- Added OpenCL device utilization to the status information in machine-readable output
- Added missing NV Tesla and Titan GPU details to tuning database
- General file handling: Abort if a byte order mark (BOM) was detected in a wordlist, hashlist, maskfile or rulefile
- HCCAPX management: Use advanced hints in message_pair stored by hcxtools about endian bitness of replay counter
- OpenCL kernels: Abort session if kernel self-test fails
- OpenCL kernels: Add '-pure' prefix to kernel filenames to avoid problems caused by reusing existing hashcat installation folder
- OpenCL kernels: Removed the use of 'volatile' in inline assembly instructions where it is not needed
- OpenCL kernels: Switched array pointer types in function declarations in order to be compatible with OpenCL 2.0
- Refactored code for --progress-only and --speed-only calculation
- SIP cracking: Increased the nonce field to allow a salt of 1024 bytes
- TrueCrypt/VeraCrypt cracking: Do an entropy check on the TC/VC header on start

##
## Bugs
##

- Fixed a function declaration attribute in -m 8900 kernel leading to unusable -m 9300 which shares kernel code with -m 8900
- Fixed a miscalculation in --progress-only mode output for extremely slow kernels like -m 14800
- Fixed a missing check for errors on OpenCL devices leading to invalid removal of restore file
- Fixed a missing kernel in -m 5600 in combination with -a 3 and -O if mask is >= 16 characters
- Fixed detection of AMD_GCN version in case the rocm driver is used
- Fixed missing code section in -m 2500 and -m 2501 to crack corrupted handshakes with a LE endian bitness base
- Fixed a missing check for hashmodes using OPTS_TYPE_PT_UPPER causing the self-test to fail when using combinator- and hybrid-mode

* changes v4.0.1 -> v4.1.0

##
## Features
##

- Added option --benchmark-all to benchmark all hash-modes (not just the default selection)
- Removed option --gpu-temp-retain that tried to retain GPU temperature at X degrees celsius - please use driver-specific tools
- Removed option --powertune-enable to enable power tuning - please use driver specific tools

##
## Algorithms
##

- Added hash-mode 16000 = Tripcode
- Added hash-mode 16100 = TACACS+
- Added hash-mode 16200 = Apple Secure Notes
- Added hash-mode 16300 = Ethereum Pre-Sale Wallet, PBKDF2-SHA256
- Added hash-mode 16400 = CRAM-MD5 Dovecot
- Added hash-mode 16500 = JWT (JSON Web Token)
- Added hash-mode 16600 = Electrum Wallet (Salt-Type 1-2)

##
## Bugs
##

- Fixed a configuration setting for -m 400 in pure kernel mode which said it was capable of doing SIMD when it is not
- Fixed a hash parsing problem for 7-Zip hashes: allow a longer CRC32 data length field within the hash format
- Fixed a hash parsing problem when using --show/--left with hashes with long salts that required pure kernels
- Fixed a logic error in storing temporary progress for slow hashes, leading to invalid speeds in status view
- Fixed a mask-length check issue: return -1 in case the mask length is not within the password-length range
- Fixed a missing check for return code in case hashcat.hcstat2 was not found
- Fixed a race condition in combinator- and hybrid-mode where the same scratch buffer was used by multiple threads
- Fixed a restore issue leading to "Restore value is greater than keyspace" when mask files or wordlist folders were used
- Fixed a uninitialized value in OpenCL kernels 9720, 9820 and 10420 leading to absurd benchmark performance
- Fixed the maximum password length check in password-reassembling function
- Fixed the output of --show when $HEX[] passwords were present within the potfile

##
## Improvements
##

- OpenCL Kernels: Add a decompressing kernel and a compressing host code in order to reduce PCIe transfer time
- OpenCL Kernels: Improve performance preview accuracy in --benchmark, --speed-only and --progress-only mode
- OpenCL Kernels: Remove password length restriction of 16 for Cisco-PIX and Cisco-ASA hashes
- Terminal: Display set cost/rounds during benchmarking
- Terminal: Show [r]esume in prompt only in pause mode, and show [p]ause in prompt only in resume mode

##
## Technical
##

- Autotune: Improve autotune engine logic and synchronize results on same OpenCL devices
- Documents: Added docs/limits.txt
- Files: Copy include/ folder and its content when SHARED is set to 1 in Makefile
- Files: Switched back to relative current working directory on windows to work around problems with Unicode characters
- Hashcat Context: Fixed a memory leak in shutdown phase
- Hash Parser: Changed the way large strings are handled/truncated within the event buffer if they are too large to fit
- Hash Parser: Fixed a memory leak in shutdown phase
- Hash Parser: Fixed the use of strtok_r () calls
- OpenCL Devices: Fixed several memory leaks in shutdown phase
- OpenCL Kernels: Add general function declaration keyword (inline) and some OpenCL runtime specific exceptions for NV and CPU devices
- OpenCL Kernels: Replace variables from uXX to uXXa if used in __constant space
- OpenCL Kernels: Use a special kernel to initialize the password buffer used during autotune measurements, to reduce startup time
- OpenCL Kernels: Refactored kernel thread management from native to maximum per kernel
- OpenCL Kernels: Use three separate comparison kernels (depending on keyver) for WPA instead of one
- OpenCL Runtime: Add current timestamp to OpenCL kernel source in order to force OpenCL JiT compiler to recompile and not use the cache
- OpenCL Runtime: Enforce use of OpenCL version 1.2 to restrain OpenCL runtimes to make use of the __generic address space qualifier
- OpenCL Runtime: Updated rocm detection
- Returncode: Enforce return code 0 when the user selects --speed-only or --progress-only and no other error occurs
- Rules: Fixed some default rule-files after changing rule meaning of 'x' to 'O'
- Self Test: Skip self-test for mode 8900 - user-configurable scrypt settings are incompatible with fixed settings in the self-test hash
- Self Test: Skip self-test for mode 15700 because the settings are too high and cause startup times that are too long
- Terminal: Add workitem settings to status display (can be handy for debugging)
- Terminal: Send clear-line code to the same output stream as the message immediately following
- Timer: Switch from gettimeofday() to clock_gettime() to work around problems on cygwin
- User Options: According to getopts manpage, the last element of the option array has to be filled with zeros

* changes v4.0.0 -> v4.0.1:

##
## Improvements
##

- Changed the maximum length of the substring of a hash shown whenever the parser found a problem while parsing the hash

##
## Bugs
##

- Fixed a memory leak while parsing a wordlist
- Fixed compile of kernels on AMD systems on windows due to invalid detection of ROCm
- Fixed compile of sources using clang under MSYS2
- Fixed overlapping memory segment copy in CPU rule engine if using a specific rule function
- Fixed a parallel build problem when using the "install" Makefile target
- Fixed the version number extraction for github releases which do not including the .git directory

* changes v3.6.0 -> v4.0.0:

##
## Features
##

- Added support to crack passwords and salts up to length 256
- Added option --optimized-kernel-enable to use faster kernels but limit the maximum supported password- and salt-length
- Added self-test functionality to detect broken OpenCL runtimes on startup
- Added option --self-test-disable to disable self-test functionality on startup
- Added option --wordlist-autohex-disable to disable the automatical conversion of $HEX[] words from the word list
- Added option --example-hashes to show an example hash for each hash-mode
- Removed option --weak-hash-check (zero-length password check) to increase startup time, it also causes many Trap 6 error on macOS

##
## Algorithms
##

- Added hash-mode 2500 = WPA/WPA2 (SHA256-AES-CMAC)
- Added hash-mode 2501 = WPA/WPA2 PMK

##
## Bugs
##

- Fixed a buffer overflow in mangle_dupechar_last function
- Fixed a calculation error in get_power() leading to errors of type "BUG pw_add()!!"
- Fixed a memory problem that occured when the OpenCL folder was not found and e.g. the shared and session folder were the same
- Fixed a missing barrier() call in the RACF OpenCL kernel
- Fixed a missing salt length value in benchmark mode for SIP
- Fixed an integer overflow in hash buffer size calculation
- Fixed an integer overflow in innerloop_step and innerloop_cnt variables
- Fixed an integer overflow in masks not skipped when loaded from file
- Fixed an invalid optimization code in kernel 7700 depending on the input hash, causing the kernel to loop forever
- Fixed an invalid progress value in status view if words from the base wordlist get rejected because of length
- Fixed a parser error for mode -m 9820 = MS Office <= 2003 $3, SHA1 + RC4, collider #2
- Fixed a parser error in multiple modes not checking for return code, resulting in negative memory index writes
- Fixed a problem with changed current working directory, for instance by using --restore together with --remove
- Fixed a problem with the conversion to the $HEX[] format: convert/hexify also all passwords of the format $HEX[]
- Fixed the calculation of device_name_chksum; should be done for each iteration
- Fixed the dictstat lookup if nanoseconds are used in timestamps for the cached files
- Fixed the estimated time value whenever the value is very large and overflows
- Fixed the output of --show when used together with the collider modes -m 9710, 9810 or 10410
- Fixed the parsing of command line options. It doesn't show two times the same error about an invalid option anymore
- Fixed the parsing of DCC2 hashes by allowing the "#" character within the user name
- Fixed the parsing of descrypt hashes if the hashes do have non-standard characters within the salt
- Fixed the use of --veracrypt-pim option. It was completely ignored without showing an error
- Fixed the version number used in the restore file header

##
## Improvements
##

- Autotune: Do a pre-autotune test run to find out if kernel runtime is above some TDR limit
- Charset: Add additional DES charsets with corrected parity
- OpenCL Buffers: Do not allocate memory for amplifiers for fast hashes, it's simply not needed
- OpenCL Kernels: Improved performance of SHA-3 Kernel (keccak) by hardcoding the 0x80 stopbit
- OpenCL Kernels: Improved rule engine performance by 6% on for NVidia
- OpenCL Kernels: Move from ld.global.v4.u32 to ld.const.v4.u32 in _a3 kernels
- OpenCL Kernels: Replace bitwise swaps with rotate() versions for AMD
- OpenCL Kernels: Rewritten Keccak kernel to run fully on registers and partially reversed last round
- OpenCL Kernels: Rewritten SIP kernel from scratch
- OpenCL Kernels: Thread-count is set to hardware native count except if -w 4 is used then OpenCL maximum is used
- OpenCL Kernels: Updated default scrypt TMTO to be ideal for latest NVidia and AMD top models
- OpenCL Kernels: Vectorized tons of slow kernels to improve CPU cracking speed
- OpenCL Runtime: Improved detection for AMD and NV devices on macOS
- OpenCL Runtime: Improved performance on Intel MIC devices (Xeon PHI) on runtime level (300MH/s to 2000MH/s)
- OpenCL Runtime: Updated AMD ROCm driver version check, warn if version < 1.1
- Show cracks: Improved the performance of --show/--left if used together with --username
- Startup: Add visual indicator of active options when benchmarking
- Startup: Check and abort session if outfile and wordlist point to the same file
- Startup: Show some attack-specific optimizer constraints on start, eg: minimum and maximum support password- and salt-length
- WPA cracking: Improved nonce-error-corrections mode to use a both positive and negative corrections

##
## Technical
##

- General: Update C standard from c99 to gnu99
- Hash Parser: Improved salt-length checks for generic hash modes
- HCdict File: Renamed file from hashcat.hcdict to hashcat.hcdict2 and add header because versions are incompatible
- HCstat File: Add code to read LZMA compressed hashcat.hcstat2
- HCstat File: Add hcstat2 support to enable masks of length up to 256, also adds a filetype header
- HCstat File: Renamed file from hashcat.hcstat to hashcat.hcstat2 and add header because versions are incompatible
- HCtune File: Remove apple related GPU entries to workaround Trap 6 error
- OpenCL Kernels: Added code generator for most of the switch_* functions and replaced existing code
- OpenCL Kernels: Declared all include functions as static to reduce binary kernel cache size
- OpenCL Kernels: On AMD GPU, optimized kernels for use with AMD ROCm driver
- OpenCL Kernels: Removed some include functions that are no longer needed to reduce compile time
- OpenCL Runtime: Fall back to 64 threads default (from 256) on AMD GPU to prevent creating too many workitems
- OpenCL Runtime: Forcing OpenCL 1.2 no longer needed. Option removed from build options
- OpenCL Runtime: On AMD GPU, recommend AMD ROCm driver for Linux
- Restore: Fixed the version number used in the restore file header
- Time: added new type for time measurements hc_time_t and related functions to force the use of 64 bit times

* changes v3.5.0 -> v3.6.0:

##
## Algorithms
##

- Added hash-mode   600 = BLAKE2-512
- Added hash-mode 15200 = Blockchain, My Wallet, V2
- Added hash-mode 15300 = DPAPI masterkey file v1 and v2
- Added hash-mode 15400 = ChaCha20
- Added hash-mode 15500 = JKS Java Key Store Private Keys (SHA1)
- Added hash-mode 15600 = Ethereum Wallet, PBKDF2-HMAC-SHA256
- Added hash-mode 15700 = Ethereum Wallet, PBKDF2-SCRYPT

##
## Features
##

- 7-Zip cracking: increased max. data length to 320k and removed AES padding attack to avoid false negatives
- Dictionary cache: Show time spent on dictionary cache building at startup
- Rules: Support added for position 'p' (Nth instance of a character) in host mode (using -j or -k)
- Rules: Support added for rejection rule '_N' (reject plains of length not equal to N) in host mode
- Rules: Support added for rule 'eX'
- Wordlist encoding: Added parameters --encoding-from and --encoding-to to configure wordlist encoding handling
- Wordlist encoding: Support added for internal conversion between user-defined encodings during runtime

##
## Workarounds
##

- Workaround added for NVIDIA NVML library: If libnvidia-ml.so couldn't be loaded, try again using libnvidia-ml.so.1

##
## Improvements
##

- WPA cracking: Improved nonce-error-corrections mode to fix corrupt nonces generated on big-endian devices

##
## Bugs
##

- Fixed a condition that caused hybrid attacks using a maskfile to not select all wordlists from a wordlist folder
- Fixed a memory leak that was present when a user periodically prints hashcat status (using --status-timer)
- Fixed a missing type specifier in a function declaration of the RACF kernel

##
## Technical
##

- Building: In the binary release packages, link libiconv static for Windows binaries
- Dictstat: Structure for dictstat file changed to include --encoding-from and --encoding-to parameters
- OpenCL Runtime: Updated AMDGPU-PRO driver version check, warn if version 17.10 (known to be broken) is detected
- WPA cracking: Reduced --nonce-error-corrections default from 16 to 8 to compensate for speed drop caused by big-endian fixes

* changes v3.40 -> v3.5.0:

##
## Features
##

- WPA cracking: Added support for WPA/WPA2 handshake AP nonce automatic error correction
- WPA cracking: Added parameter --nonce-error-corrections to configure range of error correction

##
## Algorithms
##

- Added hash-mode 15100 = Juniper/NetBSD sha1crypt

##
## Improvements
##

- Abbreviate long hashes to display the Hash.Target status line within 80 characters
- Refactored internal use of esalt to sync with the number of digests instead of the number of salts
- Refactored other output to display within 80 characters without wrapping

##
## Bugs
##

- Fixed a hash validation error when trying to load Android FDE < 4.3 hashes
- Fixed a problem where --keyspace combined with custom charsets incorrectly displayed an error message
- Fixed a problem where --stdout combined with custom charsets incorrectly displayed an error message
- Fixed a problem with parsing and displaying -m 7000 = Fortigate (FortiOS) hashes
- Fixed a race condition after sessions finish, where the input-base was freed but accessed afterwards
- Fixed a typo that resulted in the minimum password length not being correctly initialized
- Fixed --outfile-format formats 11 through 15 to show the correct crack position
- Fixed --remove to apply even when all hashes are either found in the potfile or detected in weak-hash checks

##
## Technical
##

- Building: Added missing prototypes for atlassian_parse_hash function
- Dictionary Cache: Split long status line into multiple lines to stay < 80 chars
- Files: Detect and error when users try to use -r with a parameter which is not a file
- HCCAPX Parser: Added support for a special bit (bit 8) of the message_pair that indicates if replay counters match
- Parameter: Detect and error when users try to use an empty string (length 0) for parameters like --session=
- Parameter: Detect and error when users try to use non-digit input when only digits are expected
- Sessions: Improved string comparison in case user sets --session to "hashcat"
- Status View: Add rejected counter to machine-readable output
- Status View: Rename labels Input.Mode, Input.Base, ... to Guess.Mode, Guess.Base, ...
- Status View: Added a visual indicator to the status screen when checkpoint quit has been requested
- Versions: Changed version naming convention from x.yz to x.y.z

* changes v3.30 -> v3.40:

##
## Features
##

- Added support for loading hccapx files
- Added support for filtering hccapx message pairs using --hccapx-message-pair
- Added support for parsing 7-Zip hashes with LZMA/LZMA2 compression indicator set to a non-zero value
- Added support for decompressing LZMA1/LZMA2 data for -m 11600 = 7-Zip to validate the CRC
- Added support for automatic merge of LM halfes in case --show and --left is used
- Added support for showing all user names with --show and --left if --username was specified
- Added support for GPU temperature management on cygwin build

##
## Algorithms
##

- Added hash-mode  1411 = SSHA-256(Base64), LDAP {SSHA256}
- Added hash-mode  3910 = md5(md5($pass).md5($salt))
- Added hash-mode  4010 = md5($salt.md5($salt.$pass))
- Added hash-mode  4110 = md5($salt.md5($pass.$salt))
- Added hash-mode  4520 = sha1($salt.sha1($pass))
- Added hash-mode  4522 = PunBB
- Added hash-mode  7000 = Fortigate (FortiOS)
- Added hash-mode 12001 = Atlassian (PBKDF2-HMAC-SHA1)
- Added hash-mode 14600 = LUKS
- Added hash-mode 14700 = iTunes Backup < 10.0
- Added hash-mode 14800 = iTunes Backup >= 10.0
- Added hash-mode 14900 = Skip32
- Added hash-mode 15000 = FileZilla Server >= 0.9.55

##
## Workarounds
##

- Workaround added for AMDGPU-Pro OpenCL runtime: AES encrypt and decrypt Invertkey function was calculated wrong in certain cases
- Workaround added for AMDGPU-Pro OpenCL runtime: RAR3 kernel require a volatile variable to work correctly
- Workaround added for Apple OpenCL runtime: bcrypt kernel requires a volatile variable because of a compiler optimization bug
- Workaround added for Apple OpenCL runtime: LUKS kernel requires some volatile variables because of a compiler optimization bug
- Workaround added for Apple OpenCL runtime: TrueCrypt kernel requires some volatile variables because of a compiler optimization bug
- Workaround added for NVidia OpenCL runtime: RACF kernel requires EBCDIC lookup to be done on shared memory

##
## Bugs
##

- Fixed a problem within the Kerberos 5 TGS-REP (-m 13100) hash parser
- Fixed clEnqueueNDRangeKernel(): CL_UNKNOWN_ERROR caused by an invalid work-item count during weak-hash-check
- Fixed cracking of PeopleSoft Token (-m 13500) if salt length + password length is >= 128 byte
- Fixed cracking of Plaintext (-m 99999) in case MD4 was used in a previous session
- Fixed DEScrypt cracking in BF mode in case the hashlist contains more than 16 times the same salt
- Fixed duplicate detection for WPA handshakes with the same ESSID
- Fixed nvapi datatype definition for NvS32 and NvU32
- Fixed overflow in bcrypt kernel in expand_key() function
- Fixed pointer to local variable outside scope in case -j or -k is used
- Fixed pointer to local variable outside scope in case --markov-hcstat is not used
- Fixed recursion in loopback handling when session was aborted by the user
- Fixed rule 'O' (RULE_OP_MANGLE_OMIT) in host mode in case the offset + length parameter equals the length of the input word
- Fixed rule 'i' (RULE_OP_MANGLE_INSERT) in host mode in case the offset parameter equals the length of the input word
- Fixed string not null terminated inside workaround for checking drm driver path
- Fixed string not null terminated while reading maskfiles
- Fixed truncation of password after position 32 with the combinator attack
- Fixed use of option --keyspace in combination with -m 2500 (WPA)
- Fixed WPA/WPA2 cracking in case eapol frame is >= 248 byte

##
## Technical
##

- Building: Add SHARED variable to Makefile to choose if hashcat is build as static or shared binary (using libhashcat.so/hashcat.dll)
- Building: Removed compiler option -march=native as this created problems for maintainers on various distributions
- Building: Removed the use of RPATH on linker level
- Building: Replaced linking of CRT_glob.o with the use of int _dowildcard
- Commandline: Do some checks related to custom-charset options if user specifies them
- CPU Affinity: Fixed memory leak in case invalid cpu Id was specified
- Dispatcher: Fixed several memory leaks in case an OpenCL error occurs
- Events: Improved the maximum event message handling. event_log () will now also internally make sure that the message is properly terminated
- File Locking: Improved error detection on file locks
- File Reads: Fixed memory leak in case outfile or hashfile was not accessible
- File Reads: Improved error detection on file reads, especially when getting the file stats
- Files: Do several file and folder checks on startup rather than when they are actually used to avoid related error after eventual intense operations
- Hardware Management: Bring back kernel exec timeout detection for NVidia on user request
- Hardware Monitor: Fixed several memory leaks in case hash-file writing (caused by --remove) failed
- Hardware Monitor: Fixed several memory leaks in case no hardware monitor sensor is found
- Hardware Monitor: In case NVML initialization failed, do not try to initialiaze NVAPI or XNVCTRL because they both depend on NVML
- Hash Parsing: Added additional bound checks for the SIP digest authentication (MD5) parser (-m 11400)
- Hash Parsing: Make sure that all files are correctly closed whenever a hash file parsing error occurs
- Helper: Added functions to check existence, type, read- and write-permissions and rewrite sources to use them instead of stat()
- Keyfile handling: Make sure that the memory is cleanly freed whenever a VeraCrypt/TrueCrypt keyfile fails to load
- Mask Checks: Added additional memory cleanups after parsing/verifying masks
- Mask Checks: Added integer overflow detection for a keyspace of a mask provided by user
- Mask Increment: Fixed memory leak in case mask_append() fails
- OpenCL Device: Do a check on available constant memory size and abort if it's less than 64kB
- OpenCL Device Management: Fixed several memory leaks in case initialization of an OpenCL device or platform failed
- OpenCL Header: Updated CL_* errorcode to OpenCL 1.2 standard
- OpenCL Kernel: Move kernel binary buffer from heap to stack memory
- OpenCL Kernel: Refactored read_kernel_binary to load only a single kernel for a single device
- OpenCL Kernel: Remove "static" keyword from function declarations; Causes older Intel OpenCL runtimes to fail compiling
- OpenCL Kernel: Renumbered hash-mode 7600 to 4521
- OpenCL Runtime: Added a warning about using Mesa OpenCL runtime
- OpenCL Runtime: Updated AMDGPU-Pro driver version check, do warn if version 16.60 is detected which is known to be broken
- Outfile Check: Fixed a memory leak for failed outfile reads
- Restore: Add some checks on the rd->cwd variable in restore case
- Rule Engine: Fixed several memory leaks in case loading of rules failed
- Session Management: Automatically set dedicated session names for non-cracking parameters, for example: --stdout
- Session Management: Fixed several memory leaks in case profile- or install-folder setup failed
- Sessions: Move out handling of multiple instance from restore file into separate pidfile
- Status screen: Do not try to clear prompt in --quiet mode
- Tests: Fixed the timeout status code value and increased the runtime to 400 seconds
- Threads: Restored strerror as %m is unsupported by the BSDs
- Wordlists: Disable dictstat handling for hash-mode 3000 as it virtually creates words in the wordlist which is not the case for other modes
- Wordlists: Fixed memory leak in case access a file in a wordlist folder fails
- WPA: Changed format for outfile and potfile from essid:mac1:mac2 to hash:mac_ap:mac_sta:essid
- WPA: Changed format for outfile_check from essid:mac1:mac2 to hash

* changes v3.20 -> v3.30:

##
## Features
##

- Files: Use $HEX[...] in case the password includes the separater character, increases potfile reading performance
- Files: If the user specifies a folder to scan for wordlists instead of directly a wordlist, then ignore the hidden files
- Loopback: Include passwords for removed hashes present in the potfile to next loopback iteration
- New option --progress-only: Quickly provides ideal progress step size and time to process on the user hashes and selected options, then quit
- Status screen: Reenabled automatic status screen display in case of stdin used
- Truecrypt/Veracrypt: Use CRC32 to verify headers instead of fuzzy logic, greatly reduces false positives from 18:2^48 to 3:2^64
- WPA cracking: Reuse PBKDF2 intermediate keys if duplicate essid is detected

##
## Algorithms
##

- Added hash-mode 1300 = SHA-224

##
## Bugs
##

- Fixed buffer overflow in status screen display in case of long non-utf8 string
- Fixed buffer overflow in plaintext parsing code: Leading to segfault
- Fixed custom char parsing code in maskfiles in --increment mode: Custom charset wasn't used
- Fixed display screen to show input queue when using custom charset or rules
- Fixed double fclose() using AMDGPU-Pro on sysfs compatible platform: Leading to segfault
- Fixed hash-mode 11400 = SIP digest authentication (MD5): Cracking of hashes which did not include *auth* or *auth-int* was broken
- Fixed hex output of plaintext in case --outfile-format 4, 5, 6 or 7 was used
- Fixed infinite loop when using --loopback in case all hashes have been cracked
- Fixed kernel loops in --increment mode leading to slower performance
- Fixed mask length check in hybrid attack-modes: Do not include hash-mode dependant mask length checks
- Fixed parsing of hashes in case the last line did not include a linefeed character
- Fixed potfile loading to accept blank passwords
- Fixed runtime limit: No longer required so sample startup time after refactorization

##
## Workarounds
##

- Workaround added for Intel OpenCL runtime: GPU support is broken, skip the device unless user forces to enable it

##
## Technical
##

- Building: Added hashcat32.dll and hashcat64.dll makefile targets for building hashcat windows libraries
- Building: Added production flag in Makefile to disable all the GCC compiler options needed only for development
- Building: Removed access to readlink() on FreeBSD
- Building: For CYGWIN prefer to use "opencl.dll" (installed by drivers) instead of optional "cygOpenCL-1.dll"
- Events: Added new event EVENT_WEAK_HASH_ALL_CRACKED if all hashes have been cracked during weak hash check
- Hardware management: Switched matching ADL device with OpenCL device by using PCI bus, device and function
- Hardware management: Switched matching NvAPI device with OpenCL device by using PCI bus, device and function
- Hardware management: Switched matching NVML device with OpenCL device by using PCI bus, device and function
- Hardware management: Switched matching xnvctrl device with OpenCL device by using PCI bus, device and function
- Hardware management: Removed *throttled* message from NVML as this created more confusion than it helped
- Hash Parser: Improved error detection of invalid hex characters where hex character are expected
- OpenCL Runtime: Updated AMDGPU-Pro driver version check, do warn if version 16.50 is detected which is known to be broken
- OpenCL Runtime: Updated hashcat.hctune for Iris Pro GPU on macOS
- Potfile: In v3.10 already, the default potfile suffix changed but the note about was missing. The "hashcat.pot" became "hashcat.potfile"
- Potfile: Added old potfile detection, show warning message
- Returncode: Added dedicated returncode (see docs/status_codes.txt) for shutdowns caused by --runtime and checkpoint keypress
- Sanity: Added sanity check to disallow --speed-only in combination with -i
- Sanity: Added sanity check to disallow --loopback in combination with --runtime
- Threads: Replaced all calls to ctime() with ctime_r() to ensure thread safety
- Threads: Replaced all calls to strerror() with %m printf() GNU extension to ensure thread safety

* changes v3.10 -> v3.20:

The hashcat core was completely refactored to be a MT-safe library (libhashcat).
The goal was to help developers include hashcat into distributed clients or GUI frontends.
The CLI (hashcat.bin or hashcat.exe) works as before but from a technical perspective it's a library frontend.

##
## Features
##

- New option --speed-only: Quickly provides cracking speed per device based on the user hashes and selected options, then quit
- New option --keep-guessing: Continue cracking hashes even after they have been cracked (to find collisions)
- New option --restore-file-path: Manually override the path to the restore file (useful if we want all session files in the same folder)
- New option --opencl-info: Show details about OpenCL compatible devices like an embedded clinfo tool (useful for bug reports)
- Documents: Added colors for warnings (yellow) and errors (red) instead of WARNING: and ERROR: prefix
- Documents: Added hints presented to the user about optimizing performance while hashcat is running
- Hardware management: Support --gpu-temp-retain for AMDGPU-Pro driver
- Hardware management: Support --powertune-enable for AMDGPU-Pro driver
- Password candidates: Allow words of length > 31 in wordlists for -a 0 for some slow hashes if no rules are in use
- Password candidates: Do not use $HEX[] if the password candidate is a valid UTF-8 string and print out as-is
- Pause mode: Allow quit program also if in pause mode
- Pause mode: Ignore runtime limit in pause mode
- Status view: Show core-clock, memory-clock and execution time in benchmark-mode in case --machine-readable is activated
- Status view: Show temperature, coreclock, memoryclock, fanspeed and pci-lanes for devices using AMDGPU-Pro driver
- Status view: Show the current first and last password candidate test queued for execution per device (as in JtR)
- Status view: Show the current position in the queue for both base and modifier (Example: Wordlist 2/5)
- Markov statistics: Update hashcat.hcstat which is used as reference whenever the user defines a mask
- Charsets: Added lowercase ascii hex (?h) and uppercase ascii hex (?H) as predefined charsets

##
## Algorithms
##

- Added hash-mode 14000 = DES (PT = $salt, key = $pass)
- Added hash-mode 14100 = 3DES (PT = $salt, key = $pass)
- Added hash-mode 14400 = SHA1(CX)
- Added hash-mode 99999 = Plaintext
- Extended hash-mode 3200 = bcrypt: Accept signature $2b$ (February 2014)
- Improved hash-mode 8300 = DNSSEC: Additional parsing error detection

##
## Bugs
##

- Custom charset from file parsing code did not return an error if an error occured
- Fix some clSetKernelArg() size error that caused slow modes to not work anymore in -a 1 mode
- Hash-mode 11600 = (7-Zip): Depending on input hash a clEnqueueReadBuffer(): CL_INVALID_VALUE error occured
- Hash-mode 22 = Juniper Netscreen/SSG (ScreenOS): Fix salt length for -m 22 in benchmark mode
- Hash-Mode 5500 = NetNTLMv1 + ESS: Fix loading of NetNTLMv1 + SSP hash
- Hash-mode 6000 = RipeMD160: Fix typo in array index number
- If cracking a hash-mode using unicode passwords, length check of a mask was not taking into account
- If cracking a large salted hashlist the wordlist reject code was too slow to handle it, leading to 0H/s
- Null-pointer dereference in outfile-check shutdown code when using --outfile-check-dir, leading to segfault
- On startup hashcat tried to access the folder defined in INSTALL_FOLDER, leading to segfault if that folder was not existing
- Random rules generator code used invalid parameter for memory copy function (M), leading to use of invalid rule
- Sanity check for --outfile-format was broken if used in combination with --show or --left

##
## Workarounds
##

- Workaround added for AMDGPU-Pro OpenCL runtime: Failed to compile hash-mode 10700 = PDF 1.7 Level 8
- Workaround added for AMDGPU-Pro OpenCL runtime: Failed to compile hash-mode 1800 = sha512crypt
- Workaround added for NVidia OpenCL runtime: Failed to compile hash-mode 6400 = AIX {ssha256}
- Workaround added for NVidia OpenCL runtime: Failed to compile hash-mode 6800 = Lastpass + Lastpass sniffed
- Workaround added for macOS OpenCL runtime: Failed to compile hash-mode 10420 = PDF 1.1 - 1.3 (Acrobat 2 - 4)
- Workaround added for macOS OpenCL runtime: Failed to compile hash-mode 1100 = Domain Cached Credentials (DCC), MS Cache
- Workaround added for macOS OpenCL runtime: Failed to compile hash-mode 13800 = Windows 8+ phone PIN/Password
- Workaround added for pocl OpenCL runtime: Failed to compile hash-mode 5800 = Android PIN

##
## Performance
##

- Improved performance for rule-based attacks for _very_ fast hashes like MD5 and NTLM by 30% or higher
- Improved performance for DEScrypt on AMD, from 373MH/s to 525MH/s
- Improved performance for raw DES-based algorithms (like LM) on AMD, from 1.6GH/s to 12.5GH/s
- Improved performance for raw SHA256-based algorithms using meet-in-the-middle optimization, reduces 7/64 steps
- Improved performance for SAP CODVN B (BCODE) and SAP CODVN F/G (PASSCODE) due to register handling optimization, gives 3% and 25%
- Improved performance by reducing maximum number of allowed function calls per rule from 255 to 31
- Improved performance by update the selection when to use #pragma unroll depending on OpenCL runtime vendor

- Full performance comparison sheet v3.10 vs. v3.20: https://docs.google.com/spreadsheets/d/1B1S_t1Z0KsqByH3pNkYUM-RCFMu860nlfSsYEqOoqco/edit#gid=1591672380

##
## Technical
##

- Autotune: Do not run any caching rounds in autotune in DEBUG mode if -n and -u are specified
- Bash completion: Removed some v2.01 leftovers in the bash completion configuration
- Benchmark: Do not control fan speed in benchmark mode
- Benchmark: On macOS, some hash-modes can't compile because of macOS OpenCL runtime. Skip them and move on to the next
- Building: Added Makefile target "main_shared", a small how-to-use libhashcat example
- Building: Added many additional compiler warning flags in Makefile to improve static code error detection
- Building: Added missing includes for FreeBSD
- Building: Added some types for windows only in case _BASETSD_H was not set
- Building: Changed Makefile to strip symbols in the linker instead of the compiler
- Building: Defined NOMINMAX macro to prevent definition min and max macros in stdlib header files
- Building: Enabled ASLR and DEP for Windows builds
- Building: Fixed almost all errors reported by cppcheck and scan-build
- Building: On macOS, move '-framework OpenCL' from CFLAGS to LDFLAGS
- Building: On macOS, use clang as default compiler
- Building: Support building on Msys2 environment
- Building: Use .gitmodules to simplify the OpenCL header dependency handling process
- Charsets: Added DES_full.charset
- Data Types: Replaced all integer macros with enumerator types
- Data Types: Replaced all integer variables with true bool variables in case they are used as a bool
- Data Types: Replaced all string macros with static const char types
- Data Types: Replaced all uint and uint32_t to u32
- Data Types: Replaced atoi() with atoll(). Eliminates sign conversion warnings
- Documents: Added docs/credits.txt
- Documents: Added docs/team.txt
- Documents: Changed rules.txt to match v3.20 limitations
- Error handling (file handling): Fixed a couple of filepointer leaks
- Error handling (format strings): Fixed a few printf() formats, ex: use %u instead of %d for uint32_t
- Error handling (memory allocation): Removed memory allocation checks, just print to stderr instead
- Error handling (startup): Added some missing returncode checks to get_exec_path()
- Fanspeed: Check both fanpolicy and fanspeed returncode and disable retain support if any of them fail
- Fanspeed: Minimum fanspeed for retain support increased to 33%, same as NV uses as default on windows
- Fanspeed: Reset PID controler settings to what they were initially
- Fanspeed: Set fan speed to default on quit
- File handling: Do a single write test (for files to be written later) directly on startup
- File locking: Use same locking mechanism in potfile as in outfile
- Hardware management: Fixed calling conventions for ADL, NvAPI and NVML on windows
- Hardware management: Improved checking for successfull load of the NVML API
- Hardware management: In case fanspeed can not be set, disable --gpu-temp-retain automatically
- Hardware management: In case of initialization error show it only once to the user on startup
- Hardware management: Refactored all code to return returncode (0 or -1) instead of data for more easy error handling
- Hardware management: Refactored macros to real functions
- Hardware management: Removed kernel exec timeout detection on NVIDIA, should no longer occur due to autotune
- Hardware management: Replaced NVML registry functions macros with their ascii versions (Adds NVML support for XP)
- Hashlist loading: Do not load data from hashfile if hashfile changed during runtime
- Kernel cache: Fixed checksum building on oversized device version or driver version strings
- Logging: Improved variable names in hashcat.log
- Loopback: Refactored --loopback support completely, no longer a recursive function
- Memory management: Fixed some memory leaks on shutdown
- Memory management: Got rid of all global variables
- Memory management: Got rid of local_free() and global_free(), no longer required
- Memory management: Refactored all variables with HCBUFSIZ_LARGE size from stack to heap, macOS doesn't like that
- OpenCL Headers: Select OpenCL headers tagged for OpenCL 1.2, since we use -cl-std=CL1.2
- OpenCL Kernels: Added const qualifier to variable declaration of matching global memory objects
- OpenCL Kernels: Got rid of one global kernel_threads variable
- OpenCL Kernels: Moved OpenCL requirement from v1.1 to v1.2
- OpenCL Kernels: Recognize reqd_work_group_size() values from OpenCL kernels and use them in the host if possible
- OpenCL Kernels: Refactored common function append_0x01()
- OpenCL Kernels: Refactored common function append_0x02()
- OpenCL Kernels: Refactored common function append_0x80()
- OpenCL Kernels: Refactored rule function append_block1()
- OpenCL Kernels: Refactored rule function rule_op_mangle_delete_last()
- OpenCL Kernels: Refactored rule function rule_op_mangle_dupechar_last()
- OpenCL Kernels: Refactored rule function rule_op_mangle_rotate_left()
- OpenCL Kernels: Refactored rule function rule_op_mangle_rotate_right()
- OpenCL Kernels: Support mixed kernel thread count for mixed kernels in the same source file
- OpenCL Kernels: Switch from clz() to ffz() for bitsliced algorithms
- OpenCL Kernels: Using platform vendor name is better than using device vendor name for function detection
- OpenCL Runtime: Updated AMDGPU-Pro and AMD Radeon driver version check
- OpenCL Runtime: Updated Intel OpenCL runtime version check
- OpenCL Runtime: Updated NVIDIA driver version check
- Password candidates: The maximum word length in a wordlist is 31 not 32, because 0x80 will eventually be appended
- Potfile: Base logic switched; Assuming the potfile is larger than the hashlist it's better to load hashlist instead of potfile entries
- Potfile: In case all hashes were cracking using potfile abort and inform user
- Restore: Automatically unlink restore file if all hashes have been cracked
- Restore: Do not unlink restore file if restore is disabled
- Rules: Refactored macros to real functions
- Status: Added Input.Queue.Base and Input.Queue.Mod to help the user better understand this concept
- Status: Do not wait for the progress mutex to read and store speed timer
- Status: Do not show Recovered/Time when cracking < 1000 hashes
- Status: Do not show Recovered/Time as floats but as integers to reduce over-information
- Tests: Removed rules_test/ subproject: Would require total rewrite but not used in a long time
- Threads: Replaced all calls to getpwuid() with getpwuid_r() to ensure thread safety
- Threads: Replaced all calls to gmtime() with gmtime_r() to ensure thread safety
- Threads: Replaced all calls to strtok() with strtok_r() to ensure thread safety
- Wordlists: Use larger counter variable to handle larger wordlists (that is > 2^32 words)
- X11: Detect missing coolbits and added some help text for the user how to fix it

* changes v3.00 -> v3.10:

##
## Improvements
##

- Added mask display to modes 3, 6, and 7. Allows the user to see the custom character set used during the run
- Make Linux build POSIX compatible; Also allow it to actually compile on musl-libc systems
- Add support to compile on FreeBSD
- Make use of cl_context_properties[] to clCreateContext(), even if OpenCL specification allow the use of NULL, some runtimes fail without
- The Time.Estimated attribute in status display should also show --runtime limit if user set it
- Fix some strict aliasing rule violation on older compilers
- Fix some variable initializers on older compilers
- Replace DARWIN macro with compiler predefined macro __APPLE__
- Replace LINUX macro with compiler predefined macro __linux__
- Allow the use of enc_id == 0 in hash-mode 10600 and 10700 as it takes no part in the actual computation
- Get rid of exit() calls in OpenCL wrapper library with the goal to have a better control which error can be ignored under special circumstances
- Do not error and exit if an OpenCL platform has no devices, just print a warning and continue with the next platform
- Workaround for OpenCL runtimes which do not accept -I parameter in the OpenCL kernel build options even if this is an OpenCL standard option
- Workaround for OpenCL runtimes which do accept -I parameter in the OpenCL kernel build options, but do not allow quotes
- Output cracked hashes on Windows using \r\n and not \n
- Replace RegGetValue() with RegQueryValueEx() to enable Windows XP 32 bit compatibility
- Slightly increased NVidias rule-processing performance by using generic instructions instead of byte_perm()
- Add support for @ rule (RULE_OP_MANGLE_PURGECHAR) to use on GPU
- Add support for --outfile (short -o) to be used together with --stdout
- Skip periodic status output whenever --stdout is used together with stdin mode, but no outfile was specified
- Show error message if --show is used together with --outfile-autohex-disable (this is currently not supported)
- Show error message if --skip/--limit is used together with mask files or --increment
- Workaround for NVidia OpenCL runtime bug causing -m 6223 to not crack any hashes even with the correct password candidate

##
## Bugs
##

- Fixed a bug where CRAM MD5 checked salt length instead of hash length
- Fixed a bug where hashcat is suppressing --machine-readable output in the final status update
- Fixed a bug where hashcat did not check the return of realpath() and crashes uncontrolled if the path does not exist
- Fixed a bug where hashcat crashes for accessing deallocated buffer if user spams "s" shortly before hashcat shuts down
- Fixed a bug where hashcat crashes in case of a scrypt P setting > 1
- Fixed a bug where hashcat did not correctly use the newly cracked plains whenever --loopback or the induction folder was used
- Fixed a bug where hashcat did not correctly remove hashes of type WPA/WPA2 even if present in potfile
- Fixed a bug where hashcat reported an invalid password for a zero-length password in LM
- Fixed a bug where hashcat did not take into account how long it takes to prepare a session when auto-aborting with --runtime is in use
- Fixed a bug where some kernels used COMPARE_M_SIMD instead of COMPARE_S_SIMD in singlehash mode

##
## Algorithms
##

- Added new hash-mode 13900 = OpenCart

* changes v2.01 -> v3.00:

This release markes the fusion of "hashcat" and "oclHashcat" into "hashcat".
It combines all features of all hashcat projects in one project.

##
## Features
##

- Support for Apple OpenCL runtime
- Support for NVidia OpenCL runtime (replaces CUDA)
- Support for Mesa (Gallium) OpenCL runtime
- Support for pocl OpenCL runtime
- Support for Khronos' OSS OpenCL reference implementation for building
- Support to utilize OpenCL devices-types other than GPU, ex: CPU and FPGA
- Support to utilize multiple different OpenCL platforms in parallel, ex: AMD + NV
- Support to utilize multiple different OpenCL device-types in parallel, ex: GPU + CPU
- Added option --opencl-platform to select a specific OpenCL platform
- Added option --opencl-device-types select specific OpenCL device types
- Added option --opencl-vector-width to override automatically selected vector-width size
- Added makefile native compilation target
- Added makefile install and uninstall targets
- Added autotuning engine and user-configurable tuning database
- Added current engine clock, current memory clock and pci-e lanes to the status display
- Added support for --gpu-temp-retain for NVidia GPU, both Linux and Windows
- Added execution timer of the running kernel to the status display
- Added command prompt to quit at next restore checkpoint
- Added human-readable error message for the OpenCL error codes
- Added option --potfile-path to override potfile path
- Added option --veracrypt-keyfile to set Keyfiles used, can be multiple
- Added option --veracrypt-pim to set the VeraCrypt personal iterations multiplier
- Added option --machine-readable for easier parsing of output
- Added option --powertune-enable to work with NVidia devices as well, not just AMD
- Added option --stdout to print candidates instead of trying to crack a hash

##
## Algorithms
##

- Added new hash-mode   125 = ArubaOS
- Added new hash-mode 12900 = Android FDE (Samsung DEK)
- Added new hash-mode 13000 = RAR5
- Added new hash-mode 13100 = Kerberos 5 TGS-REP etype 23
- Added new hash-mode 13200 = AxCrypt
- Added new hash-mode 13300 = AxCrypt in memory SHA1
- Added new hash-mode 13400 = Keepass 1 (AES/Twofish) and Keepass 2 (AES)
- Added new hash-mode 13500 = PeopleSoft PS_TOKEN
- Added new hash-mode 13600 = WinZip
- Added new hash-mode 137** = VeraCrypt
- Added new hash-mode 13800 = Windows 8+ phone PIN/Password

##
## Performance
##

- Full Table: https://docs.google.com/spreadsheets/d/1B1S_t1Z0KsqByH3pNkYUM-RCFMu860nlfSsYEqOoqco/edit#gid=0

##
## Improvements
##

- Reordering of files to help integration into linux distributions ~/.hashcat etc
- Use a profile directory to write temporary files (session, potfile etc.)
- Workaround dependencies on AMD APP-SDK AMD ADL, NV CUDA-SDK, NV ForceWare, NVML and NVAPI; they are no longer required
- Load external libraries dynamic at runtime instead of link them static at compile-time
- Benchmark accuracy improved; Is now on par to: singlehash -a 3 -w 3 ?b?b?b?b?b?b?b
- Benchmark no longer depends on a fixed time
- Removed option --benchmark-mode, therefore support --workload-profile in benchmark-mode
- Enabled support of --machine-readable in combination with --benchmark for automated benchmark processing
- Replaced --status-automat entirely with --machine-readable to make it more consistent among benchmark and non-benchmark mode
- Extended support from 14 to 255 functions calls per rule
- Extended password length up to 32 for 7zip
- Extended salt length up to 55 for raw hash types, eg: md5($pass.$salt)
- Extended version information
- Removed some duplicate rules in T0XlCv1, d3ad0ne and dive
- Redesigned changes.txt layout
- Redesigned --help menu layout

##
## Bugs
##

- Fixed a bug in speed display: In some situation, especially with slow hashes or lots of salts, it showed a speed of 0H/s
- Fixed a bug in restore handling: user immediately aborting after restart broke the restore file
- Fixed a bug in line counter: conditional jump or move depends on an uninitialised value
- Fixed a bug in rule-engine for NVidia devices: code for left- and right-shift were switched
- Fixed a bug in dive.rule: rules were not updated after the function 'x' was renamed to 'O'
- Fixed a bug in memory allocation "OpenCL -4 error": used unitialized value in a special situation
- Fixed a bug in memory handling: heap buffer overflow
- Fixed a bug in memory handling: out of bounds access
- Fixed a bug in implementation of DCC2: forced default iteration count for hashes to 10240
- Fixed a bug in implementation of WPA/WPA2: MAC and nonce stay one their original position as in the hccap file
- Fixed a bug in implementation of GOST R 34.11-94: zero length passwords were not cracked
- Fixed a bug in implementation of BLAKE2-512 kernels: incorrect access of the esalt buffer

##
## Technical
##

- Removed deprecated GCC version check requirement
- Removed NPROCS from Makefile, let make automatically detect the optimal number of parallel threads
- Dropped all C++ overloading functions to normal function which helps support more OpenCL platforms
- Renamed functions in common.h to emphasize their purpose
- Refactorized fast-hash kernels to enable SIMD on all OpenCL platforms
- Refactorized SIMD handling: SIMD the inner-loop not the outer-loop to save registers
- Workaround missing clEnqueueFillBuffer() support in certain OpenCL runtimes
- Added amd_bytealign() support in non-AMD OpenCL runtimes
- Added amd_bfe() support in non-AMD OpenCL runtimes
- Added several macros to allow writing optimized code for the different OpenCL platforms
- Replaced typedef for bool with stdbool.h
- Added special DEBUG environment variables to the makefile
- Hashcat now acquires an exclusive lock before writing to any file
- Changed buffers to not use same buffer for both input and output at the same time with snprintf()
- Check for allocatable device-memory depending on kernel_accel amplifier before trying to allocate
- Added additional check for max. ESSID length to prevent possible crashes
- Use a GCC equivalent for __stdcall where applicable
- Synchronize maximum output line size with input line size
- Increased maximum hash line size to 0x50000
- Run weak-hash checks only in straight-attack mode, this greatly reduces code complexity
- Restrict loopback option to straight attack-mode
- Moved rules_optimize to hashcat-utils
- Stick to older libOpenCL in binary package to avoid errors like this: version `OPENCL_2.0' not found
- Tightened hash parser for several algorithms
- Updated old RC4 code in Kerberos 5
- Limited the salt length of Juniper Netscreen/SSG (ScreenOS) hashes to 10
- Updated algorithm used to automatically select an ideal --scrypt-tmto value
- Renamed option --gpu-accel to --kernel-accel
- Renamed option --gpu-loops to --kernel-loops
- Renamed option --gpu-devices to --opencl-devices
- Added inline declaration to functions from simd.c, common.c, rp.c and types_ocl.c to increase performance
- Dropped static declaration from functions in all kernel to achieve OpenCL 1.1 compatibility
- Added -cl-std=CL1.1 to all kernel build options
- Created environment variable to inform NVidia OpenCL runtime to not create its own kernel cache
- Created environment variable to inform pocl OpenCL runtime to not create its own kernel cache
- Dropped special 64-bit rotate() handling for NV, it seems that they've added it to their OpenCL runtime
- Completely get rid of HAVE_ADL, HAVE_NVML and HAVE_NVAPI in sources
- Replaced NVAPI with NVML on windows<|MERGE_RESOLUTION|>--- conflicted
+++ resolved
@@ -11,14 +11,11 @@
 - Added hash-mode: ENCsecurity Datavault (MD5/keychain)
 - Added hash-mode: DANE RFC7929/RFC8162 SHA2-256
 - Added hash-mode: Dahua NVR/DVR/HVR (md5($salt1.strtoupper(md5($salt2.$pass))))
-<<<<<<< HEAD
+- Added hash-mode: GPG (AES-128/AES-256 (SHA-1($pass)))
+- Added hash-mode: GPG (AES-128/AES-256 (SHA-512($pass)))
 - Added hash-mode: HMAC-RIPEMD160 (key = $pass)
 - Added hash-mode: HMAC-RIPEMD160 (key = $salt)
-=======
-- Added hash-mode: GPG (AES-128/AES-256 (SHA-1($pass)))
-- Added hash-mode: GPG (AES-128/AES-256 (SHA-512($pass)))
 - Added hash-mode: md5(md5($salt).md5(md5($pass)))
->>>>>>> 9a52ee6d
 
 ##
 ## Bugs
