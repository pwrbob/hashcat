--- conflicted
+++ resolved
@@ -75,14 +75,10 @@
 
 - Added display of password length mininum and maximum in the Kernel.Feature status line
 - Added new feature (-Y) that creates N virtual instances for each device in your system at the cost of N times the device memory consumption
-<<<<<<< HEAD
 - Added new feature (--bypass-delay / --bypass-threshold) that skips an attack if it does not produce enough cracks per $timeframe
 - Added options --benchmark-min and --benchmark-max to set a hash-mode range to be used during the benchmark
 - Added option --total-candidates to provide the total candidate count for an attack instead of the internal "--keyspace" value
-=======
->>>>>>> 725edba7
 - Added option --backend-devices-keepfree to configure X percentage of device memory available to keep free
-- Added option --total-candidates to provide the total candidate count for an attack instead of the internal "--keyspace" value
 - Added options --benchmark-min and --benchmark-max to set a hash-mode range to be used during the benchmark
 - Added the 'edge' test type to test.pl and the corresponding tool test_edge.sh
 
