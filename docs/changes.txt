* changes v6.2.6 -> v6.2.x

##
## Algorithms
##

- Added hash-mode: 1Password, mobilekeychain (1Password 8)
- Added hash-mode: Adobe AEM (SSPR, SHA-256 with Salt)
- Added hash-mode: Adobe AEM (SSPR, SHA-512 with Salt)
- Added hash-mode: Anope IRC Services (enc_sha256)
- Added hash-mode: Bisq .wallet (scrypt)
- Added hash-mode: Bitcoin raw private key (P2PKH)
- Added hash-mode: Bitcoin raw private key (P2SH(P2WPKH))
- Added hash-mode: Bitcoin raw private key (P2WPKH, Bech32)
- Added hash-mode: BLAKE2s-256
- Added hash-mode: CubeCart (Whirlpool($salt.$pass.$salt)
- Added hash-mode: Dahua NVR/DVR/HVR (md5($salt1.strtoupper(md5($salt2.$pass))))
- Added hash-mode: DANE RFC7929/RFC8162 SHA2-256
- Added hash-mode: Dogechain.info Wallet
- Added hash-mode: Empire CMS (Admin password)
- Added hash-mode: ENCsecurity Datavault (MD5/keychain)
- Added hash-mode: ENCsecurity Datavault (MD5/no keychain)
- Added hash-mode: ENCsecurity Datavault (PBKDF2/keychain)
- Added hash-mode: ENCsecurity Datavault (PBKDF2/no keychain)
- Added hash-mode: GPG (AES-128/AES-256 (SHA-1($pass)))
- Added hash-mode: GPG (AES-128/AES-256 (SHA-256($pass)))
- Added hash-mode: GPG (AES-128/AES-256 (SHA-512($pass)))
- Added hash-mode: GPG (CAST5 (SHA-1($pass)))
- Added hash-mode: Kerberos 5, etype 17, AS-REP
- Added hash-mode: Kerberos 5, etype 18, AS-REP
- Added hash-mode: MetaMask Mobile Wallet
- Added hash-mode: MetaMask Wallet (short hash, plaintext check)
- Added hash-mode: NetIQ SSPR (MD5)
- Added hash-mode: NetIQ SSPR (PBKDF2WithHmacSHA1)
- Added hash-mode: NetIQ SSPR (PBKDF2WithHmacSHA256)
- Added hash-mode: NetIQ SSPR (PBKDF2WithHmacSHA512)
- Added hash-mode: NetIQ SSPR (SHA1)
- Added hash-mode: NetIQ SSPR (SHA-1 with Salt)
- Added hash-mode: NetIQ SSPR (SHA-256 with Salt)
- Added hash-mode: NetIQ SSPR (SHA-512 with Salt)
- Added hash-mode: RSA Security Analytics / NetWitness (sha256)
- Added hash-mode: SecureCRT MasterPassphrase v2
- Added hash-mode: Veeam VB
- Added hash-mode: bcrypt(sha256($pass))
- Added hash-mode: HMAC-RIPEMD160 (key = $pass)
- Added hash-mode: HMAC-RIPEMD160 (key = $salt)
- Added hash-mode: md5($salt1.sha1($salt2.$pass))
- Added hash-mode: md5(md5($pass.$salt))
- Added hash-mode: md5(md5($salt).md5(md5($pass)))
<<<<<<< HEAD
- Added hash-mode: Domain Cached Credentials 2 (DCC2), MS Cache 2, (NT)
=======
- Added hash-mode: Domain Cached Credentials (DCC), MS Cache (NT)
- Added hash-mode: md5(md5(md5($pass).$salt1).$salt2)
- Added hash-mode: md5(md5(md5($pass)).$salt)
- Added hash-mode: md5(sha1($pass.$salt))
- Added hash-mode: md5(sha1($salt.$pass))
- Added hash-mode: sha512(sha512($pass).$salt)
- Added hash-mode: sha512(sha512_bin($pass).$salt)

##
## Features
##

- Added new feature (-Y) that creates N virtual instances for each device in your system at the cost of N times the device memory consumption
>>>>>>> 71080966

##
## Performance
##

- DEScrypt Kernel (1500): Improved performance from 950MH/s to 2200MH/s (RX6900XT) on HIP backend by workaround invalid compile time optimizer

##
## Bugs
##

- Fixed keys extraction in luks2hashcat - now extracts all active keys
- Prevent Hashcat from hanging by checking during startup whether the output file is a named pipe
- Fixed debug mode 5 by adding the missing colon between original-word and finding-rule
- Skip chained generated rules that exceed the maximum number of function calls
- Fixed incorrect plaintext check for 25400 and 26610. Increased plaintext check to 32 bytes to prevent false positives.
- Fixed bug in --stdout that caused certain rules to malfunction
- Fixed bug in 18400 module_hash_encode
- Fixed bug in 26900 module_hash_encode
- Fixed bug in 29600 module OPTS_TYPE setting
- Fixed bug in grep out-of-memory workaround on Unit Test
- Fixed bug in input_tokenizer when TOKEN_ATTR_FIXED_LENGTH is used and refactor modules
- Fixed a bug in all SCRYPT-based hash modes with Apple Metal
- Added verification of token buffer length when using TOKEN_ATTR_FIXED_LENGTH
- Fixed build failed for 4410 with vector width > 1
- Fixed build failed for 10700 optimized with Apple Metal
- Fixed build failed for 13772 and 13773 with Apple Metal
- Fixed build failed for 18400 with Apple Metal
- Fixed build failed for 18600 with Apple Metal
- Fixed build failure for almost all hash modes that make use of hc_swap64 and/or hc_swap64_S with Apple Metal
- Fixed display problem of the "Optimizers applied" list for algorithms using OPTI_TYPE_SLOW_HASH_SIMD_INIT2 and/or OPTI_TYPE_SLOW_HASH_SIMD_LOOP2
- Fixed incompatible pointer types (salt1 and salt2 buf) in 3730 a3 kernel
- Fixed minimum password length in module of hash-mode 28200
- Fixed maximum password length in module/test_module of hash-mode 2410
- Handle signed/unsigned PDF permission P value for all PDF hash-modes
- Fixed minimum password length in module of hash-mode 29800
- Fixed maximum password length in module/test_module of hash-mode 2400
- Fixed buffer overflow on module_26600.c / module_hash_encode()
- Fixed bug in 23800/unrar with Apple Silicon
- Fixed vector datatypes usage for HIP
- Fixed out-of-boundary read when a fast hash defines a kernel_loops_min value higher than the amplifiers provided by the user

##
## Technical
##

- AMD Driver: Updated requirements for AMD Windows drivers to "AMD Adrenalin Edition" (23.7.2 or later) and "AMD HIP SDK" (23.Q3 or later)
- Apple Driver: Automatically enable GPU support on Apple OpenCL instead of CPU support
- Apple Driver: Updated requirements to use Apple OpenCL API to macOS 13.0 - use
- Backend Checks: Describe workaround in error message when detecting more than 64 backend devices
- Brain: Added sanity check and corresponding error message for invalid --brain-port values
- Dependencies: Updated LZMA SDK to 22.01
- Dependencies: Updated unrar source to 6.2.7
- Building: Support building windows binaries on macOS using MinGW
- Dependencies: Updated OpenCL-Headers to v2023.04.17
- Documents: Updated BUILD.md and added BUILD_macOS.md (containing instructions for building windows binaries on macOS)
- Modules: Added support for non-zero IVs for -m 6800 (Lastpass). Also added `tools/lastpass2hashcat.py`
- Open Document Format: Added support for small documents with content length < 1024
- Status Code: Add specific return code for self-test fail (-11)
- Scrypt: Increase buffer sizes in module for hash mode 8900 to allow longer scrypt digests
- Unicode: Update UTF-8 to UTF-16 conversion to match RFC 3629
- User Options: Added error message when mixing --username and --show to warn users of exponential delay
- MetaMask: update extraction tool to support MetaMask Mobile wallets
- SecureCRT MasterPassphrase v2: update module, pure kernels and test unit. Add optimized kernels.
- Metal Backend: added workaround to prevent 'Infinite Loop' bug when build kernels
- Metal Backend: allow use of devices with Metal if runtime version is >= 200
- Metal Backend: disable Metal devices only if at least one OpenCL device is active
- User Options: added --metal-compiler-runtime option
- Hardware Monitor: avoid sprintf in src/ext_iokit.c
- Help: show supported hash-modes only with -hh
- Makefile: prevent make failure with Apple Silicon in case of partial rebuild
- Rules: Rename best64.rule to best66.rule and remove the unknown section from it

* changes v6.2.5 -> v6.2.6

##
## Algorithms
##

- Added hash-mode: Amazon AWS4-HMAC-SHA256
- Added hash-mode: Bitcoin WIF private key (P2PKH)
- Added hash-mode: Bitcoin WIF private key (P2SH(P2WPKH))
- Added hash-mode: Bitcoin WIF private key (P2WPKH, Bech32)
- Added hash-mode: BLAKE2b-512($pass.$salt)
- Added hash-mode: BLAKE2b-512($salt.$pass)
- Added hash-mode: DPAPI masterkey file v1 (context 3)
- Added hash-mode: DPAPI masterkey file v2 (context 3)
- Added hash-mode: Exodus Desktop Wallet (scrypt)
- Added hash-mode: Flask session cookie
- Added hash-mode: KeePass 1 (AES/Twofish) and KeePass 2 (AES) - keyfile only mode
- Added hash-mode: Kerberos 5, etype 17, DB
- Added hash-mode: Kerberos 5, etype 18, DB
- Added hash-mode: PostgreSQL SCRAM-SHA-256
- Added hash-mode: Radmin3
- Added hash-mode: Teamspeak 3 (channel hash)
- Added hash-mode: Terra Station Wallet (AES256-CBC(PBKDF2($pass)))
- Added hash-mode: bcrypt(sha512($pass)) / bcryptsha512
- Added hash-mode: md5(sha1($pass).$salt)
- Added hash-mode: sha1($salt.sha1(utf16le($username).':'.utf16le($pass)))
- Added hash-mode: sha256($salt.sha256_bin($pass))

##
## Features
##

- Added new backend support for Metal, the OpenCL replacement API on Apple
- Added support for building universal macOS binary on Apple Silicon
- Added support for using --debug-mode in attack-mode 9 (association attack)
- Added hex encoding format for --separator option
- Added password candidates range to --status-json output
- Added parameter to Bitwarden mode for second iteration count
- Added support for using 'John the Ripper' hash format with hash-type 13100
- Added support for using 'John the Ripper' hash format with hash-type 18200
- Added hash extraction scripts from the tools folder to beta/release versions
- Added user advice if a hash throws 'token length exception'
- Added tunings/ folder in order to replace hashcat.hctune. Configuration files with *.hctune suffix are automatically load on startup
- Added link to 'ubernoob' documentation when no parameters are supplied on Windows

##
## Bugs
##

- Fixed accepted salt length by PKCS#8 Private Keys modules
- Fixed autodetect memory allocation for temporary hashes for LUKS v1 (legacy) in --identify mode
- Fixed backend active devices checks
- Fixed building error on Raspberry Pi
- Fixed display problem of incorrect negative values in case of large numbers
- Fixed display problem of the "Optimizers applied" list for algorithms using Register-Limit
- Fixed example password output of --hash-info: force uppercase if OPTS_TYPE_PT_UPPER is set
- Fixed false negative on hash-type 27800 if using vector width greater than 1 and -a 3
- Fixed false negative on hash-types 4510 and 4710 for hashes with long salts
- Fixed false negative on hash-types 8900, 15700, 22700, 27700 and 28200 if using the HIP backend
- Fixed false negative on Unit Test in case of out-of-memory with grep in single mode
- Fixed false negative on Unit Test with hash-type 25400
- Fixed functional error when nonce-error-corrections that were set on the command line in hash-mode 22000/22001 were not accepted
- Fixed handling of devices in benchmark mode for "kernel build error". Instead of canceling, skip the device and move on to the next
- Fixed handling of password candidates that are shorter than the minimum password length in Association Attack
- Fixed invalid handling of keyfiles in Keepass if transf_random_seed doesn't change
- Fixed memory leak in CPU rule engine
- Fixed method of how OPTS_TYPE_AUX* kernels are called in an association attack, for example in WPA/WPA2 kernel
- Fixed missing option flag OPTS_TYPE_SUGGEST_KG for hash-mode 11600 to inform the user about possible false positives in this mode
- Fixed optimized (-O) candidate generation with --stdout and -a 7
- Fixed password limit in optimized kernel for hash-mode 10700
- Fixed password reassembling function reporting an incorrect candidate in some cases when the correct candidate has zero length
- Fixed undefined function call to hc_byte_perm_S() in hash-mode 17010 on non-CUDA compute devices
- Fixed unit test early exit on luks test file download/extract failure
- Fixed unit test false negative if there are spaces in the filesystem path to hashcat
- Fixed unit test salt-max in case of optimized kernel, with hash-type 22 and 23
- Fixed usage of --rule-right (-k) in -a 7 with optimized (-O) kernels
- Fixed wordlist handling in -m 3000 when candidate passwords use the $HEX[...] syntax

##
## Technical
##

- AMD Driver: Updated requirements for AMD Linux drivers to "AMDGPU" (21.50 or later) and "ROCm" (5.0 or later)
- AMD Driver: Updated requirements for AMD Windows drivers to "AMD Adrenalin Edition" (Adrenalin 22.5.1 exactly)
- Association Attack: Enable module specific pw_min and pw_max settings to avoid false positives in -a 9 attack-mode
- Autotune: Added error handling. By default skipping device on error, with --force using accel/loops/threads min values instead
- Backend: improved management of systems with multiple OpenCL platforms
- Backend Info: Added folder_config info to output
- Backend Info: Added generic system info to output (must be completed on Windows side)
- Backend Info: Added local memory size to output
- Backend: with kernel build options, switch from -I to -D INCLUDE_PATH, in order to support Apple Metal runtime
- Command Line: Disallow combinations of some options. for instance, using -t in -a 0 mode
- CUDA Backend: moved functions to ext_cuda.c/ext_nvrtc.c and includes to ext_cuda.h/ext_nvrtc.h
- Debug Rules: Set --debug-file to $session.debugfile if --debug-mode was set by the user and --debug-file was not set
- Hardware Monitor: Add support for GPU device utilization readings using iokit on Apple Silicon (OpenCL and Metal)
- Hash Info: show more information (Updated Hash-Format. Added Autodetect, Self-Test, Potfile and Plaintext encoding)
- HIP Backend: moved functions to ext_hip.c/ext_hiprtc.c and includes to ext_hip.h/ext_hiprtc.h
- HIP Backend: removed unused functions from hiprtc to workaround missing function symbols on windows dll
- Kernels: Refactored standard kernel declaration to use a structure holding u32/u64 attributes to reduce the number of attributes
- Kernels: Refactored standard kernel includes, KERN_ATTR macros and RC4 cipher functions, in order to support Apple Metal runtime
- Kernels: Set the default Address Space Qualifier for any pointer, in order to support Apple Metal runtime
- Logfile: Write per-session "recovered new" value to logfile
- Makefile: updated MACOSX_DEPLOYMENT_TARGET to 10.15 and removed OpenCL framework from LFLAGS_NATIVE on MacOS
- Metal Runtime: added support for vectors up to 4
- Modules: Added suffix *legacy* to old TrueCrypt modules (6211-6243)
- Modules: Added suffix *legacy* to old VeraCrypt modules (13711-13783)
- Modules: Added support of a custom charset setting for benchmarks to the module interface
- Modules: New LUKS v1 modules (29511-29543) which do not use `module_hash_binary_parse` to get data from containers anymore (use new tool `tools/luks2hashcat.py`)
- Modules: New TrueCrypt modules (29311-29343) which do not use `module_hash_binary_parse` to get data from containers anymore (use new tool `tools/truecrypt2hashcat.py`)
- Modules: New VeraCrypt modules (29411-29483) which do not use `module_hash_binary_parse` to get data from containers anymore (use new tool `tools/veracrypt2hashcat.py`)
- Modules: Renamed old LUKS module into LUKS v1 and added suffix *legacy* (14600)
- OpenCL Backend: added workaround to make optimized kernels work on Apple Silicon
- OpenCL Backend: moved functions to ext_OpenCL.c and includes to ext_OpenCL.h
- OpenCL Backend: show device_type in device list info on Apple Silicon
- OpenCL Kernel: Set native_threads to 32 on Apple GPU's for various hash-modes
- OpenCL Runtime: Added support to use Apple Silicon compute devices
- OpenCL Runtime: Add some unstable warnings detected on macOS
- OpenCL Runtime: Set default device-type to GPU with Apple Silicon compute devices
- Restore: Restore timer is decreased from 60 seconds to 1 second, but only updates if there's actually a change compared to previous data written to restore file
- Rules: Add new rulesets from T0XlC: T0XlCv2, T0XlC_3_rule, T0XlC_insert_HTLM_entities_0_Z
- Rules: Add support to include source wordlist in debugging format
- Rules: Update hand-written rulesets to covers years up to 2029
- Status code: updated negative status code (added kernel create failure and resync)
- Status code: updated negative status code, useful in Unit tests engine (test.sh)
- Terminal: Increased size of hash name column in `--help` and `--identify` options
- Terminal: Limit output length of example hash in --example-hash mode to 200. Use --mach to see full example hash
- Terminal: show empty OpenCL platforms only in backend information mode
- Tuning Database: Added a warning if a module implements module_extra_tuningdb_block but the installed computing device is not found
- Unit tests: added -r (--runtime) option
- Unit tests: handle negative status code, skip deprecated hash-types, skip hash-types with known perl modules issues, updated output
- Unit tests: Updated test.sh to set default device-type to CPU with Apple Intel and added -f (--force) option
- Usage Screen: On windows console, wait for any keypress if usage_mini_print() is used
- User Options: Add new module function module_hash_decode_postprocess() to override hash specific configurations from command line
- User Options: Change --backend-info/-I option type, from bool to uint
- Workflow: Added basic workflow for GitHub Actions

* changes v6.2.4 -> v6.2.5

##
## Algorithms
##

- Added hash-mode: CRC32C
- Added hash-mode: CRC64Jones
- Added hash-mode: MultiBit Classic .wallet (scrypt)
- Added hash-mode: MurmurHash3
- Added hash-mode: Windows Hello PIN/Password

##
## Performance
##

- PDF Kernel (10700): Improved performance on AMD GPUs by using shared memory for the scratch buffer and disabled inlining to save spilling

##
## Bugs
##

- Fixed divide by zero error because backend_ctx->hardware_power_all was not re-inserted after refactoring device_param->hardware_power
- Fixed invalid handling of initialization value for -m 11500
- Fixed invalid progress counter initialization in attack-mode 9 when using --skip or --restore
- Fixed out-of-boundary reads in attack-mode 9 that were caused by a missing work item limit in the refactored autotune engine
- Fixed out-of-boundary reads in hash-mode 22400 (AES Crypt) kernel
- Fixed strategy for eliminating hashes with zero length in LM when multiple hashes contain a zero hash

##
## Technical
##

- AMD Driver: Updated requirements for AMD Linux drivers to ROCm 4.5 or later due to new HIP interface
- Backend devices: In -S mode, limit the number of workitems so that no more than 2GB of host memory is required per backend device
- Backend devices: In non -S mode, limit the number of workitems so that no more than 4GB of host memory is required per backend device
- Backend types: The default filter for the device types is now set so that only the GPU is used, except for APPLE, where we set CPU
- Benchmark: Update benchmark_deep.pl with new hash modes added (also new hash modes which were added with v6.2.3)
- Electrum Wallet: Added new entropy-based check to test whether the decryption was successful or not
- Module Optimizers: Added OPTS_TYPE_MAXIMUM_THREADS to deactivate the else branch route in the section to find -T before compilation
- Makefile: Added wildcard include src/modules/module_*.mk directive so that plugin developers can add 3rd party libraries for their plugins
- Rejects: Disabled checking of the minimum and maximum length of the password candidate in attack-mode 9 because they are incompatible
- POCL: Added a workaround for an issue in POCL where a quote character is used as a part of the path itself which is passed as a path for the -I option
- Device Threads: The default maximum device thread number has been reduced from 1024 to 256, users can still overwrite with the -T option
- Tuning-DB: Add missing entries for -m 25600 and -m 25800 for CPU cracking
- OpenCL Backend: added workaround to support Apple Silicon (GPU: M1, M1 Pro, and M1 Max)
- MacOS v10.8+ (PBKDF2-SHA512): Added support for parsing new mac2john hash format directly in the module for -m 7100

* changes v6.2.3 -> v6.2.4

##
## Algorithms
##

- Added hash-mode: SNMPv3 HMAC-MD5-96/HMAC-SHA1-96
- Added hash-mode: SNMPv3 HMAC-MD5-96
- Added hash-mode: SNMPv3 HMAC-SHA1-96
- Added hash-mode: SNMPv3 HMAC-SHA224-128
- Added hash-mode: SNMPv3 HMAC-SHA256-192
- Added hash-mode: SNMPv3 HMAC-SHA384-256
- Added hash-mode: SNMPv3 HMAC-SHA512-384
- Added hash-mode: VirtualBox (PBKDF2-HMAC-SHA256 & AES-128-XTS)
- Added hash-mode: VirtualBox (PBKDF2-HMAC-SHA256 & AES-256-XTS)

##
## Features
##

- Added option --deprecated-check-disable to enable deprecated plugins
- Added option --generate-rules-func-sel to specify a pool of operators that the random rule generator is allowed to pick from
- Added option --multiply-accel-disable (short: -M) to disable multiplying of the kernel accel with the multiprocessor count
- Added rule function '3' to change the case of the first letter after the occurrence of N of character X
- Added support for auto tuning --kernel-threads (-T) at startup
- Added support for HIP version 4.3 or later and removed support for older HIP versions as they are not compatible

##
## Bugs
##

- Fixed broken support for --generate-rules-func-min which was ignored under certain conditions
- Fixed buffer overflow in DPAPI masterkey file v1/v2 module in hash_encode() and hash_decode()
- Fixed buffer overflow in Stargazer Stellar Wallet XLM module in hash_encode() when a hash was cracked
- Fixed false negative in all VeraCrypt hash modes if both conditions are met: 1. Use CPU for cracking and 2. PIM area was used
- Fixed invalid data type in the sha384_hmac_init_vector_128() function that take effect if the vector data type was specified manually
- Fixed out-of-boundary read in input_tokenizer() if the signature in the hash is longer than the length of the plugin's signature constant
- Fixed out-of-boundary read in PKZIP masterkey kernel if the password candidate has length zero
- Fixed out-of-boundary read in the Stuffit5 module in hash_decode()
- Fixed random rule generator option --generate-rules-func-min by fixing switch() case to not select a not existing option group type
- Fixed segfault when a combination of the flags --user and --show is given and a hash was specified directly on the command line
- Fixed syntax check of HAS_VPERM macro in several kernel includes causing invalid error message for AMD GPUs on Windows
- Fixed uninitialized tmps variable in autotune for slow hashes by calling _init and _prepare kernel before calling _loop kernel
- Fixed unintentional overwriting of the --quiet option in benchmark and speed-only mode

##
## Performance
##

- AMD GPUs: Add inline assembly code for md5crypt, sha256crypt, PDF 1.7, 7-Zip, RAR3, Samsung Android and Windows Phone 8+
- AMD GPUs: On the Apple OpenCL platform, we ask for the preferred kernel thread size rather than hard-coding 32
- Backend Interface: Replace most of the blocking Compute API functions with asynchronous ones to improve GPU utilization
- Blake Kernels: Optimize 3/4 BLAKE2B_ROUND() 64-bit rotations with inline assembly hc_byte_perm_S() calls
- Blowfish Kernels: Backport optimizations to reduce bank conflicts from bcrypt to Password Safe v2 and Open Document Format (ODF) 1.1
- ECC secp256k1: The inline assembly code for AMD GPUs has been removed as the latest JIT compilers optimize it with the same efficiency
- HIP Kernels: Enable vector data types for HIP kernels for functionality and performance
- Kernel threads: Use warp size / wavefront size query instead of hard-coded values as the basis for kernel threads
- SCRYPT Kernels: Improve Hashcat.hctune entries for many NV and AMD GPUs for hash mode 8900, 9300, 15700 and 22700
- STDIN: Reduce the performance gap between stdin and wordlist by disabling the --stdin-timeout-abort check after 1000 successful reads
- Tuning Database: Add new module function module_extra_tuningdb_block() to extend hashcat.hctune content from a module

##
## Technical
##

- 7-Zip Hook: Increase the supported data length from 320kb to 8mb
- ADL: Updated support for AMD Display Library to 15.0, updated data types
- AMD Driver: Updated requirements for AMD Linux drivers to ROCm 4.3 or later due to new HIP interface
- AMD Driver: Updated requirements for AMD Windows drivers to Adrenalin 21.2.1 or later due to new ADL library
- Autotune: Add autotune event to inform the user about autotune is starting/stopping on startup
- Backend Interface: Implement gpu_bzero() as a gpu_memset() replacement, since all gpu_memset() operations used 0 as the value
- Backend Interface: Improve the query kernel's dynamic memory size based on DEVICE_ATTRIBUTE_MAX_SHARED_MEMORY_PER_BLOCK_OPTIN instead of BF
- Brain Session: Adds hashconfig-specific opti_type and opts_type parameters to the session calculation to enable cover functions like -O
- Commandline: Fix some memory leaks in case hashcat aborts due to command line parameter settings
- Commandline: Throw an error if the separator specified by the user with the -p option is not exactly 1 byte
- Community: Add link to new hashcat discord to docs/contact.txt
- Constants: Make const char * pointers actually const char * const pointers
- Deprecated Plugins: Add new module function module_deprecated_notice() to mark a plugin as deprecated and to return a free text user notice
- Deprecated Plugins: Marked plugins 2500/2501 and 16800/16801 as deprecated
- Encoding: Truncate password candidates in UTF8 -> UTF16 conversion if it contains an invalid UTF8 byte sequence
- Filehandling: Avoid direct access to some file handles and use internal structures instead
- Filehandling: Use const char for fopen mode to fix -Wwrite-strings warnings
- Hardware Monitor: Added support for OverDrive 7 and 8 based GPUs
- HIP Kernels: Dependency on hip/hip runtime.h has been removed to enable easier integration of the HIP backend under Windows
- Kernel cache: Add kernel threads for hash calculation, which will later be used in the file name of the kernel cache
- Memory Management: Check in OpenCL that CL_DEVICE_HOST_UNIFIED_MEMORY is true and if so, then half of the available memory
- Memory Management: Refactored the code responsible for limiting kernel accel with the goal to avoid low host memory situations
- MetaMask: Added special extraction tool for MetaMask wallets
- NEO driver: Activate the NEO driver (Intel GPU) after it passed several tests in hashcat using the latest NEO driver version
- OpenCL Runtime: The use of clUnloadPlatformCompiler () was disabled after some users received unexpected return codes
- OpenCL Runtime: Workaround for Intel OpenCL runtime: segmentation fault when compiling hc_enc_next() / hc_enc_next_global()
- Potfile: Fixed some leaks in potfile_*_open(), potfile_*_close(), potfile_destroy() and don't assume plain file
- RC4 Kernels: Use improved native thread derivation for RC4-based hash modes 7500, 13100, 18200, 25400
- Shared Memory: Calculate the dynamic memory size of the kernel based on CU_DEVICE_ATTRIBUTE_MAX_SHARED_MEMORY_PER_BLOCK_OPTIN
- Slow kernels: Set some of the slowest kernels to OPTS_TYPE_MP_MULTI_DISABLE to make it easier to handle small word lists
- Status view: Add hash-mode (-m number) in addition to hash-name
- Vendor Discovery: Add "Intel" as a valid vendor name for GPUs on macOS
- MetaMask: Increase the supported data len from 784b to 3136b and set pw-min to 8

* changes v6.2.2 -> v6.2.3

##
## Algorithms
##

- Added hash-mode: AES-128-ECB NOKDF (PT = $salt, key = $pass)
- Added hash-mode: AES-192-ECB NOKDF (PT = $salt, key = $pass)
- Added hash-mode: AES-256-ECB NOKDF (PT = $salt, key = $pass)
- Added hash-mode: iPhone passcode (UID key + System Keybag)
- Added hash-mode: MetaMask Wallet
- Added hash-mode: VeraCrypt PBKDF2-HMAC-Streebog-512 + XTS 512 bit  + boot-mode
- Added hash-mode: VeraCrypt PBKDF2-HMAC-Streebog-512 + XTS 1024 bit + boot-mode
- Added hash-mode: VeraCrypt PBKDF2-HMAC-Streebog-512 + XTS 1536 bit + boot-mode

##
## Features
##

- Added new backend support for HIP, an OpenCL alternative API for AMD GPUs (similar to CUDA for NVIDIA GPUs)
- Added option --markov-inverse to inverse markov statistics, with the idea of reversing the order of the password candidates
- Added temperature watchdog and fanspeed readings for CPU and GPU on macOS using iokit
- Added temperature watchdog and utilization for CPU on linux using sysfs and procfs

##
## Bugs
##

- Fixed access violation in hashconfig_destroy if hashcat_ctx_t is only partially initialized
- Fixed 'E' rule in pure kernel mode which was ignoring letters that are in positions that are multiples of 4
- Fixed false negative in hash-mode 15900 (DPAPI masterkey file v2) if password was longer than 64 characters
- Fixed hashcat_ctx leak and refactor module and kernel existence checks
- Fixed integer overflow in Recovered/Time status view column caused by division > 0 but < 1
- Fixed invalid ETA if --limit was specified, several salts are in a hash list and some of them were found in a potfile
- Fixed memory leak in iconv_ctx and iconv_tmp in backend.c
- Fixed missing option to automatically disable kernel cache in -m 25600 and -m 25800
- Fixed out-of-boundary write in slow candidates mode in combinator attack

##
## Improvements
##

- Alias Devices: Show a warning in case the user specifically listed a device to use which in a later step is skipped because it is an alias of another active device
- Backend Information: Added new column showing the PCI Address per CUDA/OpenCL device to easier identify broken cards
- Bcrypt-SHA1/MD5 Kernels: Get rid of local memory use for binary to hex conversion to avoid false negatives on several OpenCL runtimes
- CPU Affinity: Allow mask up to 64 processors in Windows and remove call to SetThreadAffinityMask as SetProcessAffinityMask limits all threads in process
- Debug Rules: HEX-ify rules debug non-rules outputs that contain colons
- KeePass: Increase supported size for KeePass 1 databases from 300kB to 16MB
- Potfile: Disable potfile for hash-mode 99999
- VeraCrypt: Increase password length support for non-boot volumes from 64 to 128
- WPA Kernels: Increased performance by 3.5% for backend devices controlled by CUDA backend

##
## Technical
##

- Autodetect: Limit the number of errors per hash-mode try to 100 to avoid long startup time
- Brain: Add brain_ctx_t to hashcat_ctx_t to enable runtime check if hashcat was compiled with brain support
- File handling: Do not abort on seeing a BOM in input files, just warn and ignore the BOM
- Folders: Do not escape the variable cpath_real to prevent certain OpenCL runtimes from running into an error which do not support escape characters
- Java Object hashCode: Add OPTS_TYPE_SUGGEST_KG as a default option
- LM: Workaround JiT compiler bug in -m 3000 on NV leading to false negatives with large amount of hashes
- OpenCL Runtime: Workaround a problem of the AMD OpenCL GPU driver under macOS which results in false negatives due to changes in the kernel crypto library
- OpenCL Runtime: Workaround JiT crash (SC failed. No reason given.) on macOS by limiting local memory allocations to 32k
- Status View: Include time and duration info when pausing and resuming
- Tests: Changed tests for VeraCrypt from -a 0 to -a 3, because password extension is not available to all shells
- WinZip Kernel: Increase supported data length from 8k to 16mb

* changes v6.2.1 -> v6.2.2

##
## Algorithms
##

- Added hash-mode: bcrypt(md5($pass)) / bcryptmd5
- Added hash-mode: bcrypt(sha1($pass)) / bcryptsha1
- Added hash-mode: FortiGate256 (FortiOS256)
- Added hash-mode: Linux Kernel Crypto API (2.4)
- Added hash-mode: MurmurHash
- Added hash-mode: OpenEdge Progress Encode
- Added hash-mode: md5(utf16le($pass))
- Added hash-mode: sha1(utf16le($pass))
- Added hash-mode: sha256(utf16le($pass))
- Added hash-mode: sha384(utf16le($pass))
- Added hash-mode: sha512(utf16le($pass))
- Added hash-mode: md5(md5(md5($pass)))
- Added hash-mode: sha1(sha1($salt.$pass.$salt))
- Added hash-mode: sha256($salt.sha256($pass))
- Added hash-mode: sha384($pass.$salt)
- Added hash-mode: sha384($salt.$pass)
- Added hash-mode: sha384($salt.utf16le($pass))
- Added hash-mode: sha384(utf16le($pass).$salt)

##
## Features
##

- Autodetect hash-type: performs an automatic analysis of input hash(es), either listing compatible algorithms, or executing the attack (if only one compatible format is found)
- Autodetect hash-type: added option --identify to only perform autodetection of hash-type, without back-end device initialization

##
## Bugs
##

- Fixed error message in -a 9 mode with rules when number of words from wordlist is not in sync with number of unique salts
- Fixed error-handling logic in monitor thread to not return in case of error (disk full, permission error, ...) but to retry instead
- Fixed false negatives with TrueCrypt/VeraCrypt when zip- or gzip-compressed files were used as keyfiles
- Fixed free memory-size output for skipped GPU (both automatic and manual) of --backend-info information screen

##
## Improvements
##

- AES Crypt Plugin: Reduced max password length from 256 to 128 which improved performance by 22%
- CUDA Backend: If --stdout is used, do not warn about missing CUDA SDK
- Folder Management: Add support for XDG Base Directory specification when hashcat is installed using 'make install'
- Hardware Monitor: Add support for GPU device utilization readings from sysfs (AMD on Linux)
- OpenCL Backend: Use CL_DEVICE_BOARD_NAME_AMD instead of CL_DEVICE_NAME for device name (when supported by OpenCL runtime)
- Performance Monitor: Suggest -S to improve cracking performance in specific attack configurations
- RAR3-p (Compressed): Fix workaround in unrar library in AES constant table generation to enable multi-threading support
- RC4 Kernels: Improved performance by 20%+ with new RC4 code in hash-modes Kerberos 5 (etype 23), MS Office (<= 2003) and PDF (<= 1.6)
- Scrypt Kernels: Re-enable use of kernel cache in scrypt-based kernels
- Status Screen: Show currently-running kernel type (pure, optimized) and generator type (host, device)
- UTF8-to-UTF16: Replaced naive UTF8-to-UTF16 conversion with true conversion for RAR3, AES Crypt, MultiBit HD (scrypt) and Umbraco HMAC-SHA1

##
## Technical
##

- Dependencies: Updated LZMA SDK from 19.00 to 21.02 alpha
- Dependencies: Updated xxHash from 0.1.0 to v0.8.0 - Stable XXH3
- Documentation: Update missing documentation in plugin developer guide for OPTS_TYPE_MP_MULTI_DISABLE and OPTS_TYPE_NATIVE_THREADS
- Hashrate: Update inner-loop hashrate prediction to handle new salt_repeats feature and also respect _loop2 kernel runtime
- Kernels: Add RC4 cipher to crypto library with optimized shared memory access pattern which will not cause any bank conflicts if -u <= 32
- Kernels: Add standalone true UTF8-to-UTF16 converter kernel that runs after amplifier. Use OPTS_TYPE_POST_AMP_UTF16LE from plugin
- Kernel Cache: Add module_jit_build_options() string from modules to kernel cache checksum calculation
- Modules: Recategorized HASH_CATEGORY option in various modules
- Modules: Added hash categories HASH_CATEGORY_IMS and HASH_CATEGORY_CRYPTOCURRENCY_WALLET
- Modules: Changed hash category of Python passlib from HASH_CATEGORY_GENERIC_KDF to HASH_CATEGORY_FRAMEWORK
- Unit-Tests: Added missing support for OPTS_TYPE_LOOP_PREPARE, OPTS_TYPE_LOOP_PREPARE2 and salt_repeats in self-test
- Unit-Tests: Added missing unit-test for Stargazer Stellar Wallet XLM

* changes v6.2.0 -> v6.2.1

##
## Technical
##

- Dependencies: Updated unrar source from 5.9.4 to 6.0.5
- Dependencies: Make unrar dependencies optional and disable hash-mode 23800 if dependency is disabled

* changes v6.1.1 -> v6.2.0

##
## Algorithms
##

- Added hash-mode: Apple iWork
- Added hash-mode: AxCrypt 2 AES-128
- Added hash-mode: AxCrypt 2 AES-256
- Added hash-mode: BestCrypt v3 Volume Encryption
- Added hash-mode: Bitwarden
- Added hash-mode: Dahua Authentication MD5
- Added hash-mode: KNX IP Secure - Device Authentication Code
- Added hash-mode: MongoDB ServerKey SCRAM-SHA-1
- Added hash-mode: MongoDB ServerKey SCRAM-SHA-256
- Added hash-mode: Mozilla key3.db
- Added hash-mode: Mozilla key4.db
- Added hash-mode: MS Office 2016 - SheetProtection
- Added hash-mode: PDF 1.4 - 1.6 (Acrobat 5 - 8) - edit password
- Added hash-mode: PKCS#8 Private Keys
- Added hash-mode: RAR3-p (Compressed)
- Added hash-mode: RAR3-p (Uncompressed)
- Added hash-mode: RSA/DSA/EC/OPENSSH Private Keys
- Added hash-mode: SolarWinds Orion v2
- Added hash-mode: SolarWinds Serv-U
- Added hash-mode: SQLCipher
- Added hash-mode: Stargazer Stellar Wallet XLM
- Added hash-mode: Stuffit5
- Added hash-mode: Telegram Desktop >= v2.1.14 (PBKDF2-HMAC-SHA512)
- Added hash-mode: Umbraco HMAC-SHA1
- Added hash-mode: sha1($salt.sha1($pass.$salt))
- Added hash-mode: sha1(sha1($pass).$salt)

##
## Features
##

- Added new attack-mode: Association Attack (aka "Context Attack") to attack hashes from a hashlist with associated "hints"
- Added support for true UTF-8 to UTF-16 conversion in kernel crypto library
- Added option --hash-info to show generic information for each hash-mode
- Added command prompt [f]inish to tell hashcat to quit after finishing the current attack

##
## Bugs
##

- Fixed access to filename which is a null-pointer in benchmark mode
- Fixed both false negative and false positive results in -m 3000 in -a 3 (affecting only NVIDIA GPU)
- Fixed buffer overflow in -m 1800 in -O mode which is optimized to handle only password candidates up to length 15
- Fixed buffer overflow in -m 4710 in -P mode and only in single hash mode if salt length is larger than 32 bytes
- Fixed hardware management sysfs readings in status screen (typically ROCm controlled GPUs)
- Fixed include guards in several header files
- Fixed incorrect maximum password length support for -m 400 in optimized mode (reduced from 55 to 39)
- Fixed internal access on module option attribute OPTS_TYPE_SUGGEST_KG with the result that it was unused
- Fixed invalid handling of outfile folder entries for -m 22000
- Fixed memory leak causing problems in sessions with many iterations - for instance, --benchmark-all or large mask files
- Fixed memory leaks in several cases of errors with access to temporary files
- Fixed NVML initialization in WSL2 environments
- Fixed out-of-boundary reads in cases where user activates -S for fast but pure hashes in -a 1 or -a 3 mode
- Fixed out-of-boundary reads in kernels using module_extra_buffer_size() if -n is set to 1
- Fixed password reassembling for cracked hashes on host for slow hashes in optimized mode that are longer than 32 characters
- Fixed race condition in potfile check during removal of empty hashes
- Fixed race condition resulting in out of memory error on startup if multiple hashcat instances are started at the same time
- Fixed rare case of misalignment of the status prompt when other user warnings are shown in the hashcat output
- Fixed search of tuning database - if a device was not assigned an alias, it couldn't be found in general
- Fixed test on gzip header in wordlists and hashlists
- Fixed too-early execution of some module functions that use non-final values opts_type and opti_type
- Fixed unexpected non-unique salts in multi-hash cracking in Bitcoin/Litecoin wallet.dat module which led to false negatives
- Fixed unit test for -m 3000 by preventing it to generate zero hashes
- Fixed unit tests using 'null' as padding method in Crypt::CBC but actually want to use 'none'
- Fixed unterminated salt buffer in -m 23400 module_hash_encode() in case salt was of length 256
- Fixed vector datatype support in -m 21100 only -P mode and only -a 3 mode were affected

##
## Improvements
##

- Apple Keychain: Notify the user about the risk of collisions / false positives
- CUDA Backend: Do not warn about missing CUDA SDK installation if --backend-ignore-cuda is used
- CUDA Backend: Give detailed warning if either the NVIDIA CUDA or the NVIDIA RTC library cannot be initialized
- CUDA Backend: Use blocking events to avoid 100% CPU core usage (per GPU)
- OpenCL Runtime: Workaround JiT compiler deadlock on NVIDIA driver >= 465.89
- OpenCL Runtime: Workaround JiT compiler segfault on legacy AMDGPU driver compiling RAR3 OpenCL kernel
- RAR3 Kernels: Improved loop code, improving performance by 23%
- Scrypt Kernels: Added a number of GPU specific optimizations per hash modes to hashcat.hctune
- Scrypt Kernels: Added detailed documentation on device specific tunings in hashcat.hctune
- Scrypt Kernels: Optimized Salsa code portion by reducing register copies and removed unnecessary byte swaps
- Scrypt Kernels: Reduced kernel wait times by making it a true split kernel where iteration count = N value
- Scrypt Kernels: Refactored workload configuration strategy based on available resources
- Startup time: Improved startup time by avoiding some time-intensive operations for skipped devices

##
## Technical
##

- Bcrypt: Make BCRYPT entry for CPU in hashcat.hctune after switch to OPTS_TYPE_MP_MULTI_DISABLE (basically set -n to 1)
- Benchmark: Update benchmark_deep.pl with new hash modes added (also new hash modes which were added with v6.1.0)
- Building: Declare phony targets in Makefile to avoid conflicts of a target name with a file of the same name
- Building: Fixed build warnings on macOS for unrar sources
- Building: Fixed test for DARWIN_VERSION in Makefile
- Commandline Options: Removed option --example-hashes, now an alias of --hash-info
- Compute API: Skipping devices instead of stop if error occurred in initialization
- Documentation: Added 3rd party licenses to docs/license_libs
- Hash-Mode 8900 (Scrypt): Changed default benchmark scrypt parameters from 1k:1:1 to 16k:8:1 (default)
- Hash-Mode 11600 (7-Zip): Improved memory handling (alloc and free) for the hook function
- Hash-Mode 13200 (AxCrypt): Changed the name to AxCrypt 1 to avoid confusion
- Hash-Mode 13300 (AxCrypt in-memory SHA1): Changed the name to AxCrypt 1 in-memory SHA1
- Hash-Mode 16300 (Ethereum Pre-Sale Wallet, PBKDF2-HMAC-SHA256): Use correct buffer size allocation for AES key
- Hash-Mode 20710 (sha256(sha256($pass).$salt)): Removed unused code and fixed module_constraints
- Hash-Mode 22000 (WPA-PBKDF2-PMKID+EAPOL): Support loading a hash from command line
- Hash-Mode 23300 (Apple iWork): Use correct buffer size allocation for AES key
- Hash Parser: Output support for machine-readable hash lines in --show and --left and in error messages
- Kernel Development: Kernel cache is disabled automatically when hashcat is compiled with DEBUG=1
- Kernel Functions: Added generic AES-GCM interface see OpenCL/inc_cipher_aes-gcm.h
- Kernel Functions: Refactored OpenCL/inc_ecc_secp256k1.cl many functions, add constants and documentation
- Kernel Functions: Refactored OpenCL/inc_ecc_secp256k1.cl to improve usage in external programs
- Kernel Functions: Wrap atomic functions with hc_ prefix. Custom kernels need to rename "atomic_inc()" to "hc_atomic_inc()"
- Kernel Parameters: Added new parameter 'salt_repeat' to improve large buffer management
- Module Parameters: Add OPTS_TYPE_MP_MULTI_DISABLE for use by plugin developers to prevent multiply -n with the MCU count
- Module Parameters: Add OPTS_TYPE_NATIVE_THREADS for use by plugin developers to enforce native thread count
- Module Structure: Add 3rd party library hook management functions. This also requires an update to all existing module_init()
- OpenCL Runtime: Add support for clUnloadPlatformCompiler() to release some resources after JiT compilation
- OpenCL Runtime: Switched default OpenCL device type on macOS from GPU to CPU. Use -D 2 to enable GPU devices
- OpenCL Runtime: Update module_unstable_warnings() for all hash modes based on most recent versions of many OpenCL runtimes
- Unit tests: Added 'potthrough' (like passthrough, but hash:plain) to tools/test.pl
- Unit tests: Added Python 3 support for all of the Python code in our test framework
- Unit tests: Fixed the packaging of test (-p) feature
- Unit tests: Updated test.sh to show kernel type (pure or optimized) in output
- Unit tests: Use python3/pip3 instead of just python/pip in tools/install_modules.sh

* changes v6.1.0 -> v6.1.1

##
## Bugs
##

- Fixed unresolvable relative paths in hashcat.log

* changes v6.0.0 -> v6.1.0

##
## Algorithms
##

- Added hash-mode: Apple Keychain
- Added hash-mode: XMPP SCRAM

##
## Bugs
##

- Fixed alias detection with additional processor core count check
- Fixed false negatives in hash-mode 10901 if hash-mode 9200, 10000, 10900 or 20300 was used to compile the kernel binary
- Fixed integer overflow for large masks in -a 6 attack mode
- Fixed maximum password length in modules of hash-modes 600, 7800, 7801 and 9900
- Fixed non-zero status code when using --stdout
- Fixed uninitialized value in bitsliced DES kernel (BF mode only) leading to false negatives

##
## Improvements
##

- Compile macOS: Fixed makefile target 'clean' to correctly remove *.dSYM folders
- Compile ZLIB: Fixed makefile include paths in case USE_SYSTEM_ZLIB is used
- Hcchr Files: Renamed some .charset files into .hcchr files
- Hash-Mode 21200 (md5(sha1($salt).md5($pass))): Improved speed by using pre-computed SHA1
- OpenCL Devices: Utilize PCI domain to improve alias device detection
- OpenCL Kernels: Added datatypes to literals of enum constants
- OpenCL Kernels: Added pure kernels for hash-mode 600 (BLAKE2b-512)
- OpenCL Runtime: Add some unstable warnings for some SHA512 based algorithms on AMD GPU on macOS
- OpenCL Runtime: Reinterpret return code CL_DEVICE_NOT_FOUND from clGetDeviceIDs() as non-fatal

##
## Technical
##

- Backend: Changed the maximum number of compute devices from 64 to 128
- Tests: Improved tests for hash-mode 11300 (Bitcoin/Litecoin wallet.dat)
- Tests: Improved tests for hash-mode 13200 (AxCrypt)
- Tests: Improved tests for hash-mode 13600 (WinZip)
- Tests: Improved tests for hash-mode 16400 (CRAM-MD5 Dovecot)
- Tests: Improved tests for hash-mode 16800 (WPA-PMKID-PBKDF2)

* changes v5.1.0 -> v6.0.0

##
## Features
##

- Refactored hash-mode integration and replaced it with a fully modularized plugin interface
- Converted all existing hardwired hash-modes to hashcat plugins
- Added comprehensive plugin developer guide on adding new/custom hash-modes to hashcat
- Refactored compute backend interface to allow adding compute API other than OpenCL
- Added CUDA as a new compute backend (enables hashcat to run on NVIDIA Jetson, IBM POWER9 w/ Nvidia V100, etc.)
- Support automatic use of all available GPU memory when using CUDA backend
- Support automatic use of all available CPU cores for hash-mode-specific hooks
- Support on-the-fly loading of compressed wordlists in zip and gzip format
- Support deflate decompression for the 7-Zip hash-mode using zlib hook
- Added additional documentation on hashcat brain, slow-candidate interface and keyboard-layout mapping features
- Keep output of --show and --left in the original ordering of the input hash file
- Improved performance of many hash-modes

##
## Algorithms
##

- Added hash-mode: AES Crypt (SHA256)
- Added hash-mode: Android Backup
- Added hash-mode: AuthMe sha256
- Added hash-mode: BitLocker
- Added hash-mode: BitShares v0.x
- Added hash-mode: Blockchain, My Wallet, Second Password (SHA256)
- Added hash-mode: Citrix NetScaler (SHA512)
- Added hash-mode: DiskCryptor
- Added hash-mode: Electrum Wallet (Salt-Type 3-5)
- Added hash-mode: Huawei Router sha1(md5($pass).$salt)
- Added hash-mode: Java Object hashCode()
- Added hash-mode: Kerberos 5 Pre-Auth etype 17 (AES128-CTS-HMAC-SHA1-96)
- Added hash-mode: Kerberos 5 Pre-Auth etype 18 (AES256-CTS-HMAC-SHA1-96)
- Added hash-mode: Kerberos 5 TGS-REP etype 17 (AES128-CTS-HMAC-SHA1-96)
- Added hash-mode: Kerberos 5 TGS-REP etype 18 (AES256-CTS-HMAC-SHA1-96)
- Added hash-mode: MultiBit Classic .key (MD5)
- Added hash-mode: MultiBit HD (scrypt)
- Added hash-mode: MySQL $A$ (sha256crypt)
- Added hash-mode: Open Document Format (ODF) 1.1 (SHA-1, Blowfish)
- Added hash-mode: Open Document Format (ODF) 1.2 (SHA-256, AES)
- Added hash-mode: Oracle Transportation Management (SHA256)
- Added hash-mode: PKZIP archive encryption
- Added hash-mode: PKZIP Master Key
- Added hash-mode: Python passlib pbkdf2-sha1
- Added hash-mode: Python passlib pbkdf2-sha256
- Added hash-mode: Python passlib pbkdf2-sha512
- Added hash-mode: QNX /etc/shadow (MD5)
- Added hash-mode: QNX /etc/shadow (SHA256)
- Added hash-mode: QNX /etc/shadow (SHA512)
- Added hash-mode: RedHat 389-DS LDAP (PBKDF2-HMAC-SHA256)
- Added hash-mode: Ruby on Rails Restful-Authentication
- Added hash-mode: SecureZIP AES-128
- Added hash-mode: SecureZIP AES-192
- Added hash-mode: SecureZIP AES-256
- Added hash-mode: SolarWinds Orion
- Added hash-mode: Telegram Desktop App Passcode (PBKDF2-HMAC-SHA1)
- Added hash-mode: Telegram Mobile App Passcode (SHA256)
- Added hash-mode: Web2py pbkdf2-sha512
- Added hash-mode: WPA-PBKDF2-PMKID+EAPOL
- Added hash-mode: WPA-PMK-PMKID+EAPOL
- Added hash-mode: md5($salt.sha1($salt.$pass))
- Added hash-mode: md5(sha1($pass).md5($pass).sha1($pass))
- Added hash-mode: md5(sha1($salt).md5($pass))
- Added hash-mode: sha1(md5(md5($pass)))
- Added hash-mode: sha1(md5($pass.$salt))
- Added hash-mode: sha1(md5($pass).$salt)
- Added hash-mode: sha1($salt1.$pass.$salt2)
- Added hash-mode: sha256(md5($pass))
- Added hash-mode: sha256($salt.$pass.$salt)
- Added hash-mode: sha256(sha256_bin($pass))
- Added hash-mode: sha256(sha256($pass).$salt)

##
## Bugs
##

- Fixed buffer overflow in build_plain() function
- Fixed buffer overflow in mp_add_cs_buf() function
- Fixed calculation of brain-session ID - only the first hash of the hashset was taken into account
- Fixed cleanup of password candidate buffers on GPU as set from autotune when -n parameter was used
- Fixed copy/paste error leading to invalid "Integer overflow detected in keyspace of mask" in attack-mode 6 and 7
- Fixed cracking multiple Office hashes (modes 9500, 9600) if hashes shared the same salt
- Fixed cracking of Blockchain, My Wallet (V1 and V2) hashes when testing decrypted data in unexpected format
- Fixed cracking of Cisco-PIX and Cisco-ASA MD5 passwords in mask-attack mode when mask > length 16
- Fixed cracking of DNSSEC (NSEC3) hashes by replacing all dots in the passwords with lengths
- Fixed cracking of Electrum Wallet Salt-Type 2 hashes
- Fixed cracking of NetNTLMv1 passwords in mask-attack mode when mask > length 16 (optimized kernels only)
- Fixed cracking of RAR3-hp hashes with pure kernel for passwords longer than 28 bytes
- Fixed cracking of VeraCrypt Streebog-512 hashes (CPU only)
- Fixed cracking raw Streebog-HMAC 256 and 512 hashes for passwords of length >= 64
- Fixed cracking raw Whirlpool hashes cracking for passwords of length >= 32
- Fixed incorrect progress-only result in a special race condition
- Fixed invalid call of mp_css_utf16le_expand()/mp_css_utf16be_expand() in slow-candidate sessions
- Fixed invalid password truncation in attack-mode 1 when the final password is longer than 32 characters
- Fixed invalid use of --hex-wordlist if encoded wordlist string is larger than length 256
- Fixed maximum password length limit which was announced as 256 but was actually 255
- Fixed out-of-boundary read in pure kernel rule engine rule 'p' when parameter was set to 2 or higher
- Fixed out-of-boundary write to decrypted[] in DPAPI masterkey file v1 kernel
- Fixed output of IKE PSK (mode 5300 and 5400) hashes to use separators in the correct position
- Fixed output password of "e" rule in pure and CPU rule engine when separator character is also the first letter
- Fixed problem with usage of hexadecimal notation (\x00-\xff) within rules
- Fixed race condition in maskfile mode by using a dedicated flag for restore execution
- Fixed some memory leaks when hashcat is shutting down due to some file error
- Fixed some memory leaks when mask-files are used in optimized mode
- Fixed --status-json to correctly escape certain characters in hashes
- Fixed the 7-Zip parser to allow the entire supported range of encrypted and decrypted data lengths
- Fixed the validation of the --brain-client-features command line argument (only values 1, 2 or 3 are allowed)

##
## Improvements
##

- Bitcoin Wallet: Be more user friendly by allowing a larger data range for ckey and public_key
- Brain: Added new parameter --brain-server-timer to specify seconds between scheduled backups
- Building: Fix for library compilation failure due to multiple definition of sbob_xx64()
- Cracking bcrypt and Password Safe v2: Use feedback from the compute API backend to dynamically calculate optimal thread count
- Dictstat: On Windows, the st_ino attribute in the stat struct is not set, which can lead to invalid cache hits. Added the filename to the database entry.
- Documents: Added README on how to build hashcat on Cygwin, MSYS2 and WSL
- File handling: Print a truncation warning when an oversized line is detected
- My Wallet: Added additional plaintext pattern used in newer versions
- Office cracking: Support hash format with second block data for 40-bit oldoffice files (eliminates false positives)
- OpenCL Runtime: Added a warning if OpenCL runtime NEO, Beignet, POCL (v1.4 or older) or MESA is detected, and skip associated devices (override with --force)
- OpenCL Runtime: Allow the kernel to access post-48k shared memory region on CUDA. Requires both module and kernel preparation
- OpenCL Runtime: Disable OpenCL kernel cache on Apple for Intel CPU (throws CL_BUILD_PROGRAM_FAILURE for no reason)
- OpenCL Runtime: Do not run shared- or constant-memory size checks if their memory type is of type global memory (typically CPU)
- OpenCL Runtime: Improve ROCm detection and make sure to not confuse with recent AMDGPU drivers
- OpenCL Runtime: Not using amd_bytealign (amd_bitalign is fine) on AMDGPU driver drastically reduces JiT segfaults
- OpenCL Runtime: Unlocked maximum thread count for NVIDIA GPU
- OpenCL Runtime: Update unstable mode warnings for Apple and AMDGPU drivers
- OpenCL Runtime: Workaround JiT compiler error on AMDGPU driver compiling WPA-EAPOL-PBKDF2 OpenCL kernel
- OpenCL Runtime: Workaround JiT compiler error on ROCm 2.3 driver if the 'inline' keyword is used in function declaration
- OpenCL Runtime: Workaround memory allocation error on AMD driver on Windows leading to CL_MEM_OBJECT_ALLOCATION_FAILURE
- OpenCL Runtime: Removed some workarounds by calling chdir() to specific folders on startup
- Outfile: Added new system to specify the outfile format, the new --outfile-format now also supports timestamps
- Startup Checks: Improved the pidfile check: Do not just check for existing PID, but also check executable filename
- Startup Checks: Prevent the user from modifying options which are overwritten automatically in benchmark mode
- Startup Screen: Add extra warning when using --force
- Startup Screen: Add extra warning when using --keep-guessing
- Startup Screen: Provide an estimate of host memory required for the requested attack
- Status Screen: Added brain status for all compute devices
- Status Screen: Added remaining counts and changed recovered count logic
- Status Screen: Added --status-json flag for easier machine reading of hashcat status output
- Tab Completion: Allow using "make install" version of hashcat
- Tuning Database: Updated hashcat.hctune with new models and refreshed vector width values
- VeraCrypt: Added support for VeraCrypt PIM brute-force, replaced --veracrypt-pim with --veracrypt-pim-start and --veracrypt-pim-stop
- WipZip cracking: Added two byte early reject, resulting in higher cracking speed
- WPA/WPA2 cracking: In the potfile, replace password with PMK in order to detect already cracked networks across all WPA modes

##
## Technical
##

- Backend Interface: Added new options --backend-ignore-cuda and --backend-ignore-opencl to prevent CUDA and/or OpenCL API from being used
- Binary Distribution: Removed 32-bit binary executables
- Building: On macOS, switch from ar to /usr/bin/ar to improve building compatibility
- Building: Skipping Travis/Appveyor build for non-code changes
- Codebase: Cleanup of many unused rc_* variables
- Codebase: Fixed some printf() format arguments
- Codebase: Fixed some type casting to avoid truncLongCastAssignment warnings
- Codebase: Moved hc_* file functions from shared.c to filehandling.c
- Codebase: Ran through a bunch of clang-tidy checkers and updated code accordingly
- Codebase: Remove redundant calls to fclose()
- Dependencies: Updated LZMA-Headers from 18.05 to 19.00
- Dependencies: Updated OpenCL-Headers to latest version from GitHub master repository
- Hash-Mode 12500 (RAR3-hp): Allow cracking of passwords up to length 64
- Hash-mode 1460 (HMAC-SHA256 (key = $salt)): Allow up to 64 byte of salt
- Hash-Mode 1680x (WPA-PMKID) specific: Changed separator character from '*' to ':'
- Hash-Mode 8300 (DNSSEC (NSEC3)) specific: Allow empty salt
- Keep Guessing: No longer automatically activate --keep-guessing for modes 9720, 9820, 14900 and 18100
- Keep Guessing: No longer mark hashes as cracked/removed when in potfile
- Kernel Cache: Reactivate OpenCL runtime specific kernel caches
- Kernel Compile: Removed -cl-std= from all kernel build options since we're compatible to all OpenCL versions
- OpenCL Kernels: Fix OpenCL compiler warning on double precision constants
- OpenCL Kernels: Moved "gpu_decompress", "gpu_memset" and "gpu_atinit" into shared.cl in order to reduce compile time
- OpenCL Options: Removed --opencl-platforms filter in order to force backend device numbers to stay constant
- OpenCL Options: Set --spin-damp to 0 (disabled) by default. With the CUDA backend this workaround became deprecated
- Parsers: switched from strtok() to strtok_r() for thread safety
- Requirements: Add new requirement for NVIDIA GPU: CUDA Toolkit (9.0 or later)
- Requirements: Update runtime check for minimum NVIDIA driver version from 367.x to 440.64 or later
- Test Script: Switched from /bin/bash to generic /bin/sh and updated code accordingly

* changes v5.0.0 -> v5.1.0

##
## Features
##

- Added support for using --stdout in brain-client mode
- Added new option --stdin-timeout-abort, to set how long hashcat should wait for stdin input before aborting
- Added new option --kernel-threads to manually override the automatically-calculated number of threads
- Added new option --keyboard-layout-mapping to map users keyboard layout, required to crack TC/VC system boot volumes

##
## Algorithms
##

- Added pure kernels for hash-mode 11700 (Streebog-256)
- Added pure kernels for hash-mode 11800 (Streebog-512)
- Added hash-mode 11750 (HMAC-Streebog-256 (key = $pass), big-endian)
- Added hash-mode 11760 (HMAC-Streebog-256 (key = $salt), big-endian)
- Added hash-mode 11850 (HMAC-Streebog-512 (key = $pass), big-endian)
- Added hash-mode 11860 (HMAC-Streebog-512 (key = $salt), big-endian)
- Added hash-mode 13771 (VeraCrypt PBKDF2-HMAC-Streebog-512 + XTS 512 bit)
- Added hash-mode 13772 (VeraCrypt PBKDF2-HMAC-Streebog-512 + XTS 1024 bit)
- Added hash-mode 13773 (VeraCrypt PBKDF2-HMAC-Streebog-512 + XTS 1536 bit)
- Added hash-mode 18200 (Kerberos 5 AS-REP etype 23)
- Added hash-mode 18300 (Apple File System (APFS))
- Added Kuznyechik cipher and cascades support for VeraCrypt kernels
- Added Camellia cipher and cascades support for VeraCrypt kernels

##
## Improvements
##

- OpenCL Devices: Add support for up to 64 OpenCL devices per system
- OpenCL Platforms: Add support for up to 64 OpenCL platforms per system
- OpenCL Runtime: Use our own yielding technique for synchronizing rather than vendor specific
- Startup: Show OpenCL runtime initialization message (per device)
- xxHash: Added support for using the version provided by the OS/distribution

##
## Bugs
##

- Fixed automated calculation of brain-session when not using all hashes in the hashlist
- Fixed calculation of brain-attack if a given wordlist has zero size
- Fixed checking the length of the last token in a hash if it was given the attribute TOKEN_ATTR_FIXED_LENGTH
- Fixed endianness and invalid separator character in outfile format for hash-mode 16801 (WPA-PMKID-PMK)
- Fixed ignoring --brain-client-features configuration when brain server has attack-position information from a previous run
- Fixed invalid hardware monitor detection in benchmark mode
- Fixed invalid warnings about throttling when --hwmon-disable was used
- Fixed missing call to WSACleanup() to cleanly shutdown windows sockets system
- Fixed missing call to WSAStartup() and client indexing in order to start the brain server on Windows
- Fixed out-of-boundary read in DPAPI masterkey file v2 OpenCL kernel
- Fixed out-of-bounds write in short-term memory of the brain server
- Fixed output of --speed-only and --progress-only when fast hashes are used in combination with --slow-candidates
- Fixed selection of OpenCL devices (-d) if there's more than 32 OpenCL devices installed
- Fixed status output of progress value when -S and -l are used in combination
- Fixed thread count maximum for pure kernels in straight attack mode

##
## Technical
##

- Brain: Set --brain-client-features default from 3 to 2
- Dependencies: Added xxHash and OpenCL-Headers to deps/ in order to allow building hashcat from GitHub source release package
- Dependencies: Removed gitmodules xxHash and OpenCL-Headers
- Keymaps: Added hashcat keyboard mapping us.hckmap (can be used as template)
- Keymaps: Added hashcat keyboard mapping de.hckmap
- Hardware Monitor: Renamed --gpu-temp-abort to --hwmon-temp-abort
- Hardware Monitor: Renamed --gpu-temp-disable to --hwmon-disable
- Memory: Limit maximum host memory allocation depending on bitness
- Memory: Reduced default maximum bitmap size from 24 to 18 and give a notice to use --bitmap-max to restore
- Parameter: Rename --nvidia-spin-damp to --spin-damp (now accessible for all devices)
- Pidfile: Treat a corrupted pidfile like a not existing pidfile
- OpenCL Device: Do a real query on OpenCL local memory type instead of just assuming it
- OpenCL Runtime: Disable auto-vectorization for Intel OpenCL runtime to workaround hanging JiT since version 18.1.0.013
- Tests: Added hash-mode 11700 (Streebog-256)
- Tests: Added hash-mode 11750 (HMAC-Streebog-256 (key = $pass), big-endian)
- Tests: Added hash-mode 11760 (HMAC-Streebog-256 (key = $salt), big-endian)
- Tests: Added hash-mode 11800 (Streebog-512)
- Tests: Added hash-mode 11850 (HMAC-Streebog-512 (key = $pass), big-endian)
- Tests: Added hash-mode 11860 (HMAC-Streebog-512 (key = $salt), big-endian)
- Tests: Added hash-mode 13711 (VeraCrypt PBKDF2-HMAC-RIPEMD160 + XTS 512 bit)
- Tests: Added hash-mode 13712 (VeraCrypt PBKDF2-HMAC-RIPEMD160 + XTS 1024 bit)
- Tests: Added hash-mode 13713 (VeraCrypt PBKDF2-HMAC-RIPEMD160 + XTS 1536 bit)
- Tests: Added hash-mode 13721 (VeraCrypt PBKDF2-HMAC-SHA512 + XTS 512 bit)
- Tests: Added hash-mode 13722 (VeraCrypt PBKDF2-HMAC-SHA512 + XTS 1024 bit)
- Tests: Added hash-mode 13723 (VeraCrypt PBKDF2-HMAC-SHA512 + XTS 1536 bit)
- Tests: Added hash-mode 13731 (VeraCrypt PBKDF2-HMAC-Whirlpool + XTS 512 bit)
- Tests: Added hash-mode 13732 (VeraCrypt PBKDF2-HMAC-Whirlpool + XTS 1024 bit)
- Tests: Added hash-mode 13733 (VeraCrypt PBKDF2-HMAC-Whirlpool + XTS 1536 bit)
- Tests: Added hash-mode 13751 (VeraCrypt PBKDF2-HMAC-SHA256 + XTS 512 bit)
- Tests: Added hash-mode 13752 (VeraCrypt PBKDF2-HMAC-SHA256 + XTS 1024 bit)
- Tests: Added hash-mode 13753 (VeraCrypt PBKDF2-HMAC-SHA256 + XTS 1536 bit)
- Tests: Added hash-mode 13771 (VeraCrypt PBKDF2-HMAC-Streebog-512 + XTS 512 bit)
- Tests: Added hash-mode 13772 (VeraCrypt PBKDF2-HMAC-Streebog-512 + XTS 1024 bit)
- Tests: Added hash-mode 13773 (VeraCrypt PBKDF2-HMAC-Streebog-512 + XTS 1536 bit)
- Tests: Added VeraCrypt containers for Kuznyechik cipher and cascades
- Tests: Added VeraCrypt containers for Camellia cipher and cascades

* changes v4.2.1 -> v5.0.0

##
## Features
##

- Added new option --slow-candidates which allows hashcat to generate passwords on-host
- Added new option --brain-server to start a hashcat brain server
- Added new option --brain-client to start a hashcat brain client, automatically activates --slow-candidates
- Added new option --brain-host and --brain-port to specify ip and port of brain server, both listening and connecting
- Added new option --brain-session to override automatically calculated brain session ID
- Added new option --brain-session-whitelist to allow only explicit written session ID on brain server
- Added new option --brain-password to specify the brain server authentication password
- Added new option --brain-client-features which allows enable and disable certain features of the hashcat brain

##
## Algorithms
##

- Added hash-mode 17300 = SHA3-224
- Added hash-mode 17400 = SHA3-256
- Added hash-mode 17500 = SHA3-384
- Added hash-mode 17600 = SHA3-512
- Added hash-mode 17700 = Keccak-224
- Added hash-mode 17800 = Keccak-256
- Added hash-mode 17900 = Keccak-384
- Added hash-mode 18000 = Keccak-512
- Added hash-mode 18100 = TOTP (HMAC-SHA1)
- Removed hash-mode 5000 = SHA-3 (Keccak)

##
## Improvements
##

- Added additional hybrid "passthrough" rules, to enable variable-length append/prepend attacks
- Added a periodic check for read timeouts in stdin/pipe mode, and abort if no input was provided
- Added a tracker for salts, amplifier and iterations to the status screen
- Added option --markov-hcstat2 to make it clear that the new hcstat2 format (compressed hcstat2gen output) must be used
- Allow bitcoin master key lengths other than 96 bytes (but they must be always multiples of 16)
- Allow hashfile for -m 16800 to be used with -m 16801
- Allow keepass iteration count to be larger than 999999
- Changed algorithms using colon as separators in the hash to not use the hashconfig separator on parsing
- Do not allocate memory segments for bitmap tables if we don't need it - for example, in benchmark mode
- Got rid of OPTS_TYPE_HASH_COPY for Ansible Vault
- Improved the speed of the outfile folder scan when using many hashes/salts
- Increased the maximum size of edata2 in Kerberos 5 TGS-REP etype 23
- Make the masks parser more restrictive by rejecting a single '?' at the end of the mask (use ?? instead)
- Override --quiet and show final status screen in case --status is used
- Removed duplicate words in the dictionary file example.dict
- Updated Intel OpenCL runtime version check
- Work around some AMD OpenCL runtime segmentation faults
- Work around some padding issues with host compilers and OpenCL JiT on 32 and 64-bit systems

##
## Bugs
##

- Fixed a invalid scalar datatype return value in hc_bytealign() where it should be a vector datatype return value
- Fixed a problem with attack mode -a 7 together with stdout mode where the mask bytes were missing in the output
- Fixed a problem with tab completion where --self-test-disable incorrectly expected a further parameter/value
- Fixed a race condition in status view that lead to out-of-bound reads
- Fixed detection of unique ESSID in WPA-PMKID-* parser
- Fixed missing wordlist encoding in combinator mode
- Fixed speed/delay problem when quitting while the outfile folder is being scanned
- Fixed the ciphertext max length in Ansible Vault parser
- Fixed the tokenizer configuration in Postgres hash parser
- Fixed the byte order of digest output for hash-mode 11800 (Streebog-512)

* changes v4.2.0 -> v4.2.1

##
## Improvements
##

- Try to evaluate available OpenCL device memory and use this information instead of total available OpenCL device memory for autotune

##
## Bugs
##

- Fixed a buffer overflow in precompute_salt_md5() in case salt was longer than 64 characters

* changes v4.1.0 -> v4.2.0

##
## Algorithms
##

- Added hash-mode 16700 = FileVault 2
- Added hash-mode 16800 = WPA-PMKID-PBKDF2
- Added hash-mode 16801 = WPA-PMKID-PMK
- Added hash-mode 16900 = Ansible Vault

##
## Improvements
##

- Added JtR-compatible support for hex notation in rules engine
- Added OpenCL device utilization to the status information in machine-readable output
- Added missing NV Tesla and Titan GPU details to tuning database
- General file handling: Abort if a byte order mark (BOM) was detected in a wordlist, hashlist, maskfile or rulefile
- HCCAPX management: Use advanced hints in message_pair stored by hcxtools about endian bitness of replay counter
- OpenCL kernels: Abort session if kernel self-test fails
- OpenCL kernels: Add '-pure' prefix to kernel filenames to avoid problems caused by reusing existing hashcat installation folder
- OpenCL kernels: Removed the use of 'volatile' in inline assembly instructions where it is not needed
- OpenCL kernels: Switched array pointer types in function declarations in order to be compatible with OpenCL 2.0
- Refactored code for --progress-only and --speed-only calculation
- SIP cracking: Increased the nonce field to allow a salt of 1024 bytes
- TrueCrypt/VeraCrypt cracking: Do an entropy check on the TC/VC header on start

##
## Bugs
##

- Fixed a function declaration attribute in -m 8900 kernel leading to unusable -m 9300 which shares kernel code with -m 8900
- Fixed a miscalculation in --progress-only mode output for extremely slow kernels like -m 14800
- Fixed a missing check for errors on OpenCL devices leading to invalid removal of restore file
- Fixed a missing kernel in -m 5600 in combination with -a 3 and -O if mask is >= 16 characters
- Fixed detection of AMD_GCN version in case the rocm driver is used
- Fixed missing code section in -m 2500 and -m 2501 to crack corrupted handshakes with a LE endian bitness base
- Fixed a missing check for hashmodes using OPTS_TYPE_PT_UPPER causing the self-test to fail when using combinator- and hybrid-mode

* changes v4.0.1 -> v4.1.0

##
## Features
##

- Added option --benchmark-all to benchmark all hash-modes (not just the default selection)
- Removed option --gpu-temp-retain that tried to retain GPU temperature at X degrees celsius - please use driver-specific tools
- Removed option --powertune-enable to enable power tuning - please use driver specific tools

##
## Algorithms
##

- Added hash-mode 16000 = Tripcode
- Added hash-mode 16100 = TACACS+
- Added hash-mode 16200 = Apple Secure Notes
- Added hash-mode 16300 = Ethereum Pre-Sale Wallet, PBKDF2-SHA256
- Added hash-mode 16400 = CRAM-MD5 Dovecot
- Added hash-mode 16500 = JWT (JSON Web Token)
- Added hash-mode 16600 = Electrum Wallet (Salt-Type 1-2)

##
## Bugs
##

- Fixed a configuration setting for -m 400 in pure kernel mode which said it was capable of doing SIMD when it is not
- Fixed a hash parsing problem for 7-Zip hashes: allow a longer CRC32 data length field within the hash format
- Fixed a hash parsing problem when using --show/--left with hashes with long salts that required pure kernels
- Fixed a logic error in storing temporary progress for slow hashes, leading to invalid speeds in status view
- Fixed a mask-length check issue: return -1 in case the mask length is not within the password-length range
- Fixed a missing check for return code in case hashcat.hcstat2 was not found
- Fixed a race condition in combinator- and hybrid-mode where the same scratch buffer was used by multiple threads
- Fixed a restore issue leading to "Restore value is greater than keyspace" when mask files or wordlist folders were used
- Fixed a uninitialized value in OpenCL kernels 9720, 9820 and 10420 leading to absurd benchmark performance
- Fixed the maximum password length check in password-reassembling function
- Fixed the output of --show when $HEX[] passwords were present within the potfile

##
## Improvements
##

- OpenCL Kernels: Add a decompressing kernel and a compressing host code in order to reduce PCIe transfer time
- OpenCL Kernels: Improve performance preview accuracy in --benchmark, --speed-only and --progress-only mode
- OpenCL Kernels: Remove password length restriction of 16 for Cisco-PIX and Cisco-ASA hashes
- Terminal: Display set cost/rounds during benchmarking
- Terminal: Show [r]esume in prompt only in pause mode, and show [p]ause in prompt only in resume mode

##
## Technical
##

- Autotune: Improve autotune engine logic and synchronize results on same OpenCL devices
- Documents: Added docs/limits.txt
- Files: Copy include/ folder and its content when SHARED is set to 1 in Makefile
- Files: Switched back to relative current working directory on windows to work around problems with Unicode characters
- Hashcat Context: Fixed a memory leak in shutdown phase
- Hash Parser: Changed the way large strings are handled/truncated within the event buffer if they are too large to fit
- Hash Parser: Fixed a memory leak in shutdown phase
- Hash Parser: Fixed the use of strtok_r () calls
- OpenCL Devices: Fixed several memory leaks in shutdown phase
- OpenCL Kernels: Add general function declaration keyword (inline) and some OpenCL runtime specific exceptions for NV and CPU devices
- OpenCL Kernels: Replace variables from uXX to uXXa if used in __constant space
- OpenCL Kernels: Use a special kernel to initialize the password buffer used during autotune measurements, to reduce startup time
- OpenCL Kernels: Refactored kernel thread management from native to maximum per kernel
- OpenCL Kernels: Use three separate comparison kernels (depending on keyver) for WPA instead of one
- OpenCL Runtime: Add current timestamp to OpenCL kernel source in order to force OpenCL JiT compiler to recompile and not use the cache
- OpenCL Runtime: Enforce use of OpenCL version 1.2 to restrain OpenCL runtimes to make use of the __generic address space qualifier
- OpenCL Runtime: Updated rocm detection
- Returncode: Enforce return code 0 when the user selects --speed-only or --progress-only and no other error occurs
- Rules: Fixed some default rule-files after changing rule meaning of 'x' to 'O'
- Self Test: Skip self-test for mode 8900 - user-configurable scrypt settings are incompatible with fixed settings in the self-test hash
- Self Test: Skip self-test for mode 15700 because the settings are too high and cause startup times that are too long
- Terminal: Add workitem settings to status display (can be handy for debugging)
- Terminal: Send clear-line code to the same output stream as the message immediately following
- Timer: Switch from gettimeofday() to clock_gettime() to work around problems on cygwin
- User Options: According to getopts manpage, the last element of the option array has to be filled with zeros

* changes v4.0.0 -> v4.0.1:

##
## Improvements
##

- Changed the maximum length of the substring of a hash shown whenever the parser found a problem while parsing the hash

##
## Bugs
##

- Fixed a memory leak while parsing a wordlist
- Fixed compile of kernels on AMD systems on windows due to invalid detection of ROCm
- Fixed compile of sources using clang under MSYS2
- Fixed overlapping memory segment copy in CPU rule engine if using a specific rule function
- Fixed a parallel build problem when using the "install" Makefile target
- Fixed the version number extraction for github releases which do not including the .git directory

* changes v3.6.0 -> v4.0.0:

##
## Features
##

- Added support to crack passwords and salts up to length 256
- Added option --optimized-kernel-enable to use faster kernels but limit the maximum supported password- and salt-length
- Added self-test functionality to detect broken OpenCL runtimes on startup
- Added option --self-test-disable to disable self-test functionality on startup
- Added option --wordlist-autohex-disable to disable the automatic conversion of $HEX[] words from the word list
- Added option --example-hashes to show an example hash for each hash-mode
- Removed option --weak-hash-check (zero-length password check) to increase startup time, it also causes many Trap 6 error on macOS

##
## Algorithms
##

- Added hash-mode 2500 = WPA/WPA2 (SHA256-AES-CMAC)
- Added hash-mode 2501 = WPA/WPA2 PMK

##
## Bugs
##

- Fixed a buffer overflow in mangle_dupechar_last function
- Fixed a calculation error in get_power() leading to errors of type "BUG pw_add()!!"
- Fixed a memory problem that occurred when the OpenCL folder was not found and e.g. the shared and session folder were the same
- Fixed a missing barrier() call in the RACF OpenCL kernel
- Fixed a missing salt length value in benchmark mode for SIP
- Fixed an integer overflow in hash buffer size calculation
- Fixed an integer overflow in innerloop_step and innerloop_cnt variables
- Fixed an integer overflow in masks not skipped when loaded from file
- Fixed an invalid optimization code in kernel 7700 depending on the input hash, causing the kernel to loop forever
- Fixed an invalid progress value in status view if words from the base wordlist get rejected because of length
- Fixed a parser error for mode -m 9820 = MS Office <= 2003 $3, SHA1 + RC4, collider #2
- Fixed a parser error in multiple modes not checking for return code, resulting in negative memory index writes
- Fixed a problem with changed current working directory, for instance by using --restore together with --remove
- Fixed a problem with the conversion to the $HEX[] format: convert/hexify also all passwords of the format $HEX[]
- Fixed the calculation of device_name_chksum; should be done for each iteration
- Fixed the dictstat lookup if nanoseconds are used in timestamps for the cached files
- Fixed the estimated time value whenever the value is very large and overflows
- Fixed the output of --show when used together with the collider modes -m 9710, 9810 or 10410
- Fixed the parsing of command line options. It doesn't show two times the same error about an invalid option anymore
- Fixed the parsing of DCC2 hashes by allowing the "#" character within the user name
- Fixed the parsing of descrypt hashes if the hashes do have non-standard characters within the salt
- Fixed the use of --veracrypt-pim option. It was completely ignored without showing an error
- Fixed the version number used in the restore file header

##
## Improvements
##

- Autotune: Do a pre-autotune test run to find out if kernel runtime is above some TDR limit
- Charset: Add additional DES charsets with corrected parity
- OpenCL Buffers: Do not allocate memory for amplifiers for fast hashes, it's simply not needed
- OpenCL Kernels: Improved performance of SHA-3 Kernel (keccak) by hardcoding the 0x80 stopbit
- OpenCL Kernels: Improved rule engine performance by 6% on for NVidia
- OpenCL Kernels: Move from ld.global.v4.u32 to ld.const.v4.u32 in _a3 kernels
- OpenCL Kernels: Replace bitwise swaps with rotate() versions for AMD
- OpenCL Kernels: Rewritten Keccak kernel to run fully on registers and partially reversed last round
- OpenCL Kernels: Rewritten SIP kernel from scratch
- OpenCL Kernels: Thread-count is set to hardware native count except if -w 4 is used then OpenCL maximum is used
- OpenCL Kernels: Updated default scrypt TMTO to be ideal for latest NVidia and AMD top models
- OpenCL Kernels: Vectorized tons of slow kernels to improve CPU cracking speed
- OpenCL Runtime: Improved detection for AMD and NV devices on macOS
- OpenCL Runtime: Improved performance on Intel MIC devices (Xeon PHI) on runtime level (300MH/s to 2000MH/s)
- OpenCL Runtime: Updated AMD ROCm driver version check, warn if version < 1.1
- Show cracks: Improved the performance of --show/--left if used together with --username
- Startup: Add visual indicator of active options when benchmarking
- Startup: Check and abort session if outfile and wordlist point to the same file
- Startup: Show some attack-specific optimizer constraints on start, eg: minimum and maximum support password- and salt-length
- WPA cracking: Improved nonce-error-corrections mode to use a both positive and negative corrections

##
## Technical
##

- General: Update C standard from c99 to gnu99
- Hash Parser: Improved salt-length checks for generic hash modes
- HCdict File: Renamed file from hashcat.hcdict to hashcat.hcdict2 and add header because versions are incompatible
- HCstat File: Add code to read LZMA compressed hashcat.hcstat2
- HCstat File: Add hcstat2 support to enable masks of length up to 256, also adds a filetype header
- HCstat File: Renamed file from hashcat.hcstat to hashcat.hcstat2 and add header because versions are incompatible
- HCtune File: Remove apple related GPU entries to workaround Trap 6 error
- OpenCL Kernels: Added code generator for most of the switch_* functions and replaced existing code
- OpenCL Kernels: Declared all include functions as static to reduce binary kernel cache size
- OpenCL Kernels: On AMD GPU, optimized kernels for use with AMD ROCm driver
- OpenCL Kernels: Removed some include functions that are no longer needed to reduce compile time
- OpenCL Runtime: Fall back to 64 threads default (from 256) on AMD GPU to prevent creating too many workitems
- OpenCL Runtime: Forcing OpenCL 1.2 no longer needed. Option removed from build options
- OpenCL Runtime: On AMD GPU, recommend AMD ROCm driver for Linux
- Restore: Fixed the version number used in the restore file header
- Time: added new type for time measurements hc_time_t and related functions to force the use of 64 bit times

* changes v3.5.0 -> v3.6.0:

##
## Algorithms
##

- Added hash-mode   600 = BLAKE2-512
- Added hash-mode 15200 = Blockchain, My Wallet, V2
- Added hash-mode 15300 = DPAPI masterkey file v1 and v2
- Added hash-mode 15400 = ChaCha20
- Added hash-mode 15500 = JKS Java Key Store Private Keys (SHA1)
- Added hash-mode 15600 = Ethereum Wallet, PBKDF2-HMAC-SHA256
- Added hash-mode 15700 = Ethereum Wallet, PBKDF2-SCRYPT

##
## Features
##

- 7-Zip cracking: increased max. data length to 320k and removed AES padding attack to avoid false negatives
- Dictionary cache: Show time spent on dictionary cache building at startup
- Rules: Support added for position 'p' (Nth instance of a character) in host mode (using -j or -k)
- Rules: Support added for rejection rule '_N' (reject plains of length not equal to N) in host mode
- Rules: Support added for rule 'eX'
- Wordlist encoding: Added parameters --encoding-from and --encoding-to to configure wordlist encoding handling
- Wordlist encoding: Support added for internal conversion between user-defined encodings during runtime

##
## Workarounds
##

- Workaround added for NVIDIA NVML library: If libnvidia-ml.so couldn't be loaded, try again using libnvidia-ml.so.1

##
## Improvements
##

- WPA cracking: Improved nonce-error-corrections mode to fix corrupt nonces generated on big-endian devices

##
## Bugs
##

- Fixed a condition that caused hybrid attacks using a maskfile to not select all wordlists from a wordlist folder
- Fixed a memory leak that was present when a user periodically prints hashcat status (using --status-timer)
- Fixed a missing type specifier in a function declaration of the RACF kernel

##
## Technical
##

- Building: In the binary release packages, link libiconv static for Windows binaries
- Dictstat: Structure for dictstat file changed to include --encoding-from and --encoding-to parameters
- OpenCL Runtime: Updated AMDGPU-PRO driver version check, warn if version 17.10 (known to be broken) is detected
- WPA cracking: Reduced --nonce-error-corrections default from 16 to 8 to compensate for speed drop caused by big-endian fixes

* changes v3.40 -> v3.5.0:

##
## Features
##

- WPA cracking: Added support for WPA/WPA2 handshake AP nonce automatic error correction
- WPA cracking: Added parameter --nonce-error-corrections to configure range of error correction

##
## Algorithms
##

- Added hash-mode 15100 = Juniper/NetBSD sha1crypt

##
## Improvements
##

- Abbreviate long hashes to display the Hash.Target status line within 80 characters
- Refactored internal use of esalt to sync with the number of digests instead of the number of salts
- Refactored other output to display within 80 characters without wrapping

##
## Bugs
##

- Fixed a hash validation error when trying to load Android FDE < 4.3 hashes
- Fixed a problem where --keyspace combined with custom charsets incorrectly displayed an error message
- Fixed a problem where --stdout combined with custom charsets incorrectly displayed an error message
- Fixed a problem with parsing and displaying -m 7000 = Fortigate (FortiOS) hashes
- Fixed a race condition after sessions finish, where the input-base was freed but accessed afterwards
- Fixed a typo that resulted in the minimum password length not being correctly initialized
- Fixed --outfile-format formats 11 through 15 to show the correct crack position
- Fixed --remove to apply even when all hashes are either found in the potfile or detected in weak-hash checks

##
## Technical
##

- Building: Added missing prototypes for atlassian_parse_hash function
- Dictionary Cache: Split long status line into multiple lines to stay < 80 chars
- Files: Detect and error when users try to use -r with a parameter which is not a file
- HCCAPX Parser: Added support for a special bit (bit 8) of the message_pair that indicates if replay counters match
- Parameter: Detect and error when users try to use an empty string (length 0) for parameters like --session=
- Parameter: Detect and error when users try to use non-digit input when only digits are expected
- Sessions: Improved string comparison in case user sets --session to "hashcat"
- Status View: Add rejected counter to machine-readable output
- Status View: Rename labels Input.Mode, Input.Base, ... to Guess.Mode, Guess.Base, ...
- Status View: Added a visual indicator to the status screen when checkpoint quit has been requested
- Versions: Changed version naming convention from x.yz to x.y.z

* changes v3.30 -> v3.40:

##
## Features
##

- Added support for loading hccapx files
- Added support for filtering hccapx message pairs using --hccapx-message-pair
- Added support for parsing 7-Zip hashes with LZMA/LZMA2 compression indicator set to a non-zero value
- Added support for decompressing LZMA1/LZMA2 data for -m 11600 = 7-Zip to validate the CRC
- Added support for automatic merge of LM halves in case --show and --left is used
- Added support for showing all user names with --show and --left if --username was specified
- Added support for GPU temperature management on cygwin build

##
## Algorithms
##

- Added hash-mode  1411 = SSHA-256(Base64), LDAP {SSHA256}
- Added hash-mode  3910 = md5(md5($pass).md5($salt))
- Added hash-mode  4010 = md5($salt.md5($salt.$pass))
- Added hash-mode  4110 = md5($salt.md5($pass.$salt))
- Added hash-mode  4520 = sha1($salt.sha1($pass))
- Added hash-mode  4522 = PunBB
- Added hash-mode  7000 = Fortigate (FortiOS)
- Added hash-mode 12001 = Atlassian (PBKDF2-HMAC-SHA1)
- Added hash-mode 14600 = LUKS
- Added hash-mode 14700 = iTunes Backup < 10.0
- Added hash-mode 14800 = iTunes Backup >= 10.0
- Added hash-mode 14900 = Skip32
- Added hash-mode 15000 = FileZilla Server >= 0.9.55

##
## Workarounds
##

- Workaround added for AMDGPU-Pro OpenCL runtime: AES encrypt and decrypt Invertkey function was calculated wrong in certain cases
- Workaround added for AMDGPU-Pro OpenCL runtime: RAR3 kernel require a volatile variable to work correctly
- Workaround added for Apple OpenCL runtime: bcrypt kernel requires a volatile variable because of a compiler optimization bug
- Workaround added for Apple OpenCL runtime: LUKS kernel requires some volatile variables because of a compiler optimization bug
- Workaround added for Apple OpenCL runtime: TrueCrypt kernel requires some volatile variables because of a compiler optimization bug
- Workaround added for NVidia OpenCL runtime: RACF kernel requires EBCDIC lookup to be done on shared memory

##
## Bugs
##

- Fixed a problem within the Kerberos 5 TGS-REP (-m 13100) hash parser
- Fixed clEnqueueNDRangeKernel(): CL_UNKNOWN_ERROR caused by an invalid work-item count during weak-hash-check
- Fixed cracking of PeopleSoft Token (-m 13500) if salt length + password length is >= 128 byte
- Fixed cracking of Plaintext (-m 99999) in case MD4 was used in a previous session
- Fixed DEScrypt cracking in BF mode in case the hashlist contains more than 16 times the same salt
- Fixed duplicate detection for WPA handshakes with the same ESSID
- Fixed nvapi datatype definition for NvS32 and NvU32
- Fixed overflow in bcrypt kernel in expand_key() function
- Fixed pointer to local variable outside scope in case -j or -k is used
- Fixed pointer to local variable outside scope in case --markov-hcstat is not used
- Fixed recursion in loopback handling when session was aborted by the user
- Fixed rule 'O' (RULE_OP_MANGLE_OMIT) in host mode in case the offset + length parameter equals the length of the input word
- Fixed rule 'i' (RULE_OP_MANGLE_INSERT) in host mode in case the offset parameter equals the length of the input word
- Fixed string not null terminated inside workaround for checking drm driver path
- Fixed string not null terminated while reading maskfiles
- Fixed truncation of password after position 32 with the combinator attack
- Fixed use of option --keyspace in combination with -m 2500 (WPA)
- Fixed WPA/WPA2 cracking in case eapol frame is >= 248 byte

##
## Technical
##

- Building: Add SHARED variable to Makefile to choose if hashcat is build as static or shared binary (using libhashcat.so/hashcat.dll)
- Building: Removed compiler option -march=native as this created problems for maintainers on various distributions
- Building: Removed the use of RPATH on linker level
- Building: Replaced linking of CRT_glob.o with the use of int _dowildcard
- Commandline: Do some checks related to custom-charset options if user specifies them
- CPU Affinity: Fixed memory leak in case invalid cpu Id was specified
- Dispatcher: Fixed several memory leaks in case an OpenCL error occurs
- Events: Improved the maximum event message handling. event_log () will now also internally make sure that the message is properly terminated
- File Locking: Improved error detection on file locks
- File Reads: Fixed memory leak in case outfile or hashfile was not accessible
- File Reads: Improved error detection on file reads, especially when getting the file stats
- Files: Do several file and folder checks on startup rather than when they are actually used to avoid related error after eventual intense operations
- Hardware Management: Bring back kernel exec timeout detection for NVidia on user request
- Hardware Monitor: Fixed several memory leaks in case hash-file writing (caused by --remove) failed
- Hardware Monitor: Fixed several memory leaks in case no hardware monitor sensor is found
- Hardware Monitor: In case NVML initialization failed, do not try to initialize NVAPI or XNVCTRL because they both depend on NVML
- Hash Parsing: Added additional bound checks for the SIP digest authentication (MD5) parser (-m 11400)
- Hash Parsing: Make sure that all files are correctly closed whenever a hash file parsing error occurs
- Helper: Added functions to check existence, type, read- and write-permissions and rewrite sources to use them instead of stat()
- Keyfile handling: Make sure that the memory is cleanly freed whenever a VeraCrypt/TrueCrypt keyfile fails to load
- Mask Checks: Added additional memory cleanups after parsing/verifying masks
- Mask Checks: Added integer overflow detection for a keyspace of a mask provided by user
- Mask Increment: Fixed memory leak in case mask_append() fails
- OpenCL Device: Do a check on available constant memory size and abort if it's less than 64kB
- OpenCL Device Management: Fixed several memory leaks in case initialization of an OpenCL device or platform failed
- OpenCL Header: Updated CL_* errorcode to OpenCL 1.2 standard
- OpenCL Kernel: Move kernel binary buffer from heap to stack memory
- OpenCL Kernel: Refactored read_kernel_binary to load only a single kernel for a single device
- OpenCL Kernel: Remove "static" keyword from function declarations; Causes older Intel OpenCL runtimes to fail compiling
- OpenCL Kernel: Renumbered hash-mode 7600 to 4521
- OpenCL Runtime: Added a warning about using Mesa OpenCL runtime
- OpenCL Runtime: Updated AMDGPU-Pro driver version check, do warn if version 16.60 is detected which is known to be broken
- Outfile Check: Fixed a memory leak for failed outfile reads
- Restore: Add some checks on the rd->cwd variable in restore case
- Rule Engine: Fixed several memory leaks in case loading of rules failed
- Session Management: Automatically set dedicated session names for non-cracking parameters, for example: --stdout
- Session Management: Fixed several memory leaks in case profile- or install-folder setup failed
- Sessions: Move out handling of multiple instance from restore file into separate pidfile
- Status screen: Do not try to clear prompt in --quiet mode
- Tests: Fixed the timeout status code value and increased the runtime to 400 seconds
- Threads: Restored strerror as %m is unsupported by the BSDs
- Wordlists: Disable dictstat handling for hash-mode 3000 as it virtually creates words in the wordlist which is not the case for other modes
- Wordlists: Fixed memory leak in case access a file in a wordlist folder fails
- WPA: Changed format for outfile and potfile from essid:mac1:mac2 to hash:mac_ap:mac_sta:essid
- WPA: Changed format for outfile_check from essid:mac1:mac2 to hash

* changes v3.20 -> v3.30:

##
## Features
##

- Files: Use $HEX[...] in case the password includes the separator character, increases potfile reading performance
- Files: If the user specifies a folder to scan for wordlists instead of directly a wordlist, then ignore the hidden files
- Loopback: Include passwords for removed hashes present in the potfile to next loopback iteration
- New option --progress-only: Quickly provides ideal progress step size and time to process on the user hashes and selected options, then quit
- Status screen: Reenabled automatic status screen display in case of stdin used
- Truecrypt/Veracrypt: Use CRC32 to verify headers instead of fuzzy logic, greatly reduces false positives from 18:2^48 to 3:2^64
- WPA cracking: Reuse PBKDF2 intermediate keys if duplicate essid is detected

##
## Algorithms
##

- Added hash-mode 1300 = SHA-224

##
## Bugs
##

- Fixed buffer overflow in status screen display in case of long non-utf8 string
- Fixed buffer overflow in plaintext parsing code: Leading to segfault
- Fixed custom char parsing code in maskfiles in --increment mode: Custom charset wasn't used
- Fixed display screen to show input queue when using custom charset or rules
- Fixed double fclose() using AMDGPU-Pro on sysfs compatible platform: Leading to segfault
- Fixed hash-mode 11400 = SIP digest authentication (MD5): Cracking of hashes which did not include *auth* or *auth-int* was broken
- Fixed hex output of plaintext in case --outfile-format 4, 5, 6 or 7 was used
- Fixed infinite loop when using --loopback in case all hashes have been cracked
- Fixed kernel loops in --increment mode leading to slower performance
- Fixed mask length check in hybrid attack-modes: Do not include hash-mode dependant mask length checks
- Fixed parsing of hashes in case the last line did not include a linefeed character
- Fixed potfile loading to accept blank passwords
- Fixed runtime limit: No longer required so sample startup time after refactorization

##
## Workarounds
##

- Workaround added for Intel OpenCL runtime: GPU support is broken, skip the device unless user forces to enable it

##
## Technical
##

- Building: Added hashcat32.dll and hashcat64.dll makefile targets for building hashcat windows libraries
- Building: Added production flag in Makefile to disable all the GCC compiler options needed only for development
- Building: Removed access to readlink() on FreeBSD
- Building: For CYGWIN prefer to use "opencl.dll" (installed by drivers) instead of optional "cygOpenCL-1.dll"
- Events: Added new event EVENT_WEAK_HASH_ALL_CRACKED if all hashes have been cracked during weak hash check
- Hardware management: Switched matching ADL device with OpenCL device by using PCI bus, device and function
- Hardware management: Switched matching NvAPI device with OpenCL device by using PCI bus, device and function
- Hardware management: Switched matching NVML device with OpenCL device by using PCI bus, device and function
- Hardware management: Switched matching xnvctrl device with OpenCL device by using PCI bus, device and function
- Hardware management: Removed *throttled* message from NVML as this created more confusion than it helped
- Hash Parser: Improved error detection of invalid hex characters where hex character are expected
- OpenCL Runtime: Updated AMDGPU-Pro driver version check, do warn if version 16.50 is detected which is known to be broken
- OpenCL Runtime: Updated hashcat.hctune for Iris Pro GPU on macOS
- Potfile: In v3.10 already, the default potfile suffix changed but the note about was missing. The "hashcat.pot" became "hashcat.potfile"
- Potfile: Added old potfile detection, show warning message
- Returncode: Added dedicated returncode (see docs/status_codes.txt) for shutdowns caused by --runtime and checkpoint keypress
- Sanity: Added sanity check to disallow --speed-only in combination with -i
- Sanity: Added sanity check to disallow --loopback in combination with --runtime
- Threads: Replaced all calls to ctime() with ctime_r() to ensure thread safety
- Threads: Replaced all calls to strerror() with %m printf() GNU extension to ensure thread safety

* changes v3.10 -> v3.20:

The hashcat core was completely refactored to be a MT-safe library (libhashcat).
The goal was to help developers include hashcat into distributed clients or GUI frontends.
The CLI (hashcat.bin or hashcat.exe) works as before but from a technical perspective it's a library frontend.

##
## Features
##

- New option --speed-only: Quickly provides cracking speed per device based on the user hashes and selected options, then quit
- New option --keep-guessing: Continue cracking hashes even after they have been cracked (to find collisions)
- New option --restore-file-path: Manually override the path to the restore file (useful if we want all session files in the same folder)
- New option --opencl-info: Show details about OpenCL compatible devices like an embedded clinfo tool (useful for bug reports)
- Documents: Added colors for warnings (yellow) and errors (red) instead of WARNING: and ERROR: prefix
- Documents: Added hints presented to the user about optimizing performance while hashcat is running
- Hardware management: Support --gpu-temp-retain for AMDGPU-Pro driver
- Hardware management: Support --powertune-enable for AMDGPU-Pro driver
- Password candidates: Allow words of length > 31 in wordlists for -a 0 for some slow hashes if no rules are in use
- Password candidates: Do not use $HEX[] if the password candidate is a valid UTF-8 string and print out as-is
- Pause mode: Allow quit program also if in pause mode
- Pause mode: Ignore runtime limit in pause mode
- Status view: Show core-clock, memory-clock and execution time in benchmark-mode in case --machine-readable is activated
- Status view: Show temperature, coreclock, memoryclock, fanspeed and pci-lanes for devices using AMDGPU-Pro driver
- Status view: Show the current first and last password candidate test queued for execution per device (as in JtR)
- Status view: Show the current position in the queue for both base and modifier (Example: Wordlist 2/5)
- Markov statistics: Update hashcat.hcstat which is used as reference whenever the user defines a mask
- Charsets: Added lowercase ascii hex (?h) and uppercase ascii hex (?H) as predefined charsets

##
## Algorithms
##

- Added hash-mode 14000 = DES (PT = $salt, key = $pass)
- Added hash-mode 14100 = 3DES (PT = $salt, key = $pass)
- Added hash-mode 14400 = SHA1(CX)
- Added hash-mode 99999 = Plaintext
- Extended hash-mode 3200 = bcrypt: Accept signature $2b$ (February 2014)
- Improved hash-mode 8300 = DNSSEC: Additional parsing error detection

##
## Bugs
##

- Custom charset from file parsing code did not return an error if an error occurred
- Fix some clSetKernelArg() size error that caused slow modes to not work anymore in -a 1 mode
- Hash-mode 11600 = (7-Zip): Depending on input hash a clEnqueueReadBuffer(): CL_INVALID_VALUE error occurred
- Hash-mode 22 = Juniper Netscreen/SSG (ScreenOS): Fix salt length for -m 22 in benchmark mode
- Hash-Mode 5500 = NetNTLMv1 + ESS: Fix loading of NetNTLMv1 + SSP hash
- Hash-mode 6000 = RipeMD160: Fix typo in array index number
- If cracking a hash-mode using unicode passwords, length check of a mask was not taking into account
- If cracking a large salted hashlist the wordlist reject code was too slow to handle it, leading to 0H/s
- Null-pointer dereference in outfile-check shutdown code when using --outfile-check-dir, leading to segfault
- On startup hashcat tried to access the folder defined in INSTALL_FOLDER, leading to segfault if that folder was not existing
- Random rules generator code used invalid parameter for memory copy function (M), leading to use of invalid rule
- Sanity check for --outfile-format was broken if used in combination with --show or --left

##
## Workarounds
##

- Workaround added for AMDGPU-Pro OpenCL runtime: Failed to compile hash-mode 10700 = PDF 1.7 Level 8
- Workaround added for AMDGPU-Pro OpenCL runtime: Failed to compile hash-mode 1800 = sha512crypt
- Workaround added for NVidia OpenCL runtime: Failed to compile hash-mode 6400 = AIX {ssha256}
- Workaround added for NVidia OpenCL runtime: Failed to compile hash-mode 6800 = Lastpass + Lastpass sniffed
- Workaround added for macOS OpenCL runtime: Failed to compile hash-mode 10420 = PDF 1.1 - 1.3 (Acrobat 2 - 4)
- Workaround added for macOS OpenCL runtime: Failed to compile hash-mode 1100 = Domain Cached Credentials (DCC), MS Cache
- Workaround added for macOS OpenCL runtime: Failed to compile hash-mode 13800 = Windows 8+ phone PIN/Password
- Workaround added for pocl OpenCL runtime: Failed to compile hash-mode 5800 = Android PIN

##
## Performance
##

- Improved performance for rule-based attacks for _very_ fast hashes like MD5 and NTLM by 30% or higher
- Improved performance for DEScrypt on AMD, from 373MH/s to 525MH/s
- Improved performance for raw DES-based algorithms (like LM) on AMD, from 1.6GH/s to 12.5GH/s
- Improved performance for raw SHA256-based algorithms using meet-in-the-middle optimization, reduces 7/64 steps
- Improved performance for SAP CODVN B (BCODE) and SAP CODVN F/G (PASSCODE) due to register handling optimization, gives 3% and 25%
- Improved performance by reducing maximum number of allowed function calls per rule from 255 to 31
- Improved performance by update the selection when to use #pragma unroll depending on OpenCL runtime vendor

- Full performance comparison sheet v3.10 vs. v3.20: https://docs.google.com/spreadsheets/d/1B1S_t1Z0KsqByH3pNkYUM-RCFMu860nlfSsYEqOoqco/edit#gid=1591672380

##
## Technical
##

- Autotune: Do not run any caching rounds in autotune in DEBUG mode if -n and -u are specified
- Bash completion: Removed some v2.01 leftovers in the bash completion configuration
- Benchmark: Do not control fan speed in benchmark mode
- Benchmark: On macOS, some hash-modes can't compile because of macOS OpenCL runtime. Skip them and move on to the next
- Building: Added Makefile target "main_shared", a small how-to-use libhashcat example
- Building: Added many additional compiler warning flags in Makefile to improve static code error detection
- Building: Added missing includes for FreeBSD
- Building: Added some types for windows only in case _BASETSD_H was not set
- Building: Changed Makefile to strip symbols in the linker instead of the compiler
- Building: Defined NOMINMAX macro to prevent definition min and max macros in stdlib header files
- Building: Enabled ASLR and DEP for Windows builds
- Building: Fixed almost all errors reported by cppcheck and scan-build
- Building: On macOS, move '-framework OpenCL' from CFLAGS to LDFLAGS
- Building: On macOS, use clang as default compiler
- Building: Support building on Msys2 environment
- Building: Use .gitmodules to simplify the OpenCL header dependency handling process
- Charsets: Added DES_full.charset
- Data Types: Replaced all integer macros with enumerator types
- Data Types: Replaced all integer variables with true bool variables in case they are used as a bool
- Data Types: Replaced all string macros with static const char types
- Data Types: Replaced all uint and uint32_t to u32
- Data Types: Replaced atoi() with atoll(). Eliminates sign conversion warnings
- Documents: Added docs/credits.txt
- Documents: Added docs/team.txt
- Documents: Changed rules.txt to match v3.20 limitations
- Error handling (file handling): Fixed a couple of filepointer leaks
- Error handling (format strings): Fixed a few printf() formats, ex: use %u instead of %d for uint32_t
- Error handling (memory allocation): Removed memory allocation checks, just print to stderr instead
- Error handling (startup): Added some missing returncode checks to get_exec_path()
- Fanspeed: Check both fanpolicy and fanspeed returncode and disable retain support if any of them fail
- Fanspeed: Minimum fanspeed for retain support increased to 33%, same as NV uses as default on windows
- Fanspeed: Reset PID controller settings to what they were initially
- Fanspeed: Set fan speed to default on quit
- File handling: Do a single write test (for files to be written later) directly on startup
- File locking: Use same locking mechanism in potfile as in outfile
- Hardware management: Fixed calling conventions for ADL, NvAPI and NVML on windows
- Hardware management: Improved checking for successful load of the NVML API
- Hardware management: In case fanspeed can not be set, disable --gpu-temp-retain automatically
- Hardware management: In case of initialization error show it only once to the user on startup
- Hardware management: Refactored all code to return returncode (0 or -1) instead of data for more easy error handling
- Hardware management: Refactored macros to real functions
- Hardware management: Removed kernel exec timeout detection on NVIDIA, should no longer occur due to autotune
- Hardware management: Replaced NVML registry functions macros with their ascii versions (Adds NVML support for XP)
- Hashlist loading: Do not load data from hashfile if hashfile changed during runtime
- Kernel cache: Fixed checksum building on oversized device version or driver version strings
- Logging: Improved variable names in hashcat.log
- Loopback: Refactored --loopback support completely, no longer a recursive function
- Memory management: Fixed some memory leaks on shutdown
- Memory management: Got rid of all global variables
- Memory management: Got rid of local_free() and global_free(), no longer required
- Memory management: Refactored all variables with HCBUFSIZ_LARGE size from stack to heap, macOS doesn't like that
- OpenCL Headers: Select OpenCL headers tagged for OpenCL 1.2, since we use -cl-std=CL1.2
- OpenCL Kernels: Added const qualifier to variable declaration of matching global memory objects
- OpenCL Kernels: Got rid of one global kernel_threads variable
- OpenCL Kernels: Moved OpenCL requirement from v1.1 to v1.2
- OpenCL Kernels: Recognize reqd_work_group_size() values from OpenCL kernels and use them in the host if possible
- OpenCL Kernels: Refactored common function append_0x01()
- OpenCL Kernels: Refactored common function append_0x02()
- OpenCL Kernels: Refactored common function append_0x80()
- OpenCL Kernels: Refactored rule function append_block1()
- OpenCL Kernels: Refactored rule function rule_op_mangle_delete_last()
- OpenCL Kernels: Refactored rule function rule_op_mangle_dupechar_last()
- OpenCL Kernels: Refactored rule function rule_op_mangle_rotate_left()
- OpenCL Kernels: Refactored rule function rule_op_mangle_rotate_right()
- OpenCL Kernels: Support mixed kernel thread count for mixed kernels in the same source file
- OpenCL Kernels: Switch from clz() to ffz() for bitsliced algorithms
- OpenCL Kernels: Using platform vendor name is better than using device vendor name for function detection
- OpenCL Runtime: Updated AMDGPU-Pro and AMD Radeon driver version check
- OpenCL Runtime: Updated Intel OpenCL runtime version check
- OpenCL Runtime: Updated NVIDIA driver version check
- Password candidates: The maximum word length in a wordlist is 31 not 32, because 0x80 will eventually be appended
- Potfile: Base logic switched; Assuming the potfile is larger than the hashlist it's better to load hashlist instead of potfile entries
- Potfile: In case all hashes were cracking using potfile abort and inform user
- Restore: Automatically unlink restore file if all hashes have been cracked
- Restore: Do not unlink restore file if restore is disabled
- Rules: Refactored macros to real functions
- Status: Added Input.Queue.Base and Input.Queue.Mod to help the user better understand this concept
- Status: Do not wait for the progress mutex to read and store speed timer
- Status: Do not show Recovered/Time when cracking < 1000 hashes
- Status: Do not show Recovered/Time as floats but as integers to reduce over-information
- Tests: Removed rules_test/ subproject: Would require total rewrite but not used in a long time
- Threads: Replaced all calls to getpwuid() with getpwuid_r() to ensure thread safety
- Threads: Replaced all calls to gmtime() with gmtime_r() to ensure thread safety
- Threads: Replaced all calls to strtok() with strtok_r() to ensure thread safety
- Wordlists: Use larger counter variable to handle larger wordlists (that is > 2^32 words)
- X11: Detect missing coolbits and added some help text for the user how to fix it

* changes v3.00 -> v3.10:

##
## Improvements
##

- Added mask display to modes 3, 6, and 7. Allows the user to see the custom character set used during the run
- Make Linux build POSIX compatible; Also allow it to actually compile on musl-libc systems
- Add support to compile on FreeBSD
- Make use of cl_context_properties[] to clCreateContext(), even if OpenCL specification allow the use of NULL, some runtimes fail without
- The Time.Estimated attribute in status display should also show --runtime limit if user set it
- Fix some strict aliasing rule violation on older compilers
- Fix some variable initializers on older compilers
- Replace DARWIN macro with compiler predefined macro __APPLE__
- Replace LINUX macro with compiler predefined macro __linux__
- Allow the use of enc_id == 0 in hash-mode 10600 and 10700 as it takes no part in the actual computation
- Get rid of exit() calls in OpenCL wrapper library with the goal to have a better control which error can be ignored under special circumstances
- Do not error and exit if an OpenCL platform has no devices, just print a warning and continue with the next platform
- Workaround for OpenCL runtimes which do not accept -I parameter in the OpenCL kernel build options even if this is an OpenCL standard option
- Workaround for OpenCL runtimes which do accept -I parameter in the OpenCL kernel build options, but do not allow quotes
- Output cracked hashes on Windows using \r\n and not \n
- Replace RegGetValue() with RegQueryValueEx() to enable Windows XP 32 bit compatibility
- Slightly increased NVidias rule-processing performance by using generic instructions instead of byte_perm()
- Add support for @ rule (RULE_OP_MANGLE_PURGECHAR) to use on GPU
- Add support for --outfile (short -o) to be used together with --stdout
- Skip periodic status output whenever --stdout is used together with stdin mode, but no outfile was specified
- Show error message if --show is used together with --outfile-autohex-disable (this is currently not supported)
- Show error message if --skip/--limit is used together with mask files or --increment
- Workaround for NVidia OpenCL runtime bug causing -m 6223 to not crack any hashes even with the correct password candidate

##
## Bugs
##

- Fixed a bug where CRAM MD5 checked salt length instead of hash length
- Fixed a bug where hashcat is suppressing --machine-readable output in the final status update
- Fixed a bug where hashcat did not check the return of realpath() and crashes uncontrolled if the path does not exist
- Fixed a bug where hashcat crashes for accessing deallocated buffer if user spams "s" shortly before hashcat shuts down
- Fixed a bug where hashcat crashes in case of a scrypt P setting > 1
- Fixed a bug where hashcat did not correctly use the newly cracked plains whenever --loopback or the induction folder was used
- Fixed a bug where hashcat did not correctly remove hashes of type WPA/WPA2 even if present in potfile
- Fixed a bug where hashcat reported an invalid password for a zero-length password in LM
- Fixed a bug where hashcat did not take into account how long it takes to prepare a session when auto-aborting with --runtime is in use
- Fixed a bug where some kernels used COMPARE_M_SIMD instead of COMPARE_S_SIMD in singlehash mode

##
## Algorithms
##

- Added new hash-mode 13900 = OpenCart

* changes v2.01 -> v3.00:

This release marks the fusion of "hashcat" and "oclHashcat" into "hashcat".
It combines all features of all hashcat projects in one project.

##
## Features
##

- Support for Apple OpenCL runtime
- Support for NVidia OpenCL runtime (replaces CUDA)
- Support for Mesa (Gallium) OpenCL runtime
- Support for pocl OpenCL runtime
- Support for Khronos' OSS OpenCL reference implementation for building
- Support to utilize OpenCL devices-types other than GPU, ex: CPU and FPGA
- Support to utilize multiple different OpenCL platforms in parallel, ex: AMD + NV
- Support to utilize multiple different OpenCL device-types in parallel, ex: GPU + CPU
- Added option --opencl-platform to select a specific OpenCL platform
- Added option --opencl-device-types select specific OpenCL device types
- Added option --opencl-vector-width to override automatically selected vector-width size
- Added makefile native compilation target
- Added makefile install and uninstall targets
- Added autotuning engine and user-configurable tuning database
- Added current engine clock, current memory clock and pci-e lanes to the status display
- Added support for --gpu-temp-retain for NVidia GPU, both Linux and Windows
- Added execution timer of the running kernel to the status display
- Added command prompt to quit at next restore checkpoint
- Added human-readable error message for the OpenCL error codes
- Added option --potfile-path to override potfile path
- Added option --veracrypt-keyfile to set Keyfiles used, can be multiple
- Added option --veracrypt-pim to set the VeraCrypt personal iterations multiplier
- Added option --machine-readable for easier parsing of output
- Added option --powertune-enable to work with NVidia devices as well, not just AMD
- Added option --stdout to print candidates instead of trying to crack a hash

##
## Algorithms
##

- Added new hash-mode   125 = ArubaOS
- Added new hash-mode 12900 = Android FDE (Samsung DEK)
- Added new hash-mode 13000 = RAR5
- Added new hash-mode 13100 = Kerberos 5 TGS-REP etype 23
- Added new hash-mode 13200 = AxCrypt
- Added new hash-mode 13300 = AxCrypt in memory SHA1
- Added new hash-mode 13400 = Keepass 1 (AES/Twofish) and Keepass 2 (AES)
- Added new hash-mode 13500 = PeopleSoft PS_TOKEN
- Added new hash-mode 13600 = WinZip
- Added new hash-mode 137** = VeraCrypt
- Added new hash-mode 13800 = Windows 8+ phone PIN/Password

##
## Performance
##

- Full Table: https://docs.google.com/spreadsheets/d/1B1S_t1Z0KsqByH3pNkYUM-RCFMu860nlfSsYEqOoqco/edit#gid=0

##
## Improvements
##

- Reordering of files to help integration into linux distributions ~/.hashcat etc
- Use a profile directory to write temporary files (session, potfile etc.)
- Workaround dependencies on AMD APP-SDK AMD ADL, NV CUDA-SDK, NV ForceWare, NVML and NVAPI; they are no longer required
- Load external libraries dynamic at runtime instead of link them static at compile-time
- Benchmark accuracy improved; Is now on par to: singlehash -a 3 -w 3 ?b?b?b?b?b?b?b
- Benchmark no longer depends on a fixed time
- Removed option --benchmark-mode, therefore support --workload-profile in benchmark-mode
- Enabled support of --machine-readable in combination with --benchmark for automated benchmark processing
- Replaced --status-automat entirely with --machine-readable to make it more consistent among benchmark and non-benchmark mode
- Extended support from 14 to 255 functions calls per rule
- Extended password length up to 32 for 7zip
- Extended salt length up to 55 for raw hash types, eg: md5($pass.$salt)
- Extended version information
- Removed some duplicate rules in T0XlCv1, d3ad0ne and dive
- Redesigned changes.txt layout
- Redesigned --help menu layout

##
## Bugs
##

- Fixed a bug in speed display: In some situation, especially with slow hashes or lots of salts, it showed a speed of 0H/s
- Fixed a bug in restore handling: user immediately aborting after restart broke the restore file
- Fixed a bug in line counter: conditional jump or move depends on an uninitialised value
- Fixed a bug in rule-engine for NVidia devices: code for left- and right-shift were switched
- Fixed a bug in dive.rule: rules were not updated after the function 'x' was renamed to 'O'
- Fixed a bug in memory allocation "OpenCL -4 error": used uninitialized value in a special situation
- Fixed a bug in memory handling: heap buffer overflow
- Fixed a bug in memory handling: out of bounds access
- Fixed a bug in implementation of DCC2: forced default iteration count for hashes to 10240
- Fixed a bug in implementation of WPA/WPA2: MAC and nonce stay one their original position as in the hccap file
- Fixed a bug in implementation of GOST R 34.11-94: zero length passwords were not cracked
- Fixed a bug in implementation of BLAKE2-512 kernels: incorrect access of the esalt buffer

##
## Technical
##

- Removed deprecated GCC version check requirement
- Removed NPROCS from Makefile, let make automatically detect the optimal number of parallel threads
- Dropped all C++ overloading functions to normal function which helps support more OpenCL platforms
- Renamed functions in common.h to emphasize their purpose
- Refactorized fast-hash kernels to enable SIMD on all OpenCL platforms
- Refactorized SIMD handling: SIMD the inner-loop not the outer-loop to save registers
- Workaround missing clEnqueueFillBuffer() support in certain OpenCL runtimes
- Added amd_bytealign() support in non-AMD OpenCL runtimes
- Added amd_bfe() support in non-AMD OpenCL runtimes
- Added several macros to allow writing optimized code for the different OpenCL platforms
- Replaced typedef for bool with stdbool.h
- Added special DEBUG environment variables to the makefile
- Hashcat now acquires an exclusive lock before writing to any file
- Changed buffers to not use same buffer for both input and output at the same time with snprintf()
- Check for allocatable device-memory depending on kernel_accel amplifier before trying to allocate
- Added additional check for max. ESSID length to prevent possible crashes
- Use a GCC equivalent for __stdcall where applicable
- Synchronize maximum output line size with input line size
- Increased maximum hash line size to 0x50000
- Run weak-hash checks only in straight-attack mode, this greatly reduces code complexity
- Restrict loopback option to straight attack-mode
- Moved rules_optimize to hashcat-utils
- Stick to older libOpenCL in binary package to avoid errors like this: version `OPENCL_2.0' not found
- Tightened hash parser for several algorithms
- Updated old RC4 code in Kerberos 5
- Limited the salt length of Juniper Netscreen/SSG (ScreenOS) hashes to 10
- Updated algorithm used to automatically select an ideal --scrypt-tmto value
- Renamed option --gpu-accel to --kernel-accel
- Renamed option --gpu-loops to --kernel-loops
- Renamed option --gpu-devices to --opencl-devices
- Added inline declaration to functions from simd.c, common.c, rp.c and types_ocl.c to increase performance
- Dropped static declaration from functions in all kernel to achieve OpenCL 1.1 compatibility
- Added -cl-std=CL1.1 to all kernel build options
- Created environment variable to inform NVidia OpenCL runtime to not create its own kernel cache
- Created environment variable to inform pocl OpenCL runtime to not create its own kernel cache
- Dropped special 64-bit rotate() handling for NV, it seems that they've added it to their OpenCL runtime
- Completely get rid of HAVE_ADL, HAVE_NVML and HAVE_NVAPI in sources
- Replaced NVAPI with NVML on windows<|MERGE_RESOLUTION|>--- conflicted
+++ resolved
@@ -47,9 +47,7 @@
 - Added hash-mode: md5($salt1.sha1($salt2.$pass))
 - Added hash-mode: md5(md5($pass.$salt))
 - Added hash-mode: md5(md5($salt).md5(md5($pass)))
-<<<<<<< HEAD
 - Added hash-mode: Domain Cached Credentials 2 (DCC2), MS Cache 2, (NT)
-=======
 - Added hash-mode: Domain Cached Credentials (DCC), MS Cache (NT)
 - Added hash-mode: md5(md5(md5($pass).$salt1).$salt2)
 - Added hash-mode: md5(md5(md5($pass)).$salt)
@@ -63,7 +61,6 @@
 ##
 
 - Added new feature (-Y) that creates N virtual instances for each device in your system at the cost of N times the device memory consumption
->>>>>>> 71080966
 
 ##
 ## Performance
