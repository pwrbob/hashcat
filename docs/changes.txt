* changes v6.2.6 -> v6.2.x

##
## Algorithms
##

- Added hash-mode: 1Password, mobilekeychain (1Password 8)
- Added hash-mode: Anope IRC Services (enc_sha256)
- Added hash-mode: Bisq .wallet (scrypt)
- Added hash-mode: Bitcoin raw private key (P2PKH)
- Added hash-mode: Bitcoin raw private key (P2SH(P2WPKH))
- Added hash-mode: Bitcoin raw private key (P2WPKH, Bech32)
- Added hash-mode: BLAKE2s-256
- Added hash-mode: Dahua NVR/DVR/HVR (md5($salt1.strtoupper(md5($salt2.$pass))))
- Added hash-mode: DANE RFC7929/RFC8162 SHA2-256
- Added hash-mode: ENCsecurity Datavault (MD5/keychain)
- Added hash-mode: ENCsecurity Datavault (MD5/no keychain)
- Added hash-mode: ENCsecurity Datavault (PBKDF2/keychain)
- Added hash-mode: ENCsecurity Datavault (PBKDF2/no keychain)
- Added hash-mode: GPG (AES-128/AES-256 (SHA-1($pass)))
- Added hash-mode: GPG (AES-128/AES-256 (SHA-256($pass)))
- Added hash-mode: GPG (AES-128/AES-256 (SHA-512($pass)))
- Added hash-mode: MetaMask Mobile Wallet
- Added hash-mode: MetaMask Wallet (short hash, plaintext check)
- Added hash-mode: SecureCRT MasterPassphrase v2
- Added hash-mode: Veeam VB
- Added hash-mode: bcrypt(sha256($pass))
- Added hash-mode: HMAC-RIPEMD160 (key = $pass)
- Added hash-mode: HMAC-RIPEMD160 (key = $salt)
- Added hash-mode: md5(md5($salt).md5(md5($pass)))
- Added hash-mode: md5(md5(md5($pass).$salt1).$salt2)

##
## Features
##

- Added new feature (-Y) that creates N virtual instances for each device in your system at the cost of N times the device memory consumption

##
## Performance
##

- DEScrypt Kernel (1500): Improved performance from 950MH/s to 2200MH/s (RX6900XT) on HIP backend by workaround invalid compile time optimizer

##
## Bugs
##

- Fixed keys extraction in luks2hashcat - now extracts all active keys
- Prevent Hashcat from hanging by checking during startup whether the output file is a named pipe
- Fixed debug mode 5 by adding the missing colon between original-word and finding-rule
- Skip chained generated rules that exceed the maximum number of function calls
- Fixed incorrect plaintext check for 25400 and 26610. Increased plaintext check to 32 bytes to prevent false positives.
- Fixed bug in --stdout that caused certain rules to malfunction
- Fixed bug in input_tokenizer when TOKEN_ATTR_FIXED_LENGTH is used and refactor modules
- Fixed build failed for 18400 with Apple Metal
- Fixed build failed for 18600 with Apple Metal
- Fixed display problem of the "Optimizers applied" list for algorithms using OPTI_TYPE_SLOW_HASH_SIMD_INIT2 and/or OPTI_TYPE_SLOW_HASH_SIMD_LOOP2
- Fixed incompatible pointer types (salt1 and salt2 buf) in 31700 a3 kernel
- Fixed incompatible pointer types (salt1 and salt2 buf) in 3730 a3 kernel
- Handle signed/unsigned PDF permission P value for all PDF hash-modes
<<<<<<< HEAD
- Fixed minimum password length in module of hash-mode 29800
=======
- Fixed buffer overflow on module_26600.c / module_hash_encode()
>>>>>>> 8ae790bf

##
## Technical
##

- AMD Driver: Updated requirements for AMD Windows drivers to "AMD Adrenalin Edition" (Adrenalin 22.5.1 exactly)
- Apple Driver: Automatically enable GPU support on Apple OpenCL instead of CPU support
- Apple Driver: Updated requirements to use Apple OpenCL API to macOS 13.0 - use
- Backend Checks: Describe workaround in error message when detecting more than 64 backend devices
- Brain: Added sanity check and corresponding error message for invalid --brain-port values
- Modules: Added support for non-zero IVs for -m 6800 (Lastpass). Also added `tools/lastpass2hashcat.py`
- Open Document Format: Added support for small documents with content length < 1024
- Status Code: Add specific return code for self-test fail (-11)
- Scrypt: Increase buffer sizes in module for hash mode 8900 to allow longer scrypt digests
- Unicode: Update UTF-8 to UTF-16 conversion to match RFC 3629
- User Options: Added error message when mixing --username and --show to warn users of exponential delay
- MetaMask: update extraction tool to support MetaMask Mobile wallets

* changes v6.2.5 -> v6.2.6

##
## Algorithms
##

- Added hash-mode: Amazon AWS4-HMAC-SHA256
- Added hash-mode: Bitcoin WIF private key (P2PKH)
- Added hash-mode: Bitcoin WIF private key (P2SH(P2WPKH))
- Added hash-mode: Bitcoin WIF private key (P2WPKH, Bech32)
- Added hash-mode: BLAKE2b-512($pass.$salt)
- Added hash-mode: BLAKE2b-512($salt.$pass)
- Added hash-mode: DPAPI masterkey file v1 (context 3)
- Added hash-mode: DPAPI masterkey file v2 (context 3)
- Added hash-mode: Exodus Desktop Wallet (scrypt)
- Added hash-mode: Flask session cookie
- Added hash-mode: KeePass 1 (AES/Twofish) and KeePass 2 (AES) - keyfile only mode
- Added hash-mode: Kerberos 5, etype 17, DB
- Added hash-mode: Kerberos 5, etype 18, DB
- Added hash-mode: PostgreSQL SCRAM-SHA-256
- Added hash-mode: Radmin3
- Added hash-mode: Teamspeak 3 (channel hash)
- Added hash-mode: Terra Station Wallet (AES256-CBC(PBKDF2($pass)))
- Added hash-mode: bcrypt(sha512($pass)) / bcryptsha512
- Added hash-mode: md5(sha1($pass).$salt)
- Added hash-mode: sha1($salt.sha1(utf16le($username).':'.utf16le($pass)))
- Added hash-mode: sha256($salt.sha256_bin($pass))

##
## Features
##

- Added new backend support for Metal, the OpenCL replacement API on Apple
- Added support for building universal macOS binary on Apple Silicon
- Added support for using --debug-mode in attack-mode 9 (association attack)
- Added hex encoding format for --separator option
- Added password candidates range to --status-json output
- Added parameter to Bitwarden mode for second iteration count
- Added support for using 'John the Ripper' hash format with hash-type 13100
- Added support for using 'John the Ripper' hash format with hash-type 18200
- Added hash extraction scripts from the tools folder to beta/release versions
- Added user advice if a hash throws 'token length exception'
- Added tunings/ folder in order to replace hashcat.hctune. Configuration files with *.hctune suffix are automatically load on startup
- Added link to 'ubernoob' documentation when no parameters are supplied on Windows

##
## Bugs
##

- Fixed accepted salt length by PKCS#8 Private Keys modules
- Fixed autodetect memory allocation for temporary hashes for LUKS v1 (legacy) in --identify mode
- Fixed backend active devices checks
- Fixed building error on Raspberry Pi
- Fixed display problem of incorrect negative values in case of large numbers
- Fixed display problem of the "Optimizers applied" list for algorithms using Register-Limit
- Fixed example password output of --hash-info: force uppercase if OPTS_TYPE_PT_UPPER is set
- Fixed false negative on hash-type 27800 if using vector width greater than 1 and -a 3
- Fixed false negative on hash-types 4510 and 4710 for hashes with long salts
- Fixed false negative on hash-types 8900, 15700, 22700, 27700 and 28200 if using the HIP backend
- Fixed false negative on Unit Test in case of out-of-memory with grep in single mode
- Fixed false negative on Unit Test with hash-type 25400
- Fixed functional error when nonce-error-corrections that were set on the command line in hash-mode 22000/22001 were not accepted
- Fixed handling of devices in benchmark mode for "kernel build error". Instead of canceling, skip the device and move on to the next
- Fixed handling of password candidates that are shorter than the minimum password length in Association Attack
- Fixed invalid handling of keyfiles in Keepass if transf_random_seed doesn't change
- Fixed memory leak in CPU rule engine
- Fixed method of how OPTS_TYPE_AUX* kernels are called in an association attack, for example in WPA/WPA2 kernel
- Fixed missing option flag OPTS_TYPE_SUGGEST_KG for hash-mode 11600 to inform the user about possible false positives in this mode
- Fixed optimized (-O) candidate generation with --stdout and -a 7
- Fixed password limit in optimized kernel for hash-mode 10700
- Fixed password reassembling function reporting an incorrect candidate in some cases when the correct candidate has zero length
- Fixed undefined function call to hc_byte_perm_S() in hash-mode 17010 on non-CUDA compute devices
- Fixed unit test early exit on luks test file download/extract failure
- Fixed unit test false negative if there are spaces in the filesystem path to hashcat
- Fixed unit test salt-max in case of optimized kernel, with hash-type 22 and 23
- Fixed usage of --rule-right (-k) in -a 7 with optimized (-O) kernels
- Fixed wordlist handling in -m 3000 when candidate passwords use the $HEX[...] syntax

##
## Technical
##

- AMD Driver: Updated requirements for AMD Linux drivers to "AMDGPU" (21.50 or later) and "ROCm" (5.0 or later)
- AMD Driver: Updated requirements for AMD Windows drivers to "AMD Adrenalin Edition" (Adrenalin 22.5.1 exactly)
- Association Attack: Enable module specific pw_min and pw_max settings to avoid false positives in -a 9 attack-mode
- Autotune: Added error handling. By default skipping device on error, with --force using accel/loops/threads min values instead
- Backend: improved management of systems with multiple OpenCL platforms
- Backend Info: Added folder_config info to output
- Backend Info: Added generic system info to output (must be completed on Windows side)
- Backend Info: Added local memory size to output
- Backend: with kernel build options, switch from -I to -D INCLUDE_PATH, in order to support Apple Metal runtime
- Command Line: Disallow combinations of some options. for instance, using -t in -a 0 mode
- CUDA Backend: moved functions to ext_cuda.c/ext_nvrtc.c and includes to ext_cuda.h/ext_nvrtc.h
- Debug Rules: Set --debug-file to $session.debugfile if --debug-mode was set by the user and --debug-file was not set
- Hardware Monitor: Add support for GPU device utilization readings using iokit on Apple Silicon (OpenCL and Metal)
- Hash Info: show more information (Updated Hash-Format. Added Autodetect, Self-Test, Potfile and Plaintext encoding)
- HIP Backend: moved functions to ext_hip.c/ext_hiprtc.c and includes to ext_hip.h/ext_hiprtc.h
- HIP Backend: removed unused functions from hiprtc to workaroung missing function symbols on windows dll
- Kernels: Refactored standard kernel declaration to use a structure holding u32/u64 attributes to reduce the number of attributes
- Kernels: Refactored standard kernel includes, KERN_ATTR macros and RC4 cipher functions, in order to support Apple Metal runtime
- Kernels: Set the default Address Space Qualifier for any pointer, in order to support Apple Metal runtime
- Logfile: Write per-session "recovered new" value to logfile
- Makefile: updated MACOSX_DEPLOYMENT_TARGET to 10.15 and removed OpenCL framework from LFLAGS_NATIVE on MacOS
- Metal Runtime: added support for vectors up to 4
- Modules: Added suffix *legacy* to old TrueCrypt modules (6211-6243)
- Modules: Added suffix *legacy* to old VeraCrypt modules (13711-13783)
- Modules: Added support of a custom charset setting for benchmarks to the module interface
- Modules: New LUKS v1 modules (29511-29543) which do not use `module_hash_binary_parse` to get data from containers anymore (use new tool `tools/luks2hashcat.py`)
- Modules: New TrueCrypt modules (29311-29343) which do not use `module_hash_binary_parse` to get data from containers anymore (use new tool `tools/truecrypt2hashcat.py`)
- Modules: New VeraCrypt modules (29411-29483) which do not use `module_hash_binary_parse` to get data from containers anymore (use new tool `tools/veracrypt2hashcat.py`)
- Modules: Renamed old LUKS module into LUKS v1 and added suffix *legacy* (14600)
- OpenCL Backend: added workaround to make optimized kernels work on Apple Silicon
- OpenCL Backend: moved functions to ext_OpenCL.c and includes to ext_OpenCL.h
- OpenCL Backend: show device_type in device list info on Apple Silicon
- OpenCL Kernel: Set native_threads to 32 on Apple GPU's for various hash-modes
- OpenCL Runtime: Added support to use Apple Silicon compute devices
- OpenCL Runtime: Add some unstable warnings detected on macOS
- OpenCL Runtime: Set default device-type to GPU with Apple Silicon compute devices
- Restore: Restore timer is decreased from 60 seconds to 1 second, but only updates if there's actually a change compared to previous data written to restore file
- Rules: Add new rulesets from T0XlC: T0XlCv2, T0XlC_3_rule, T0XlC_insert_HTLM_entities_0_Z
- Rules: Add support to include source wordlist in debugging format
- Rules: Update hand-written rulesets to covers years up to 2029
- Status code: updated negative status code (added kernel create failure and resync)
- Status code: updated negative status code, usefull in Unit tests engine (test.sh)
- Terminal: Increased size of hash name column in `--help` and `--identify` options
- Terminal: Limit output length of example hash in --example-hash mode to 200. Use --mach to see full example hash
- Terminal: show empty OpenCL platforms only in backend information mode
- Tuning Database: Added a warning if a module implements module_extra_tuningdb_block but the installed computing device is not found
- Unit tests: added -r (--runtime) option
- Unit tests: handle negative status code, skip deprecated hash-types, skip hash-types with known perl modules issues, updated output
- Unit tests: Updated test.sh to set default device-type to CPU with Apple Intel and added -f (--force) option
- Usage Screen: On windows console, wait for any keypress if usage_mini_print() is used
- User Options: Add new module function module_hash_decode_postprocess() to override hash specific configurations from command line
- User Options: Change --backend-info/-I option type, from bool to uint
- Workflow: Added basic workflow for GitHub Actions

* changes v6.2.4 -> v6.2.5

##
## Algorithms
##

- Added hash-mode: CRC32C
- Added hash-mode: CRC64Jones
- Added hash-mode: MultiBit Classic .wallet (scrypt)
- Added hash-mode: MurmurHash3
- Added hash-mode: Windows Hello PIN/Password

##
## Performance
##

- PDF Kernel (10700): Improved performance on AMD GPUs by using shared memory for the scratch buffer and disabled inlining to save spilling

##
## Bugs
##

- Fixed divide by zero error because backend_ctx->hardware_power_all was not re-inserted after refactoring device_param->hardware_power
- Fixed invalid handling of initialization value for -m 11500
- Fixed invalid progress counter initialization in attack-mode 9 when using --skip or --restore
- Fixed out-of-boundary reads in attack-mode 9 that were caused by a missing work item limit in the refactored autotune engine
- Fixed out-of-boundary reads in hash-mode 22400 (AES Crypt) kernel
- Fixed strategy for eliminating hashes with zero length in LM when multiple hashes contain a zero hash

##
## Technical
##

- AMD Driver: Updated requirements for AMD Linux drivers to ROCm 4.5 or later due to new HIP interface
- Backend devices: In -S mode, limit the number of workitems so that no more than 2GB of host memory is required per backend device
- Backend devices: In non -S mode, limit the number of workitems so that no more than 4GB of host memory is required per backend device
- Backend types: The default filter for the device types is now set so that only the GPU is used, except for APPLE, where we set CPU
- Benchmark: Update benchmark_deep.pl with new hash modes added (also new hash modes which were added with v6.2.3)
- Electrum Wallet: Added new entropy-based check to test whether the decryption was successful or not
- Module Optimizers: Added OPTS_TYPE_MAXIMUM_THREADS to deactivate the else branch route in the section to find -T before compilation
- Makefile: Added wildcard include src/modules/module_*.mk directive so that plugin developers can add 3rd party libraries for their plugins
- Rejects: Disabled checking of the minimum and maximum length of the password candidate in attack-mode 9 because they are incompatible
- POCL: Added a workaround for an issue in POCL where a quote character is used as a part of the path itself which is passed as a path for the -I option
- Device Threads: The default maximum device thread number has been reduced from 1024 to 256, users can still overwrite with the -T option
- Tuning-DB: Add missing entries for -m 25600 and -m 25800 for CPU cracking
- OpenCL Backend: added workaround to support Apple Silicon (GPU: M1, M1 Pro, and M1 Max)
- MacOS v10.8+ (PBKDF2-SHA512): Added support for parsing new mac2john hash format directly in the module for -m 7100

* changes v6.2.3 -> v6.2.4

##
## Algorithms
##

- Added hash-mode: SNMPv3 HMAC-MD5-96/HMAC-SHA1-96
- Added hash-mode: SNMPv3 HMAC-MD5-96
- Added hash-mode: SNMPv3 HMAC-SHA1-96
- Added hash-mode: SNMPv3 HMAC-SHA224-128
- Added hash-mode: SNMPv3 HMAC-SHA256-192
- Added hash-mode: SNMPv3 HMAC-SHA384-256
- Added hash-mode: SNMPv3 HMAC-SHA512-384
- Added hash-mode: VirtualBox (PBKDF2-HMAC-SHA256 & AES-128-XTS)
- Added hash-mode: VirtualBox (PBKDF2-HMAC-SHA256 & AES-256-XTS)

##
## Features
##

- Added option --deprecated-check-disable to enable deprecated plugins
- Added option --generate-rules-func-sel to specify a pool of operators that the random rule generator is allowed to pick from
- Added option --multiply-accel-disable (short: -M) to disable multiplying of the kernel accel with the multiprocessor count
- Added rule function '3' to change the case of the first letter after the occurrence of N of character X
- Added support for auto tuning --kernel-threads (-T) at startup
- Added support for HIP version 4.3 or later and removed support for older HIP versions as they are not compatible

##
## Bugs
##

- Fixed broken support for --generate-rules-func-min which was ignored under certain conditions
- Fixed buffer overflow in DPAPI masterkey file v1/v2 module in hash_encode() and hash_decode()
- Fixed buffer overflow in Stargazer Stellar Wallet XLM module in hash_encode() when a hash was cracked
- Fixed false negative in all VeraCrypt hash modes if both conditions are met: 1. Use CPU for cracking and 2. PIM area was used
- Fixed invalid data type in the sha384_hmac_init_vector_128() function that take effect if the vector data type was specified manually
- Fixed out-of-boundary read in input_tokenizer() if the signature in the hash is longer than the length of the plugin's signature constant
- Fixed out-of-boundary read in PKZIP masterkey kernel if the password candidate has length zero
- Fixed out-of-boundary read in the Stuffit5 module in hash_decode()
- Fixed random rule generator option --generate-rules-func-min by fixing switch() case to not select a not existing option group type
- Fixed segfault when a combination of the flags --user and --show is given and a hash was specified directly on the command line
- Fixed syntax check of HAS_VPERM macro in several kernel includes causing invalid error message for AMD GPUs on Windows
- Fixed uninitialized tmps variable in autotune for slow hashes by calling _init and _prepare kernel before calling _loop kernel
- Fixed unintentional overwriting of the --quiet option in benchmark and speed-only mode

##
## Performance
##

- AMD GPUs: Add inline assembly code for md5crypt, sha256crypt, PDF 1.7, 7-Zip, RAR3, Samsung Android and Windows Phone 8+
- AMD GPUs: On the Apple OpenCL platform, we ask for the preferred kernel thread size rather than hard-coding 32
- Backend Interface: Replace most of the blocking Compute API functions with asynchronous ones to improve GPU utilization
- Blake Kernels: Optimize 3/4 BLAKE2B_ROUND() 64-bit rotations with inline assembly hc_byte_perm_S() calls
- Blowfish Kernels: Backport optimizations to reduce bank conflicts from bcrypt to Password Safe v2 and Open Document Format (ODF) 1.1
- ECC secp256k1: The inline assembly code for AMD GPUs has been removed as the latest JIT compilers optimize it with the same efficiency
- HIP Kernels: Enable vector data types for HIP kernels for functionality and performance
- Kernel threads: Use warp size / wavefront size query instead of hard-coded values as the basis for kernel threads
- SCRYPT Kernels: Improve Hashcat.hctune entries for many NV and AMD GPUs for hash mode 8900, 9300, 15700 and 22700
- STDIN: Reduce the performance gap between stdin and wordlist by disabling the --stdin-timeout-abort check after 1000 successful reads
- Tuning Database: Add new module function module_extra_tuningdb_block() to extend hashcat.hctune content from a module

##
## Technical
##

- 7-Zip Hook: Increase the supported data length from 320kb to 8mb
- ADL: Updated support for AMD Display Library to 15.0, updated data types
- AMD Driver: Updated requirements for AMD Linux drivers to ROCm 4.3 or later due to new HIP interface
- AMD Driver: Updated requirements for AMD Windows drivers to Adrenalin 21.2.1 or later due to new ADL library
- Autotune: Add autotune event to inform the user about autotune is starting/stopping on startup
- Backend Interface: Implement gpu_bzero() as a gpu_memset() replacement, since all gpu_memset() operations used 0 as the value
- Backend Interface: Improve the query kernel's dynamic memory size based on DEVICE_ATTRIBUTE_MAX_SHARED_MEMORY_PER_BLOCK_OPTIN instead of BF
- Brain Session: Adds hashconfig-specific opti_type and opts_type parameters to the session calculation to enable cover functions like -O
- Commandline: Fix some memory leaks in case hashcat aborts due to command line parameter settings
- Commandline: Throw an error if the separator specified by the user with the -p option is not exactly 1 byte
- Community: Add link to new hashcat discord to docs/contact.txt
- Constants: Make const char * pointers actually const char * const pointers
- Deprecated Plugins: Add new module function module_deprecated_notice() to mark a plugin as deprecated and to return a free text user notice
- Deprecated Plugins: Marked plugins 2500/2501 and 16800/16801 as deprecated
- Encoding: Truncate password candidates in UTF8 -> UTF16 conversion if it contains an invalid UTF8 byte sequence
- Filehandling: Avoid direct access to some file handles and use internal structures instead
- Filehandling: Use const char for fopen mode to fix -Wwrite-strings warnings
- Hardware Monitor: Added support for OverDrive 7 and 8 based GPUs
- HIP Kernels: Dependency on hip/hip runtime.h has been removed to enable easier integration of the HIP backend under Windows
- Kernel cache: Add kernel threads for hash calculation, which will later be used in the file name of the kernel cache
- Memory Management: Check in OpenCL that CL_DEVICE_HOST_UNIFIED_MEMORY is true and if so, then half of the available memory
- Memory Management: Refactored the code responsible for limiting kernel accel with the goal to avoid low host memory situations
- MetaMask: Added special extraction tool for MetaMask wallets
- NEO driver: Activate the NEO driver (Intel GPU) after it passed several tests in hashcat using the latest NEO driver version
- OpenCL Runtime: The use of clUnloadPlatformCompiler () was disabled after some users received unexpected return codes
- OpenCL Runtime: Workaround for Intel OpenCL runtime: segmentation fault when compiling hc_enc_next() / hc_enc_next_global()
- Potfile: Fixed some leaks in potfile_*_open(), potfile_*_close(), potfile_destroy() and don't assume plain file
- RC4 Kernels: Use improved native thread derivation for RC4-based hash modes 7500, 13100, 18200, 25400
- Shared Memory: Calculate the dynamic memory size of the kernel based on CU_DEVICE_ATTRIBUTE_MAX_SHARED_MEMORY_PER_BLOCK_OPTIN
- Slow kernels: Set some of the slowest kernels to OPTS_TYPE_MP_MULTI_DISABLE to make it easier to handle small word lists
- Status view: Add hash-mode (-m number) in addition to hash-name
- Vendor Discovery: Add "Intel" as a valid vendor name for GPUs on macOS
- MetaMask: Increase the supported data len from 784b to 3136b and set pw-min to 8

* changes v6.2.2 -> v6.2.3

##
## Algorithms
##

- Added hash-mode: AES-128-ECB NOKDF (PT = $salt, key = $pass)
- Added hash-mode: AES-192-ECB NOKDF (PT = $salt, key = $pass)
- Added hash-mode: AES-256-ECB NOKDF (PT = $salt, key = $pass)
- Added hash-mode: iPhone passcode (UID key + System Keybag)
- Added hash-mode: MetaMask Wallet
- Added hash-mode: VeraCrypt PBKDF2-HMAC-Streebog-512 + XTS 512 bit  + boot-mode
- Added hash-mode: VeraCrypt PBKDF2-HMAC-Streebog-512 + XTS 1024 bit + boot-mode
- Added hash-mode: VeraCrypt PBKDF2-HMAC-Streebog-512 + XTS 1536 bit + boot-mode

##
## Features
##

- Added new backend support for HIP, an OpenCL alternative API for AMD GPUs (similar to CUDA for NVIDIA GPUs)
- Added option --markov-inverse to inverse markov statistics, with the idea of reversing the order of the password candidates
- Added temperature watchdog and fanspeed readings for CPU and GPU on macOS using iokit
- Added temperature watchdog and utilization for CPU on linux using sysfs and procfs

##
## Bugs
##

- Fixed access violation in hashconfig_destroy if hashcat_ctx_t is only partially initialized
- Fixed 'E' rule in pure kernel mode which was ignoring letters that are in positions that are multiples of 4
- Fixed false negative in hash-mode 15900 (DPAPI masterkey file v2) if password was longer than 64 characters
- Fixed hashcat_ctx leak and refactor module and kernel existence checks
- Fixed integer overflow in Recovered/Time status view column caused by division > 0 but < 1
- Fixed invalid ETA if --limit was specified, several salts are in a hash list and some of them were found in a potfile
- Fixed memory leak in iconv_ctx and iconv_tmp in backend.c
- Fixed missing option to automatically disable kernel cache in -m 25600 and -m 25800
- Fixed out-of-boundary write in slow candidates mode in combinator attack

##
## Improvements
##

- Alias Devices: Show a warning in case the user specifically listed a device to use which in a later step is skipped because it is an alias of another active device
- Backend Information: Added new column showing the PCI Address per CUDA/OpenCL device to easier identify broken cards
- Bcrypt-SHA1/MD5 Kernels: Get rid of local memory use for binary to hex conversion to avoid false negatives on several OpenCL runtimes
- CPU Affinity: Allow mask up to 64 processors in Windows and remove call to SetThreadAffinityMask as SetProcessAffinityMask limits all threads in process
- Debug Rules: HEX-ify rules debug non-rules outputs that contain colons
- KeePass: Increase supported size for KeePass 1 databases from 300kB to 16MB
- Potfile: Disable potfile for hash-mode 99999
- VeraCrypt: Increase password length support for non-boot volumes from 64 to 128
- WPA Kernels: Increased performance by 3.5% for backend devices controlled by CUDA backend

##
## Technical
##

- Autodetect: Limit the number of errors per hash-mode try to 100 to avoid long startup time
- Brain: Add brain_ctx_t to hashcat_ctx_t to enable runtime check if hashcat was compiled with brain support
- File handling: Do not abort on seeing a BOM in input files, just warn and ignore the BOM
- Folders: Do not escape the variable cpath_real to prevent certain OpenCL runtimes from running into an error which do not support escape characters
- Java Object hashCode: Add OPTS_TYPE_SUGGEST_KG as a default option
- LM: Workaround JiT compiler bug in -m 3000 on NV leading to false negatives with large amount of hashes
- OpenCL Runtime: Workaround a problem of the AMD OpenCL GPU driver under macOS which results in false negatives due to changes in the kernel crypto library
- OpenCL Runtime: Workaround JiT crash (SC failed. No reason given.) on macOS by limiting local memory allocations to 32k
- Status View: Include time and duration info when pausing and resuming
- Tests: Changed tests for VeraCrypt from -a 0 to -a 3, because password extension is not available to all shells
- WinZip Kernel: Increase supported data length from 8k to 16mb

* changes v6.2.1 -> v6.2.2

##
## Algorithms
##

- Added hash-mode: bcrypt(md5($pass)) / bcryptmd5
- Added hash-mode: bcrypt(sha1($pass)) / bcryptsha1
- Added hash-mode: FortiGate256 (FortiOS256)
- Added hash-mode: Linux Kernel Crypto API (2.4)
- Added hash-mode: MurmurHash
- Added hash-mode: OpenEdge Progress Encode
- Added hash-mode: md5(utf16le($pass))
- Added hash-mode: sha1(utf16le($pass))
- Added hash-mode: sha256(utf16le($pass))
- Added hash-mode: sha384(utf16le($pass))
- Added hash-mode: sha512(utf16le($pass))
- Added hash-mode: md5(md5(md5($pass)))
- Added hash-mode: sha1(sha1($salt.$pass.$salt))
- Added hash-mode: sha256($salt.sha256($pass))
- Added hash-mode: sha384($pass.$salt)
- Added hash-mode: sha384($salt.$pass)
- Added hash-mode: sha384($salt.utf16le($pass))
- Added hash-mode: sha384(utf16le($pass).$salt)

##
## Features
##

- Autodetect hash-type: performs an automatic analysis of input hash(es), either listing compatible algorithms, or executing the attack (if only one compatible format is found)
- Autodetect hash-type: added option --identify to only perform autodetection of hash-type, without back-end device initialization

##
## Bugs
##

- Fixed error message in -a 9 mode with rules when number of words from wordlist is not in sync with number of unique salts
- Fixed error-handling logic in monitor thread to not return in case of error (disk full, permission error, ...) but to retry instead
- Fixed false negatives with TrueCrypt/VeraCrypt when zip- or gzip-compressed files were used as keyfiles
- Fixed free memory-size output for skipped GPU (both automatic and manual) of --backend-info information screen

##
## Improvements
##

- AES Crypt Plugin: Reduced max password length from 256 to 128 which improved performance by 22%
- CUDA Backend: If --stdout is used, do not warn about missing CUDA SDK
- Folder Management: Add support for XDG Base Directory specification when hashcat is installed using 'make install'
- Hardware Monitor: Add support for GPU device utilization readings from sysfs (AMD on Linux)
- OpenCL Backend: Use CL_DEVICE_BOARD_NAME_AMD instead of CL_DEVICE_NAME for device name (when supported by OpenCL runtime)
- Performance Monitor: Suggest -S to improve cracking performance in specific attack configurations
- RAR3-p (Compressed): Fix workaround in unrar library in AES constant table generation to enable multi-threading support
- RC4 Kernels: Improved performance by 20%+ with new RC4 code in hash-modes Kerberos 5 (etype 23), MS Office (<= 2003) and PDF (<= 1.6)
- Scrypt Kernels: Re-enable use of kernel cache in scrypt-based kernels
- Status Screen: Show currently-running kernel type (pure, optimized) and generator type (host, device)
- UTF8-to-UTF16: Replaced naive UTF8-to-UTF16 conversion with true conversion for RAR3, AES Crypt, MultiBit HD (scrypt) and Umbraco HMAC-SHA1

##
## Technical
##

- Dependencies: Updated LZMA SDK from 19.00 to 21.02 alpha
- Dependencies: Updated xxHash from 0.1.0 to v0.8.0 - Stable XXH3
- Documentation: Update missing documentation in plugin developer guide for OPTS_TYPE_MP_MULTI_DISABLE and OPTS_TYPE_NATIVE_THREADS
- Hashrate: Update inner-loop hashrate prediction to handle new salt_repeats feature and also respect _loop2 kernel runtime
- Kernels: Add RC4 cipher to crypto library with optimized shared memory access pattern which will not cause any bank conflicts if -u <= 32
- Kernels: Add standalone true UTF8-to-UTF16 converter kernel that runs after amplifier. Use OPTS_TYPE_POST_AMP_UTF16LE from plugin
- Kernel Cache: Add module_jit_build_options() string from modules to kernel cache checksum calculation
- Modules: Recategorized HASH_CATEGORY option in various modules
- Modules: Added hash categories HASH_CATEGORY_IMS and HASH_CATEGORY_CRYPTOCURRENCY_WALLET
- Modules: Changed hash category of Python passlib from HASH_CATEGORY_GENERIC_KDF to HASH_CATEGORY_FRAMEWORK
- Unit-Tests: Added missing support for OPTS_TYPE_LOOP_PREPARE, OPTS_TYPE_LOOP_PREPARE2 and salt_repeats in self-test
- Unit-Tests: Added missing unit-test for Stargazer Stellar Wallet XLM

* changes v6.2.0 -> v6.2.1

##
## Technical
##

- Dependencies: Updated unrar source from 5.9.4 to 6.0.5
- Dependencies: Make unrar dependencies optional and disable hash-mode 23800 if dependency is disabled

* changes v6.1.1 -> v6.2.0

##
## Algorithms
##

- Added hash-mode: Apple iWork
- Added hash-mode: AxCrypt 2 AES-128
- Added hash-mode: AxCrypt 2 AES-256
- Added hash-mode: BestCrypt v3 Volume Encryption
- Added hash-mode: Bitwarden
- Added hash-mode: Dahua Authentication MD5
- Added hash-mode: KNX IP Secure - Device Authentication Code
- Added hash-mode: MongoDB ServerKey SCRAM-SHA-1
- Added hash-mode: MongoDB ServerKey SCRAM-SHA-256
- Added hash-mode: Mozilla key3.db
- Added hash-mode: Mozilla key4.db
- Added hash-mode: MS Office 2016 - SheetProtection
- Added hash-mode: PDF 1.4 - 1.6 (Acrobat 5 - 8) - edit password
- Added hash-mode: PKCS#8 Private Keys
- Added hash-mode: RAR3-p (Compressed)
- Added hash-mode: RAR3-p (Uncompressed)
- Added hash-mode: RSA/DSA/EC/OPENSSH Private Keys
- Added hash-mode: SolarWinds Orion v2
- Added hash-mode: SolarWinds Serv-U
- Added hash-mode: SQLCipher
- Added hash-mode: Stargazer Stellar Wallet XLM
- Added hash-mode: Stuffit5
- Added hash-mode: Telegram Desktop >= v2.1.14 (PBKDF2-HMAC-SHA512)
- Added hash-mode: Umbraco HMAC-SHA1
- Added hash-mode: sha1($salt.sha1($pass.$salt))
- Added hash-mode: sha1(sha1($pass).$salt)

##
## Features
##

- Added new attack-mode: Association Attack (aka "Context Attack") to attack hashes from a hashlist with associated "hints"
- Added support for true UTF-8 to UTF-16 conversion in kernel crypto library
- Added option --hash-info to show generic information for each hash-mode
- Added command prompt [f]inish to tell hashcat to quit after finishing the current attack

##
## Bugs
##

- Fixed access to filename which is a null-pointer in benchmark mode
- Fixed both false negative and false positive results in -m 3000 in -a 3 (affecting only NVIDIA GPU)
- Fixed buffer overflow in -m 1800 in -O mode which is optimized to handle only password candidates up to length 15
- Fixed buffer overflow in -m 4710 in -P mode and only in single hash mode if salt length is larger than 32 bytes
- Fixed hardware management sysfs readings in status screen (typically ROCm controlled GPUs)
- Fixed include guards in several header files
- Fixed incorrect maximum password length support for -m 400 in optimized mode (reduced from 55 to 39)
- Fixed internal access on module option attribute OPTS_TYPE_SUGGEST_KG with the result that it was unused
- Fixed invalid handling of outfile folder entries for -m 22000
- Fixed memory leak causing problems in sessions with many iterations - for instance, --benchmark-all or large mask files
- Fixed memory leaks in several cases of errors with access to temporary files
- Fixed NVML initialization in WSL2 environments
- Fixed out-of-boundary reads in cases where user activates -S for fast but pure hashes in -a 1 or -a 3 mode
- Fixed out-of-boundary reads in kernels using module_extra_buffer_size() if -n is set to 1
- Fixed password reassembling for cracked hashes on host for slow hashes in optimized mode that are longer than 32 characters
- Fixed race condition in potfile check during removal of empty hashes
- Fixed race condition resulting in out of memory error on startup if multiple hashcat instances are started at the same time
- Fixed rare case of misalignment of the status prompt when other user warnings are shown in the hashcat output
- Fixed search of tuning database - if a device was not assigned an alias, it couldn't be found in general
- Fixed test on gzip header in wordlists and hashlists
- Fixed too-early execution of some module functions that use non-final values opts_type and opti_type
- Fixed unexpected non-unique salts in multi-hash cracking in Bitcoin/Litecoin wallet.dat module which led to false negatives
- Fixed unit test for -m 3000 by preventing it to generate zero hashes
- Fixed unit tests using 'null' as padding method in Crypt::CBC but actually want to use 'none'
- Fixed unterminated salt buffer in -m 23400 module_hash_encode() in case salt was of length 256
- Fixed vector datatype support in -m 21100 only -P mode and only -a 3 mode were affected

##
## Improvements
##

- Apple Keychain: Notify the user about the risk of collisions / false positives
- CUDA Backend: Do not warn about missing CUDA SDK installation if --backend-ignore-cuda is used
- CUDA Backend: Give detailed warning if either the NVIDIA CUDA or the NVIDIA RTC library cannot be initialized
- CUDA Backend: Use blocking events to avoid 100% CPU core usage (per GPU)
- OpenCL Runtime: Workaround JiT compiler deadlock on NVIDIA driver >= 465.89
- OpenCL Runtime: Workaround JiT compiler segfault on legacy AMDGPU driver compiling RAR3 OpenCL kernel
- RAR3 Kernels: Improved loop code, improving performance by 23%
- Scrypt Kernels: Added a number of GPU specific optimizations per hash modes to hashcat.hctune
- Scrypt Kernels: Added detailed documentation on device specific tunings in hashcat.hctune
- Scrypt Kernels: Optimized Salsa code portion by reducing register copies and removed unnecessary byte swaps
- Scrypt Kernels: Reduced kernel wait times by making it a true split kernel where iteration count = N value
- Scrypt Kernels: Refactored workload configuration strategy based on available resources
- Startup time: Improved startup time by avoiding some time-intensive operations for skipped devices

##
## Technical
##

- Bcrypt: Make BCRYPT entry for CPU in hashcat.hctune after switch to OPTS_TYPE_MP_MULTI_DISABLE (basically set -n to 1)
- Benchmark: Update benchmark_deep.pl with new hash modes added (also new hash modes which were added with v6.1.0)
- Building: Declare phony targets in Makefile to avoid conflicts of a target name with a file of the same name
- Building: Fixed build warnings on macOS for unrar sources
- Building: Fixed test for DARWIN_VERSION in Makefile
- Commandline Options: Removed option --example-hashes, now an alias of --hash-info
- Compute API: Skipping devices instead of stop if error occured in initialization
- Documentation: Added 3rd party licenses to docs/license_libs
- Hash-Mode 8900 (Scrypt): Changed default benchmark scrypt parameters from 1k:1:1 to 16k:8:1 (default)
- Hash-Mode 11600 (7-Zip): Improved memory handling (alloc and free) for the hook function
- Hash-Mode 13200 (AxCrypt): Changed the name to AxCrypt 1 to avoid confusion
- Hash-Mode 13300 (AxCrypt in-memory SHA1): Changed the name to AxCrypt 1 in-memory SHA1
- Hash-Mode 16300 (Ethereum Pre-Sale Wallet, PBKDF2-HMAC-SHA256): Use correct buffer size allocation for AES key
- Hash-Mode 20710 (sha256(sha256($pass).$salt)): Removed unused code and fixed module_constraints
- Hash-Mode 22000 (WPA-PBKDF2-PMKID+EAPOL): Support loading a hash from command line
- Hash-Mode 23300 (Apple iWork): Use correct buffer size allocation for AES key
- Hash Parser: Output support for machine-readable hash lines in --show and --left and in error messages
- Kernel Development: Kernel cache is disabled automatically when hashcat is compiled with DEBUG=1
- Kernel Functions: Added generic AES-GCM interface see OpenCL/inc_cipher_aes-gcm.h
- Kernel Functions: Refactored OpenCL/inc_ecc_secp256k1.cl many functions, add constants and documentation
- Kernel Functions: Refactored OpenCL/inc_ecc_secp256k1.cl to improve usage in external programs
- Kernel Functions: Wrap atomic functions with hc_ prefix. Custom kernels need to rename "atomic_inc()" to "hc_atomic_inc()"
- Kernel Parameters: Added new parameter 'salt_repeat' to improve large buffer management
- Module Parameters: Add OPTS_TYPE_MP_MULTI_DISABLE for use by plugin developers to prevent multiply -n with the MCU count
- Module Parameters: Add OPTS_TYPE_NATIVE_THREADS for use by plugin developers to enforce native thread count
- Module Structure: Add 3rd party library hook management functions. This also requires an update to all existing module_init()
- OpenCL Runtime: Add support for clUnloadPlatformCompiler() to release some resources after JiT compilation
- OpenCL Runtime: Switched default OpenCL device type on macOS from GPU to CPU. Use -D 2 to enable GPU devices
- OpenCL Runtime: Update module_unstable_warnings() for all hash modes based on most recent versions of many OpenCL runtimes
- Unit tests: Added 'potthrough' (like passthrough, but hash:plain) to tools/test.pl
- Unit tests: Added Python 3 support for all of the Python code in our test framework
- Unit tests: Fixed the packaging of test (-p) feature
- Unit tests: Updated test.sh to show kernel type (pure or optimized) in output
- Unit tests: Use python3/pip3 instead of just python/pip in tools/install_modules.sh

* changes v6.1.0 -> v6.1.1

##
## Bugs
##

- Fixed unresolvable relative paths in hashcat.log

* changes v6.0.0 -> v6.1.0

##
## Algorithms
##

- Added hash-mode: Apple Keychain
- Added hash-mode: XMPP SCRAM

##
## Bugs
##

- Fixed alias detection with additional processor core count check
- Fixed false negatives in hash-mode 10901 if hash-mode 9200, 10000, 10900 or 20300 was used to compile the kernel binary
- Fixed integer overflow for large masks in -a 6 attack mode
- Fixed maximum password length in modules of hash-modes 600, 7800, 7801 and 9900
- Fixed non-zero status code when using --stdout
- Fixed uninitialized value in bitsliced DES kernel (BF mode only) leading to false negatives

##
## Improvements
##

- Compile macOS: Fixed makefile target 'clean' to correctly remove *.dSYM folders
- Compile ZLIB: Fixed makefile include paths in case USE_SYSTEM_ZLIB is used
- Hcchr Files: Renamed some .charset files into .hcchr files
- Hash-Mode 21200 (md5(sha1($salt).md5($pass))): Improved speed by using pre-computed SHA1
- OpenCL Devices: Utilize PCI domain to improve alias device detection
- OpenCL Kernels: Added datatypes to literals of enum costants
- OpenCL Kernels: Added pure kernels for hash-mode 600 (BLAKE2b-512)
- OpenCL Runtime: Add some unstable warnings for some SHA512 based algorithms on AMD GPU on macOS
- OpenCL Runtime: Reinterpret return code CL_DEVICE_NOT_FOUND from clGetDeviceIDs() as non-fatal

##
## Technical
##

- Backend: Changed the maximum number of compute devices from 64 to 128
- Tests: Improved tests for hash-mode 11300 (Bitcoin/Litecoin wallet.dat)
- Tests: Improved tests for hash-mode 13200 (AxCrypt)
- Tests: Improved tests for hash-mode 13600 (WinZip)
- Tests: Improved tests for hash-mode 16400 (CRAM-MD5 Dovecot)
- Tests: Improved tests for hash-mode 16800 (WPA-PMKID-PBKDF2)

* changes v5.1.0 -> v6.0.0

##
## Features
##

- Refactored hash-mode integration and replaced it with a fully modularized plugin interface
- Converted all existing hardwired hash-modes to hashcat plugins
- Added comprehensive plugin developer guide on adding new/custom hash-modes to hashcat
- Refactored compute backend interface to allow adding compute API other than OpenCL
- Added CUDA as a new compute backend (enables hashcat to run on NVIDIA Jetson, IBM POWER9 w/ Nvidia V100, etc.)
- Support automatic use of all available GPU memory when using CUDA backend
- Support automatic use of all available CPU cores for hash-mode-specific hooks
- Support on-the-fly loading of compressed wordlists in zip and gzip format
- Support deflate decompression for the 7-Zip hash-mode using zlib hook
- Added additional documentation on hashcat brain, slow-candidate interface and keyboard-layout mapping features
- Keep output of --show and --left in the original ordering of the input hash file
- Improved performance of many hash-modes

##
## Algorithms
##

- Added hash-mode: AES Crypt (SHA256)
- Added hash-mode: Android Backup
- Added hash-mode: AuthMe sha256
- Added hash-mode: BitLocker
- Added hash-mode: BitShares v0.x
- Added hash-mode: Blockchain, My Wallet, Second Password (SHA256)
- Added hash-mode: Citrix NetScaler (SHA512)
- Added hash-mode: DiskCryptor
- Added hash-mode: Electrum Wallet (Salt-Type 3-5)
- Added hash-mode: Huawei Router sha1(md5($pass).$salt)
- Added hash-mode: Java Object hashCode()
- Added hash-mode: Kerberos 5 Pre-Auth etype 17 (AES128-CTS-HMAC-SHA1-96)
- Added hash-mode: Kerberos 5 Pre-Auth etype 18 (AES256-CTS-HMAC-SHA1-96)
- Added hash-mode: Kerberos 5 TGS-REP etype 17 (AES128-CTS-HMAC-SHA1-96)
- Added hash-mode: Kerberos 5 TGS-REP etype 18 (AES256-CTS-HMAC-SHA1-96)
- Added hash-mode: MultiBit Classic .key (MD5)
- Added hash-mode: MultiBit HD (scrypt)
- Added hash-mode: MySQL $A$ (sha256crypt)
- Added hash-mode: Open Document Format (ODF) 1.1 (SHA-1, Blowfish)
- Added hash-mode: Open Document Format (ODF) 1.2 (SHA-256, AES)
- Added hash-mode: Oracle Transportation Management (SHA256)
- Added hash-mode: PKZIP archive encryption
- Added hash-mode: PKZIP Master Key
- Added hash-mode: Python passlib pbkdf2-sha1
- Added hash-mode: Python passlib pbkdf2-sha256
- Added hash-mode: Python passlib pbkdf2-sha512
- Added hash-mode: QNX /etc/shadow (MD5)
- Added hash-mode: QNX /etc/shadow (SHA256)
- Added hash-mode: QNX /etc/shadow (SHA512)
- Added hash-mode: RedHat 389-DS LDAP (PBKDF2-HMAC-SHA256)
- Added hash-mode: Ruby on Rails Restful-Authentication
- Added hash-mode: SecureZIP AES-128
- Added hash-mode: SecureZIP AES-192
- Added hash-mode: SecureZIP AES-256
- Added hash-mode: SolarWinds Orion
- Added hash-mode: Telegram Desktop App Passcode (PBKDF2-HMAC-SHA1)
- Added hash-mode: Telegram Mobile App Passcode (SHA256)
- Added hash-mode: Web2py pbkdf2-sha512
- Added hash-mode: WPA-PBKDF2-PMKID+EAPOL
- Added hash-mode: WPA-PMK-PMKID+EAPOL
- Added hash-mode: md5($salt.sha1($salt.$pass))
- Added hash-mode: md5(sha1($pass).md5($pass).sha1($pass))
- Added hash-mode: md5(sha1($salt).md5($pass))
- Added hash-mode: sha1(md5(md5($pass)))
- Added hash-mode: sha1(md5($pass.$salt))
- Added hash-mode: sha1(md5($pass).$salt)
- Added hash-mode: sha1($salt1.$pass.$salt2)
- Added hash-mode: sha256(md5($pass))
- Added hash-mode: sha256($salt.$pass.$salt)
- Added hash-mode: sha256(sha256_bin($pass))
- Added hash-mode: sha256(sha256($pass).$salt)

##
## Bugs
##

- Fixed buffer overflow in build_plain() function
- Fixed buffer overflow in mp_add_cs_buf() function
- Fixed calculation of brain-session ID - only the first hash of the hashset was taken into account
- Fixed cleanup of password candidate buffers on GPU as set from autotune when -n parameter was used
- Fixed copy/paste error leading to invalid "Integer overflow detected in keyspace of mask" in attack-mode 6 and 7
- Fixed cracking multiple Office hashes (modes 9500, 9600) if hashes shared the same salt
- Fixed cracking of Blockchain, My Wallet (V1 and V2) hashes when testing decrypted data in unexpected format
- Fixed cracking of Cisco-PIX and Cisco-ASA MD5 passwords in mask-attack mode when mask > length 16
- Fixed cracking of DNSSEC (NSEC3) hashes by replacing all dots in the passwords with lengths
- Fixed cracking of Electrum Wallet Salt-Type 2 hashes
- Fixed cracking of NetNTLMv1 passwords in mask-attack mode when mask > length 16 (optimized kernels only)
- Fixed cracking of RAR3-hp hashes with pure kernel for passwords longer than 28 bytes
- Fixed cracking of VeraCrypt Streebog-512 hashes (CPU only)
- Fixed cracking raw Streebog-HMAC 256 and 512 hashes for passwords of length >= 64
- Fixed cracking raw Whirlpool hashes cracking for passwords of length >= 32
- Fixed incorrect progress-only result in a special race condition
- Fixed invalid call of mp_css_utf16le_expand()/mp_css_utf16be_expand() in slow-candidate sessions
- Fixed invalid password truncation in attack-mode 1 when the final password is longer than 32 characters
- Fixed invalid use of --hex-wordlist if encoded wordlist string is larger than length 256
- Fixed maximum password length limit which was announced as 256 but was actually 255
- Fixed out-of-boundary read in pure kernel rule engine rule 'p' when parameter was set to 2 or higher
- Fixed out-of-boundary write to decrypted[] in DPAPI masterkey file v1 kernel
- Fixed output of IKE PSK (mode 5300 and 5400) hashes to use separators in the correct position
- Fixed output password of "e" rule in pure and CPU rule engine when separator character is also the first letter
- Fixed problem with usage of hexadecimal notation (\x00-\xff) within rules
- Fixed race condition in maskfile mode by using a dedicated flag for restore execution
- Fixed some memory leaks when hashcat is shutting down due to some file error
- Fixed some memory leaks when mask-files are used in optimized mode
- Fixed --status-json to correctly escape certain characters in hashes
- Fixed the 7-Zip parser to allow the entire supported range of encrypted and decrypted data lengths
- Fixed the validation of the --brain-client-features command line argument (only values 1, 2 or 3 are allowed)

##
## Improvements
##

- Bitcoin Wallet: Be more user friendly by allowing a larger data range for ckey and public_key
- Brain: Added new parameter --brain-server-timer to specify seconds between scheduled backups
- Building: Fix for library compilation failure due to multiple defenition of sbob_xx64()
- Cracking bcrypt and Password Safe v2: Use feedback from the compute API backend to dynamically calculate optimal thread count
- Dictstat: On Windows, the st_ino attribute in the stat struct is not set, which can lead to invalid cache hits. Added the filename to the database entry.
- Documents: Added README on how to build hashcat on Cygwin, MSYS2 and WSL
- File handling: Print a truncation warning when an oversized line is detected
- My Wallet: Added additional plaintext pattern used in newer versions
- Office cracking: Support hash format with second block data for 40-bit oldoffice files (eliminates false positives)
- OpenCL Runtime: Added a warning if OpenCL runtime NEO, Beignet, POCL (v1.4 or older) or MESA is detected, and skip associated devices (override with --force)
- OpenCL Runtime: Allow the kernel to access post-48k shared memory region on CUDA. Requires both module and kernel preparation
- OpenCL Runtime: Disable OpenCL kernel cache on Apple for Intel CPU (throws CL_BUILD_PROGRAM_FAILURE for no reason)
- OpenCL Runtime: Do not run shared- or constant-memory size checks if their memory type is of type global memory (typically CPU)
- OpenCL Runtime: Improve ROCm detection and make sure to not confuse with recent AMDGPU drivers
- OpenCL Runtime: Not using amd_bytealign (amd_bitalign is fine) on AMDGPU driver drastically reduces JiT segfaults
- OpenCL Runtime: Unlocked maximum thread count for NVIDIA GPU
- OpenCL Runtime: Update unstable mode warnings for Apple and AMDGPU drivers
- OpenCL Runtime: Workaround JiT compiler error on AMDGPU driver compiling WPA-EAPOL-PBKDF2 OpenCL kernel
- OpenCL Runtime: Workaround JiT compiler error on ROCm 2.3 driver if the 'inline' keyword is used in function declaration
- OpenCL Runtime: Workaround memory allocation error on AMD driver on Windows leading to CL_MEM_OBJECT_ALLOCATION_FAILURE
- OpenCL Runtime: Removed some workarounds by calling chdir() to specific folders on startup
- Outfile: Added new system to specify the outfile format, the new --outfile-format now also supports timestamps
- Startup Checks: Improved the pidfile check: Do not just check for existing PID, but also check executable filename
- Startup Checks: Prevent the user from modifying options which are overwritten automatically in benchmark mode
- Startup Screen: Add extra warning when using --force
- Startup Screen: Add extra warning when using --keep-guessing
- Startup Screen: Provide an estimate of host memory required for the requested attack
- Status Screen: Added brain status for all compute devices
- Status Screen: Added remaining counts and changed recovered count logic
- Status Screen: Added --status-json flag for easier machine reading of hashcat status output
- Tab Completion: Allow using "make install" version of hashcat
- Tuning Database: Updated hashcat.hctune with new models and refreshed vector width values
- VeraCrypt: Added support for VeraCrypt PIM brute-force, replaced --veracrypt-pim with --veracrypt-pim-start and --veracrypt-pim-stop
- WipZip cracking: Added two byte early reject, resulting in higher cracking speed
- WPA/WPA2 cracking: In the potfile, replace password with PMK in order to detect already cracked networks across all WPA modes

##
## Technical
##

- Backend Interface: Added new options --backend-ignore-cuda and --backend-ingore-opencl to prevent CUDA and/or OpenCL API from being used
- Binary Distribution: Removed 32-bit binary executables
- Building: On macOS, switch from ar to /usr/bin/ar to improve building compatibility
- Building: Skipping Travis/Appveyor build for non-code changes
- Codebase: Cleanup of many unused rc_* variables
- Codebase: Fixed some printf() format arguments
- Codebase: Fixed some type casting to avoid truncLongCastAssignment warnings
- Codebase: Moved hc_* file functions from shared.c to filehandling.c
- Codebase: Ran through a bunch of clang-tidy checkers and updated code accordingly
- Codebase: Remove redundant calls to fclose()
- Dependencies: Updated LZMA-Headers from 18.05 to 19.00
- Dependencies: Updated OpenCL-Headers to latest version from GitHub master repository
- Hash-Mode 12500 (RAR3-hp): Allow cracking of passwords up to length 64
- Hash-mode 1460 (HMAC-SHA256 (key = $salt)): Allow up to 64 byte of salt
- Hash-Mode 1680x (WPA-PMKID) specific: Changed separator character from '*' to ':'
- Hash-Mode 8300 (DNSSEC (NSEC3)) specific: Allow empty salt
- Keep Guessing: No longer automatically activate --keep-guessing for modes 9720, 9820, 14900 and 18100
- Keep Guessing: No longer mark hashes as cracked/removed when in potfile
- Kernel Cache: Reactivate OpenCL runtime specific kernel caches
- Kernel Compile: Removed -cl-std= from all kernel build options since we're compatible to all OpenCL versions
- OpenCL Kernels: Fix OpenCL compiler warning on double precision constants
- OpenCL Kernels: Moved "gpu_decompress", "gpu_memset" and "gpu_atinit" into shared.cl in order to reduce compile time
- OpenCL Options: Removed --opencl-platforms filter in order to force backend device numbers to stay constant
- OpenCL Options: Set --spin-damp to 0 (disabled) by default. With the CUDA backend this workaround became deprecated
- Parsers: switched from strtok() to strtok_r() for thread safety
- Requirements: Add new requirement for NVIDIA GPU: CUDA Toolkit (9.0 or later)
- Requirements: Update runtime check for minimum NVIDIA driver version from 367.x to 440.64 or later
- Test Script: Switched from /bin/bash to generic /bin/sh and updated code accordingly

* changes v5.0.0 -> v5.1.0

##
## Features
##

- Added support for using --stdout in brain-client mode
- Added new option --stdin-timeout-abort, to set how long hashcat should wait for stdin input before aborting
- Added new option --kernel-threads to manually override the automatically-calculated number of threads
- Added new option --keyboard-layout-mapping to map users keyboard layout, required to crack TC/VC system boot volumes

##
## Algorithms
##

- Added pure kernels for hash-mode 11700 (Streebog-256)
- Added pure kernels for hash-mode 11800 (Streebog-512)
- Added hash-mode 11750 (HMAC-Streebog-256 (key = $pass), big-endian)
- Added hash-mode 11760 (HMAC-Streebog-256 (key = $salt), big-endian)
- Added hash-mode 11850 (HMAC-Streebog-512 (key = $pass), big-endian)
- Added hash-mode 11860 (HMAC-Streebog-512 (key = $salt), big-endian)
- Added hash-mode 13771 (VeraCrypt PBKDF2-HMAC-Streebog-512 + XTS 512 bit)
- Added hash-mode 13772 (VeraCrypt PBKDF2-HMAC-Streebog-512 + XTS 1024 bit)
- Added hash-mode 13773 (VeraCrypt PBKDF2-HMAC-Streebog-512 + XTS 1536 bit)
- Added hash-mode 18200 (Kerberos 5 AS-REP etype 23)
- Added hash-mode 18300 (Apple File System (APFS))
- Added Kuznyechik cipher and cascades support for VeraCrypt kernels
- Added Camellia cipher and cascades support for VeraCrypt kernels

##
## Improvements
##

- OpenCL Devices: Add support for up to 64 OpenCL devices per system
- OpenCL Platforms: Add support for up to 64 OpenCL platforms per system
- OpenCL Runtime: Use our own yielding technique for synchronizing rather than vendor specific
- Startup: Show OpenCL runtime initialization message (per device)
- xxHash: Added support for using the version provided by the OS/distribution

##
## Bugs
##

- Fixed automated calculation of brain-session when not using all hashes in the hashlist
- Fixed calculation of brain-attack if a given wordlist has zero size
- Fixed checking the length of the last token in a hash if it was given the attribute TOKEN_ATTR_FIXED_LENGTH
- Fixed endianness and invalid separator character in outfile format for hash-mode 16801 (WPA-PMKID-PMK)
- Fixed ignoring --brain-client-features configuration when brain server has attack-position information from a previous run
- Fixed invalid hardware monitor detection in benchmark mode
- Fixed invalid warnings about throttling when --hwmon-disable was used
- Fixed missing call to WSACleanup() to cleanly shutdown windows sockets system
- Fixed missing call to WSAStartup() and client indexing in order to start the brain server on Windows
- Fixed out-of-boundary read in DPAPI masterkey file v2 OpenCL kernel
- Fixed out-of-bounds write in short-term memory of the brain server
- Fixed output of --speed-only and --progress-only when fast hashes are used in combination with --slow-candidates
- Fixed selection of OpenCL devices (-d) if there's more than 32 OpenCL devices installed
- Fixed status output of progress value when -S and -l are used in combination
- Fixed thread count maximum for pure kernels in straight attack mode

##
## Technical
##

- Brain: Set --brain-client-features default from 3 to 2
- Dependencies: Added xxHash and OpenCL-Headers to deps/ in order to allow building hashcat from GitHub source release package
- Dependencies: Removed gitmodules xxHash and OpenCL-Headers
- Keymaps: Added hashcat keyboard mapping us.hckmap (can be used as template)
- Keymaps: Added hashcat keyboard mapping de.hckmap
- Hardware Monitor: Renamed --gpu-temp-abort to --hwmon-temp-abort
- Hardware Monitor: Renamed --gpu-temp-disable to --hwmon-disable
- Memory: Limit maximum host memory allocation depending on bitness
- Memory: Reduced default maximum bitmap size from 24 to 18 and give a notice to use --bitmap-max to restore
- Parameter: Rename --nvidia-spin-damp to --spin-damp (now accessible for all devices)
- Pidfile: Treat a corrupted pidfile like a not existing pidfile
- OpenCL Device: Do a real query on OpenCL local memory type instead of just assuming it
- OpenCL Runtime: Disable auto-vectorization for Intel OpenCL runtime to workaround hanging JiT since version 18.1.0.013
- Tests: Added hash-mode 11700 (Streebog-256)
- Tests: Added hash-mode 11750 (HMAC-Streebog-256 (key = $pass), big-endian)
- Tests: Added hash-mode 11760 (HMAC-Streebog-256 (key = $salt), big-endian)
- Tests: Added hash-mode 11800 (Streebog-512)
- Tests: Added hash-mode 11850 (HMAC-Streebog-512 (key = $pass), big-endian)
- Tests: Added hash-mode 11860 (HMAC-Streebog-512 (key = $salt), big-endian)
- Tests: Added hash-mode 13711 (VeraCrypt PBKDF2-HMAC-RIPEMD160 + XTS 512 bit)
- Tests: Added hash-mode 13712 (VeraCrypt PBKDF2-HMAC-RIPEMD160 + XTS 1024 bit)
- Tests: Added hash-mode 13713 (VeraCrypt PBKDF2-HMAC-RIPEMD160 + XTS 1536 bit)
- Tests: Added hash-mode 13721 (VeraCrypt PBKDF2-HMAC-SHA512 + XTS 512 bit)
- Tests: Added hash-mode 13722 (VeraCrypt PBKDF2-HMAC-SHA512 + XTS 1024 bit)
- Tests: Added hash-mode 13723 (VeraCrypt PBKDF2-HMAC-SHA512 + XTS 1536 bit)
- Tests: Added hash-mode 13731 (VeraCrypt PBKDF2-HMAC-Whirlpool + XTS 512 bit)
- Tests: Added hash-mode 13732 (VeraCrypt PBKDF2-HMAC-Whirlpool + XTS 1024 bit)
- Tests: Added hash-mode 13733 (VeraCrypt PBKDF2-HMAC-Whirlpool + XTS 1536 bit)
- Tests: Added hash-mode 13751 (VeraCrypt PBKDF2-HMAC-SHA256 + XTS 512 bit)
- Tests: Added hash-mode 13752 (VeraCrypt PBKDF2-HMAC-SHA256 + XTS 1024 bit)
- Tests: Added hash-mode 13753 (VeraCrypt PBKDF2-HMAC-SHA256 + XTS 1536 bit)
- Tests: Added hash-mode 13771 (VeraCrypt PBKDF2-HMAC-Streebog-512 + XTS 512 bit)
- Tests: Added hash-mode 13772 (VeraCrypt PBKDF2-HMAC-Streebog-512 + XTS 1024 bit)
- Tests: Added hash-mode 13773 (VeraCrypt PBKDF2-HMAC-Streebog-512 + XTS 1536 bit)
- Tests: Added VeraCrypt containers for Kuznyechik cipher and cascades
- Tests: Added VeraCrypt containers for Camellia cipher and cascades

* changes v4.2.1 -> v5.0.0

##
## Features
##

- Added new option --slow-candidates which allows hashcat to generate passwords on-host
- Added new option --brain-server to start a hashcat brain server
- Added new option --brain-client to start a hashcat brain client, automatically activates --slow-candidates
- Added new option --brain-host and --brain-port to specify ip and port of brain server, both listening and connecting
- Added new option --brain-session to override automatically calculated brain session ID
- Added new option --brain-session-whitelist to allow only explicit written session ID on brain server
- Added new option --brain-password to specify the brain server authentication password
- Added new option --brain-client-features which allows enable and disable certain features of the hashcat brain

##
## Algorithms
##

- Added hash-mode 17300 = SHA3-224
- Added hash-mode 17400 = SHA3-256
- Added hash-mode 17500 = SHA3-384
- Added hash-mode 17600 = SHA3-512
- Added hash-mode 17700 = Keccak-224
- Added hash-mode 17800 = Keccak-256
- Added hash-mode 17900 = Keccak-384
- Added hash-mode 18000 = Keccak-512
- Added hash-mode 18100 = TOTP (HMAC-SHA1)
- Removed hash-mode 5000 = SHA-3 (Keccak)

##
## Improvements
##

- Added additional hybrid "passthrough" rules, to enable variable-length append/prepend attacks
- Added a periodic check for read timeouts in stdin/pipe mode, and abort if no input was provided
- Added a tracker for salts, amplifier and iterations to the status screen
- Added option --markov-hcstat2 to make it clear that the new hcstat2 format (compressed hcstat2gen output) must be used
- Allow bitcoin master key lengths other than 96 bytes (but they must be always multiples of 16)
- Allow hashfile for -m 16800 to be used with -m 16801
- Allow keepass iteration count to be larger than 999999
- Changed algorithms using colon as separators in the hash to not use the hashconfig separator on parsing
- Do not allocate memory segments for bitmap tables if we don't need it - for example, in benchmark mode
- Got rid of OPTS_TYPE_HASH_COPY for Ansible Vault
- Improved the speed of the outfile folder scan when using many hashes/salts
- Increased the maximum size of edata2 in Kerberos 5 TGS-REP etype 23
- Make the masks parser more restrictive by rejecting a single '?' at the end of the mask (use ?? instead)
- Override --quiet and show final status screen in case --status is used
- Removed duplicate words in the dictionary file example.dict
- Updated Intel OpenCL runtime version check
- Work around some AMD OpenCL runtime segmentation faults
- Work around some padding issues with host compilers and OpenCL JiT on 32 and 64-bit systems

##
## Bugs
##

- Fixed a invalid scalar datatype return value in hc_bytealign() where it should be a vector datatype return value
- Fixed a problem with attack mode -a 7 together with stdout mode where the mask bytes were missing in the output
- Fixed a problem with tab completion where --self-test-disable incorrectly expected a further parameter/value
- Fixed a race condition in status view that lead to out-of-bound reads
- Fixed detection of unique ESSID in WPA-PMKID-* parser
- Fixed missing wordlist encoding in combinator mode
- Fixed speed/delay problem when quitting while the outfile folder is being scanned
- Fixed the ciphertext max length in Ansible Vault parser
- Fixed the tokenizer configuration in Postgres hash parser
- Fixed the byte order of digest output for hash-mode 11800 (Streebog-512)

* changes v4.2.0 -> v4.2.1

##
## Improvements
##

- Try to evaluate available OpenCL device memory and use this information instead of total available OpenCL device memory for autotune

##
## Bugs
##

- Fixed a buffer overflow in precompute_salt_md5() in case salt was longer than 64 characters

* changes v4.1.0 -> v4.2.0

##
## Algorithms
##

- Added hash-mode 16700 = FileVault 2
- Added hash-mode 16800 = WPA-PMKID-PBKDF2
- Added hash-mode 16801 = WPA-PMKID-PMK
- Added hash-mode 16900 = Ansible Vault

##
## Improvements
##

- Added JtR-compatible support for hex notation in rules engine
- Added OpenCL device utilization to the status information in machine-readable output
- Added missing NV Tesla and Titan GPU details to tuning database
- General file handling: Abort if a byte order mark (BOM) was detected in a wordlist, hashlist, maskfile or rulefile
- HCCAPX management: Use advanced hints in message_pair stored by hcxtools about endian bitness of replay counter
- OpenCL kernels: Abort session if kernel self-test fails
- OpenCL kernels: Add '-pure' prefix to kernel filenames to avoid problems caused by reusing existing hashcat installation folder
- OpenCL kernels: Removed the use of 'volatile' in inline assembly instructions where it is not needed
- OpenCL kernels: Switched array pointer types in function declarations in order to be compatible with OpenCL 2.0
- Refactored code for --progress-only and --speed-only calculation
- SIP cracking: Increased the nonce field to allow a salt of 1024 bytes
- TrueCrypt/VeraCrypt cracking: Do an entropy check on the TC/VC header on start

##
## Bugs
##

- Fixed a function declaration attribute in -m 8900 kernel leading to unusable -m 9300 which shares kernel code with -m 8900
- Fixed a miscalculation in --progress-only mode output for extremely slow kernels like -m 14800
- Fixed a missing check for errors on OpenCL devices leading to invalid removal of restore file
- Fixed a missing kernel in -m 5600 in combination with -a 3 and -O if mask is >= 16 characters
- Fixed detection of AMD_GCN version in case the rocm driver is used
- Fixed missing code section in -m 2500 and -m 2501 to crack corrupted handshakes with a LE endian bitness base
- Fixed a missing check for hashmodes using OPTS_TYPE_PT_UPPER causing the self-test to fail when using combinator- and hybrid-mode

* changes v4.0.1 -> v4.1.0

##
## Features
##

- Added option --benchmark-all to benchmark all hash-modes (not just the default selection)
- Removed option --gpu-temp-retain that tried to retain GPU temperature at X degrees celsius - please use driver-specific tools
- Removed option --powertune-enable to enable power tuning - please use driver specific tools

##
## Algorithms
##

- Added hash-mode 16000 = Tripcode
- Added hash-mode 16100 = TACACS+
- Added hash-mode 16200 = Apple Secure Notes
- Added hash-mode 16300 = Ethereum Pre-Sale Wallet, PBKDF2-SHA256
- Added hash-mode 16400 = CRAM-MD5 Dovecot
- Added hash-mode 16500 = JWT (JSON Web Token)
- Added hash-mode 16600 = Electrum Wallet (Salt-Type 1-2)

##
## Bugs
##

- Fixed a configuration setting for -m 400 in pure kernel mode which said it was capable of doing SIMD when it is not
- Fixed a hash parsing problem for 7-Zip hashes: allow a longer CRC32 data length field within the hash format
- Fixed a hash parsing problem when using --show/--left with hashes with long salts that required pure kernels
- Fixed a logic error in storing temporary progress for slow hashes, leading to invalid speeds in status view
- Fixed a mask-length check issue: return -1 in case the mask length is not within the password-length range
- Fixed a missing check for return code in case hashcat.hcstat2 was not found
- Fixed a race condition in combinator- and hybrid-mode where the same scratch buffer was used by multiple threads
- Fixed a restore issue leading to "Restore value is greater than keyspace" when mask files or wordlist folders were used
- Fixed a uninitialized value in OpenCL kernels 9720, 9820 and 10420 leading to absurd benchmark performance
- Fixed the maximum password length check in password-reassembling function
- Fixed the output of --show when $HEX[] passwords were present within the potfile

##
## Improvements
##

- OpenCL Kernels: Add a decompressing kernel and a compressing host code in order to reduce PCIe transfer time
- OpenCL Kernels: Improve performance preview accuracy in --benchmark, --speed-only and --progress-only mode
- OpenCL Kernels: Remove password length restriction of 16 for Cisco-PIX and Cisco-ASA hashes
- Terminal: Display set cost/rounds during benchmarking
- Terminal: Show [r]esume in prompt only in pause mode, and show [p]ause in prompt only in resume mode

##
## Technical
##

- Autotune: Improve autotune engine logic and synchronize results on same OpenCL devices
- Documents: Added docs/limits.txt
- Files: Copy include/ folder and its content when SHARED is set to 1 in Makefile
- Files: Switched back to relative current working directory on windows to work around problems with Unicode characters
- Hashcat Context: Fixed a memory leak in shutdown phase
- Hash Parser: Changed the way large strings are handled/truncated within the event buffer if they are too large to fit
- Hash Parser: Fixed a memory leak in shutdown phase
- Hash Parser: Fixed the use of strtok_r () calls
- OpenCL Devices: Fixed several memory leaks in shutdown phase
- OpenCL Kernels: Add general function declaration keyword (inline) and some OpenCL runtime specific exceptions for NV and CPU devices
- OpenCL Kernels: Replace variables from uXX to uXXa if used in __constant space
- OpenCL Kernels: Use a special kernel to initialize the password buffer used during autotune measurements, to reduce startup time
- OpenCL Kernels: Refactored kernel thread management from native to maximum per kernel
- OpenCL Kernels: Use three separate comparison kernels (depending on keyver) for WPA instead of one
- OpenCL Runtime: Add current timestamp to OpenCL kernel source in order to force OpenCL JiT compiler to recompile and not use the cache
- OpenCL Runtime: Enforce use of OpenCL version 1.2 to restrain OpenCL runtimes to make use of the __generic address space qualifier
- OpenCL Runtime: Updated rocm detection
- Returncode: Enforce return code 0 when the user selects --speed-only or --progress-only and no other error occurs
- Rules: Fixed some default rule-files after changing rule meaning of 'x' to 'O'
- Self Test: Skip self-test for mode 8900 - user-configurable scrypt settings are incompatible with fixed settings in the self-test hash
- Self Test: Skip self-test for mode 15700 because the settings are too high and cause startup times that are too long
- Terminal: Add workitem settings to status display (can be handy for debugging)
- Terminal: Send clear-line code to the same output stream as the message immediately following
- Timer: Switch from gettimeofday() to clock_gettime() to work around problems on cygwin
- User Options: According to getopts manpage, the last element of the option array has to be filled with zeros

* changes v4.0.0 -> v4.0.1:

##
## Improvements
##

- Changed the maximum length of the substring of a hash shown whenever the parser found a problem while parsing the hash

##
## Bugs
##

- Fixed a memory leak while parsing a wordlist
- Fixed compile of kernels on AMD systems on windows due to invalid detection of ROCm
- Fixed compile of sources using clang under MSYS2
- Fixed overlapping memory segment copy in CPU rule engine if using a specific rule function
- Fixed a parallel build problem when using the "install" Makefile target
- Fixed the version number extraction for github releases which do not including the .git directory

* changes v3.6.0 -> v4.0.0:

##
## Features
##

- Added support to crack passwords and salts up to length 256
- Added option --optimized-kernel-enable to use faster kernels but limit the maximum supported password- and salt-length
- Added self-test functionality to detect broken OpenCL runtimes on startup
- Added option --self-test-disable to disable self-test functionality on startup
- Added option --wordlist-autohex-disable to disable the automatical conversion of $HEX[] words from the word list
- Added option --example-hashes to show an example hash for each hash-mode
- Removed option --weak-hash-check (zero-length password check) to increase startup time, it also causes many Trap 6 error on macOS

##
## Algorithms
##

- Added hash-mode 2500 = WPA/WPA2 (SHA256-AES-CMAC)
- Added hash-mode 2501 = WPA/WPA2 PMK

##
## Bugs
##

- Fixed a buffer overflow in mangle_dupechar_last function
- Fixed a calculation error in get_power() leading to errors of type "BUG pw_add()!!"
- Fixed a memory problem that occured when the OpenCL folder was not found and e.g. the shared and session folder were the same
- Fixed a missing barrier() call in the RACF OpenCL kernel
- Fixed a missing salt length value in benchmark mode for SIP
- Fixed an integer overflow in hash buffer size calculation
- Fixed an integer overflow in innerloop_step and innerloop_cnt variables
- Fixed an integer overflow in masks not skipped when loaded from file
- Fixed an invalid optimization code in kernel 7700 depending on the input hash, causing the kernel to loop forever
- Fixed an invalid progress value in status view if words from the base wordlist get rejected because of length
- Fixed a parser error for mode -m 9820 = MS Office <= 2003 $3, SHA1 + RC4, collider #2
- Fixed a parser error in multiple modes not checking for return code, resulting in negative memory index writes
- Fixed a problem with changed current working directory, for instance by using --restore together with --remove
- Fixed a problem with the conversion to the $HEX[] format: convert/hexify also all passwords of the format $HEX[]
- Fixed the calculation of device_name_chksum; should be done for each iteration
- Fixed the dictstat lookup if nanoseconds are used in timestamps for the cached files
- Fixed the estimated time value whenever the value is very large and overflows
- Fixed the output of --show when used together with the collider modes -m 9710, 9810 or 10410
- Fixed the parsing of command line options. It doesn't show two times the same error about an invalid option anymore
- Fixed the parsing of DCC2 hashes by allowing the "#" character within the user name
- Fixed the parsing of descrypt hashes if the hashes do have non-standard characters within the salt
- Fixed the use of --veracrypt-pim option. It was completely ignored without showing an error
- Fixed the version number used in the restore file header

##
## Improvements
##

- Autotune: Do a pre-autotune test run to find out if kernel runtime is above some TDR limit
- Charset: Add additional DES charsets with corrected parity
- OpenCL Buffers: Do not allocate memory for amplifiers for fast hashes, it's simply not needed
- OpenCL Kernels: Improved performance of SHA-3 Kernel (keccak) by hardcoding the 0x80 stopbit
- OpenCL Kernels: Improved rule engine performance by 6% on for NVidia
- OpenCL Kernels: Move from ld.global.v4.u32 to ld.const.v4.u32 in _a3 kernels
- OpenCL Kernels: Replace bitwise swaps with rotate() versions for AMD
- OpenCL Kernels: Rewritten Keccak kernel to run fully on registers and partially reversed last round
- OpenCL Kernels: Rewritten SIP kernel from scratch
- OpenCL Kernels: Thread-count is set to hardware native count except if -w 4 is used then OpenCL maximum is used
- OpenCL Kernels: Updated default scrypt TMTO to be ideal for latest NVidia and AMD top models
- OpenCL Kernels: Vectorized tons of slow kernels to improve CPU cracking speed
- OpenCL Runtime: Improved detection for AMD and NV devices on macOS
- OpenCL Runtime: Improved performance on Intel MIC devices (Xeon PHI) on runtime level (300MH/s to 2000MH/s)
- OpenCL Runtime: Updated AMD ROCm driver version check, warn if version < 1.1
- Show cracks: Improved the performance of --show/--left if used together with --username
- Startup: Add visual indicator of active options when benchmarking
- Startup: Check and abort session if outfile and wordlist point to the same file
- Startup: Show some attack-specific optimizer constraints on start, eg: minimum and maximum support password- and salt-length
- WPA cracking: Improved nonce-error-corrections mode to use a both positive and negative corrections

##
## Technical
##

- General: Update C standard from c99 to gnu99
- Hash Parser: Improved salt-length checks for generic hash modes
- HCdict File: Renamed file from hashcat.hcdict to hashcat.hcdict2 and add header because versions are incompatible
- HCstat File: Add code to read LZMA compressed hashcat.hcstat2
- HCstat File: Add hcstat2 support to enable masks of length up to 256, also adds a filetype header
- HCstat File: Renamed file from hashcat.hcstat to hashcat.hcstat2 and add header because versions are incompatible
- HCtune File: Remove apple related GPU entries to workaround Trap 6 error
- OpenCL Kernels: Added code generator for most of the switch_* functions and replaced existing code
- OpenCL Kernels: Declared all include functions as static to reduce binary kernel cache size
- OpenCL Kernels: On AMD GPU, optimized kernels for use with AMD ROCm driver
- OpenCL Kernels: Removed some include functions that are no longer needed to reduce compile time
- OpenCL Runtime: Fall back to 64 threads default (from 256) on AMD GPU to prevent creating too many workitems
- OpenCL Runtime: Forcing OpenCL 1.2 no longer needed. Option removed from build options
- OpenCL Runtime: On AMD GPU, recommend AMD ROCm driver for Linux
- Restore: Fixed the version number used in the restore file header
- Time: added new type for time measurements hc_time_t and related functions to force the use of 64 bit times

* changes v3.5.0 -> v3.6.0:

##
## Algorithms
##

- Added hash-mode   600 = BLAKE2-512
- Added hash-mode 15200 = Blockchain, My Wallet, V2
- Added hash-mode 15300 = DPAPI masterkey file v1 and v2
- Added hash-mode 15400 = ChaCha20
- Added hash-mode 15500 = JKS Java Key Store Private Keys (SHA1)
- Added hash-mode 15600 = Ethereum Wallet, PBKDF2-HMAC-SHA256
- Added hash-mode 15700 = Ethereum Wallet, PBKDF2-SCRYPT

##
## Features
##

- 7-Zip cracking: increased max. data length to 320k and removed AES padding attack to avoid false negatives
- Dictionary cache: Show time spent on dictionary cache building at startup
- Rules: Support added for position 'p' (Nth instance of a character) in host mode (using -j or -k)
- Rules: Support added for rejection rule '_N' (reject plains of length not equal to N) in host mode
- Rules: Support added for rule 'eX'
- Wordlist encoding: Added parameters --encoding-from and --encoding-to to configure wordlist encoding handling
- Wordlist encoding: Support added for internal conversion between user-defined encodings during runtime

##
## Workarounds
##

- Workaround added for NVIDIA NVML library: If libnvidia-ml.so couldn't be loaded, try again using libnvidia-ml.so.1

##
## Improvements
##

- WPA cracking: Improved nonce-error-corrections mode to fix corrupt nonces generated on big-endian devices

##
## Bugs
##

- Fixed a condition that caused hybrid attacks using a maskfile to not select all wordlists from a wordlist folder
- Fixed a memory leak that was present when a user periodically prints hashcat status (using --status-timer)
- Fixed a missing type specifier in a function declaration of the RACF kernel

##
## Technical
##

- Building: In the binary release packages, link libiconv static for Windows binaries
- Dictstat: Structure for dictstat file changed to include --encoding-from and --encoding-to parameters
- OpenCL Runtime: Updated AMDGPU-PRO driver version check, warn if version 17.10 (known to be broken) is detected
- WPA cracking: Reduced --nonce-error-corrections default from 16 to 8 to compensate for speed drop caused by big-endian fixes

* changes v3.40 -> v3.5.0:

##
## Features
##

- WPA cracking: Added support for WPA/WPA2 handshake AP nonce automatic error correction
- WPA cracking: Added parameter --nonce-error-corrections to configure range of error correction

##
## Algorithms
##

- Added hash-mode 15100 = Juniper/NetBSD sha1crypt

##
## Improvements
##

- Abbreviate long hashes to display the Hash.Target status line within 80 characters
- Refactored internal use of esalt to sync with the number of digests instead of the number of salts
- Refactored other output to display within 80 characters without wrapping

##
## Bugs
##

- Fixed a hash validation error when trying to load Android FDE < 4.3 hashes
- Fixed a problem where --keyspace combined with custom charsets incorrectly displayed an error message
- Fixed a problem where --stdout combined with custom charsets incorrectly displayed an error message
- Fixed a problem with parsing and displaying -m 7000 = Fortigate (FortiOS) hashes
- Fixed a race condition after sessions finish, where the input-base was freed but accessed afterwards
- Fixed a typo that resulted in the minimum password length not being correctly initialized
- Fixed --outfile-format formats 11 through 15 to show the correct crack position
- Fixed --remove to apply even when all hashes are either found in the potfile or detected in weak-hash checks

##
## Technical
##

- Building: Added missing prototypes for atlassian_parse_hash function
- Dictionary Cache: Split long status line into multiple lines to stay < 80 chars
- Files: Detect and error when users try to use -r with a parameter which is not a file
- HCCAPX Parser: Added support for a special bit (bit 8) of the message_pair that indicates if replay counters match
- Parameter: Detect and error when users try to use an empty string (length 0) for parameters like --session=
- Parameter: Detect and error when users try to use non-digit input when only digits are expected
- Sessions: Improved string comparison in case user sets --session to "hashcat"
- Status View: Add rejected counter to machine-readable output
- Status View: Rename labels Input.Mode, Input.Base, ... to Guess.Mode, Guess.Base, ...
- Status View: Added a visual indicator to the status screen when checkpoint quit has been requested
- Versions: Changed version naming convention from x.yz to x.y.z

* changes v3.30 -> v3.40:

##
## Features
##

- Added support for loading hccapx files
- Added support for filtering hccapx message pairs using --hccapx-message-pair
- Added support for parsing 7-Zip hashes with LZMA/LZMA2 compression indicator set to a non-zero value
- Added support for decompressing LZMA1/LZMA2 data for -m 11600 = 7-Zip to validate the CRC
- Added support for automatic merge of LM halfes in case --show and --left is used
- Added support for showing all user names with --show and --left if --username was specified
- Added support for GPU temperature management on cygwin build

##
## Algorithms
##

- Added hash-mode  1411 = SSHA-256(Base64), LDAP {SSHA256}
- Added hash-mode  3910 = md5(md5($pass).md5($salt))
- Added hash-mode  4010 = md5($salt.md5($salt.$pass))
- Added hash-mode  4110 = md5($salt.md5($pass.$salt))
- Added hash-mode  4520 = sha1($salt.sha1($pass))
- Added hash-mode  4522 = PunBB
- Added hash-mode  7000 = Fortigate (FortiOS)
- Added hash-mode 12001 = Atlassian (PBKDF2-HMAC-SHA1)
- Added hash-mode 14600 = LUKS
- Added hash-mode 14700 = iTunes Backup < 10.0
- Added hash-mode 14800 = iTunes Backup >= 10.0
- Added hash-mode 14900 = Skip32
- Added hash-mode 15000 = FileZilla Server >= 0.9.55

##
## Workarounds
##

- Workaround added for AMDGPU-Pro OpenCL runtime: AES encrypt and decrypt Invertkey function was calculated wrong in certain cases
- Workaround added for AMDGPU-Pro OpenCL runtime: RAR3 kernel require a volatile variable to work correctly
- Workaround added for Apple OpenCL runtime: bcrypt kernel requires a volatile variable because of a compiler optimization bug
- Workaround added for Apple OpenCL runtime: LUKS kernel requires some volatile variables because of a compiler optimization bug
- Workaround added for Apple OpenCL runtime: TrueCrypt kernel requires some volatile variables because of a compiler optimization bug
- Workaround added for NVidia OpenCL runtime: RACF kernel requires EBCDIC lookup to be done on shared memory

##
## Bugs
##

- Fixed a problem within the Kerberos 5 TGS-REP (-m 13100) hash parser
- Fixed clEnqueueNDRangeKernel(): CL_UNKNOWN_ERROR caused by an invalid work-item count during weak-hash-check
- Fixed cracking of PeopleSoft Token (-m 13500) if salt length + password length is >= 128 byte
- Fixed cracking of Plaintext (-m 99999) in case MD4 was used in a previous session
- Fixed DEScrypt cracking in BF mode in case the hashlist contains more than 16 times the same salt
- Fixed duplicate detection for WPA handshakes with the same ESSID
- Fixed nvapi datatype definition for NvS32 and NvU32
- Fixed overflow in bcrypt kernel in expand_key() function
- Fixed pointer to local variable outside scope in case -j or -k is used
- Fixed pointer to local variable outside scope in case --markov-hcstat is not used
- Fixed recursion in loopback handling when session was aborted by the user
- Fixed rule 'O' (RULE_OP_MANGLE_OMIT) in host mode in case the offset + length parameter equals the length of the input word
- Fixed rule 'i' (RULE_OP_MANGLE_INSERT) in host mode in case the offset parameter equals the length of the input word
- Fixed string not null terminated inside workaround for checking drm driver path
- Fixed string not null terminated while reading maskfiles
- Fixed truncation of password after position 32 with the combinator attack
- Fixed use of option --keyspace in combination with -m 2500 (WPA)
- Fixed WPA/WPA2 cracking in case eapol frame is >= 248 byte

##
## Technical
##

- Building: Add SHARED variable to Makefile to choose if hashcat is build as static or shared binary (using libhashcat.so/hashcat.dll)
- Building: Removed compiler option -march=native as this created problems for maintainers on various distributions
- Building: Removed the use of RPATH on linker level
- Building: Replaced linking of CRT_glob.o with the use of int _dowildcard
- Commandline: Do some checks related to custom-charset options if user specifies them
- CPU Affinity: Fixed memory leak in case invalid cpu Id was specified
- Dispatcher: Fixed several memory leaks in case an OpenCL error occurs
- Events: Improved the maximum event message handling. event_log () will now also internally make sure that the message is properly terminated
- File Locking: Improved error detection on file locks
- File Reads: Fixed memory leak in case outfile or hashfile was not accessible
- File Reads: Improved error detection on file reads, especially when getting the file stats
- Files: Do several file and folder checks on startup rather than when they are actually used to avoid related error after eventual intense operations
- Hardware Management: Bring back kernel exec timeout detection for NVidia on user request
- Hardware Monitor: Fixed several memory leaks in case hash-file writing (caused by --remove) failed
- Hardware Monitor: Fixed several memory leaks in case no hardware monitor sensor is found
- Hardware Monitor: In case NVML initialization failed, do not try to initialiaze NVAPI or XNVCTRL because they both depend on NVML
- Hash Parsing: Added additional bound checks for the SIP digest authentication (MD5) parser (-m 11400)
- Hash Parsing: Make sure that all files are correctly closed whenever a hash file parsing error occurs
- Helper: Added functions to check existence, type, read- and write-permissions and rewrite sources to use them instead of stat()
- Keyfile handling: Make sure that the memory is cleanly freed whenever a VeraCrypt/TrueCrypt keyfile fails to load
- Mask Checks: Added additional memory cleanups after parsing/verifying masks
- Mask Checks: Added integer overflow detection for a keyspace of a mask provided by user
- Mask Increment: Fixed memory leak in case mask_append() fails
- OpenCL Device: Do a check on available constant memory size and abort if it's less than 64kB
- OpenCL Device Management: Fixed several memory leaks in case initialization of an OpenCL device or platform failed
- OpenCL Header: Updated CL_* errorcode to OpenCL 1.2 standard
- OpenCL Kernel: Move kernel binary buffer from heap to stack memory
- OpenCL Kernel: Refactored read_kernel_binary to load only a single kernel for a single device
- OpenCL Kernel: Remove "static" keyword from function declarations; Causes older Intel OpenCL runtimes to fail compiling
- OpenCL Kernel: Renumbered hash-mode 7600 to 4521
- OpenCL Runtime: Added a warning about using Mesa OpenCL runtime
- OpenCL Runtime: Updated AMDGPU-Pro driver version check, do warn if version 16.60 is detected which is known to be broken
- Outfile Check: Fixed a memory leak for failed outfile reads
- Restore: Add some checks on the rd->cwd variable in restore case
- Rule Engine: Fixed several memory leaks in case loading of rules failed
- Session Management: Automatically set dedicated session names for non-cracking parameters, for example: --stdout
- Session Management: Fixed several memory leaks in case profile- or install-folder setup failed
- Sessions: Move out handling of multiple instance from restore file into separate pidfile
- Status screen: Do not try to clear prompt in --quiet mode
- Tests: Fixed the timeout status code value and increased the runtime to 400 seconds
- Threads: Restored strerror as %m is unsupported by the BSDs
- Wordlists: Disable dictstat handling for hash-mode 3000 as it virtually creates words in the wordlist which is not the case for other modes
- Wordlists: Fixed memory leak in case access a file in a wordlist folder fails
- WPA: Changed format for outfile and potfile from essid:mac1:mac2 to hash:mac_ap:mac_sta:essid
- WPA: Changed format for outfile_check from essid:mac1:mac2 to hash

* changes v3.20 -> v3.30:

##
## Features
##

- Files: Use $HEX[...] in case the password includes the separater character, increases potfile reading performance
- Files: If the user specifies a folder to scan for wordlists instead of directly a wordlist, then ignore the hidden files
- Loopback: Include passwords for removed hashes present in the potfile to next loopback iteration
- New option --progress-only: Quickly provides ideal progress step size and time to process on the user hashes and selected options, then quit
- Status screen: Reenabled automatic status screen display in case of stdin used
- Truecrypt/Veracrypt: Use CRC32 to verify headers instead of fuzzy logic, greatly reduces false positives from 18:2^48 to 3:2^64
- WPA cracking: Reuse PBKDF2 intermediate keys if duplicate essid is detected

##
## Algorithms
##

- Added hash-mode 1300 = SHA-224

##
## Bugs
##

- Fixed buffer overflow in status screen display in case of long non-utf8 string
- Fixed buffer overflow in plaintext parsing code: Leading to segfault
- Fixed custom char parsing code in maskfiles in --increment mode: Custom charset wasn't used
- Fixed display screen to show input queue when using custom charset or rules
- Fixed double fclose() using AMDGPU-Pro on sysfs compatible platform: Leading to segfault
- Fixed hash-mode 11400 = SIP digest authentication (MD5): Cracking of hashes which did not include *auth* or *auth-int* was broken
- Fixed hex output of plaintext in case --outfile-format 4, 5, 6 or 7 was used
- Fixed infinite loop when using --loopback in case all hashes have been cracked
- Fixed kernel loops in --increment mode leading to slower performance
- Fixed mask length check in hybrid attack-modes: Do not include hash-mode dependant mask length checks
- Fixed parsing of hashes in case the last line did not include a linefeed character
- Fixed potfile loading to accept blank passwords
- Fixed runtime limit: No longer required so sample startup time after refactorization

##
## Workarounds
##

- Workaround added for Intel OpenCL runtime: GPU support is broken, skip the device unless user forces to enable it

##
## Technical
##

- Building: Added hashcat32.dll and hashcat64.dll makefile targets for building hashcat windows libraries
- Building: Added production flag in Makefile to disable all the GCC compiler options needed only for development
- Building: Removed access to readlink() on FreeBSD
- Building: For CYGWIN prefer to use "opencl.dll" (installed by drivers) instead of optional "cygOpenCL-1.dll"
- Events: Added new event EVENT_WEAK_HASH_ALL_CRACKED if all hashes have been cracked during weak hash check
- Hardware management: Switched matching ADL device with OpenCL device by using PCI bus, device and function
- Hardware management: Switched matching NvAPI device with OpenCL device by using PCI bus, device and function
- Hardware management: Switched matching NVML device with OpenCL device by using PCI bus, device and function
- Hardware management: Switched matching xnvctrl device with OpenCL device by using PCI bus, device and function
- Hardware management: Removed *throttled* message from NVML as this created more confusion than it helped
- Hash Parser: Improved error detection of invalid hex characters where hex character are expected
- OpenCL Runtime: Updated AMDGPU-Pro driver version check, do warn if version 16.50 is detected which is known to be broken
- OpenCL Runtime: Updated hashcat.hctune for Iris Pro GPU on macOS
- Potfile: In v3.10 already, the default potfile suffix changed but the note about was missing. The "hashcat.pot" became "hashcat.potfile"
- Potfile: Added old potfile detection, show warning message
- Returncode: Added dedicated returncode (see docs/status_codes.txt) for shutdowns caused by --runtime and checkpoint keypress
- Sanity: Added sanity check to disallow --speed-only in combination with -i
- Sanity: Added sanity check to disallow --loopback in combination with --runtime
- Threads: Replaced all calls to ctime() with ctime_r() to ensure thread safety
- Threads: Replaced all calls to strerror() with %m printf() GNU extension to ensure thread safety

* changes v3.10 -> v3.20:

The hashcat core was completely refactored to be a MT-safe library (libhashcat).
The goal was to help developers include hashcat into distributed clients or GUI frontends.
The CLI (hashcat.bin or hashcat.exe) works as before but from a technical perspective it's a library frontend.

##
## Features
##

- New option --speed-only: Quickly provides cracking speed per device based on the user hashes and selected options, then quit
- New option --keep-guessing: Continue cracking hashes even after they have been cracked (to find collisions)
- New option --restore-file-path: Manually override the path to the restore file (useful if we want all session files in the same folder)
- New option --opencl-info: Show details about OpenCL compatible devices like an embedded clinfo tool (useful for bug reports)
- Documents: Added colors for warnings (yellow) and errors (red) instead of WARNING: and ERROR: prefix
- Documents: Added hints presented to the user about optimizing performance while hashcat is running
- Hardware management: Support --gpu-temp-retain for AMDGPU-Pro driver
- Hardware management: Support --powertune-enable for AMDGPU-Pro driver
- Password candidates: Allow words of length > 31 in wordlists for -a 0 for some slow hashes if no rules are in use
- Password candidates: Do not use $HEX[] if the password candidate is a valid UTF-8 string and print out as-is
- Pause mode: Allow quit program also if in pause mode
- Pause mode: Ignore runtime limit in pause mode
- Status view: Show core-clock, memory-clock and execution time in benchmark-mode in case --machine-readable is activated
- Status view: Show temperature, coreclock, memoryclock, fanspeed and pci-lanes for devices using AMDGPU-Pro driver
- Status view: Show the current first and last password candidate test queued for execution per device (as in JtR)
- Status view: Show the current position in the queue for both base and modifier (Example: Wordlist 2/5)
- Markov statistics: Update hashcat.hcstat which is used as reference whenever the user defines a mask
- Charsets: Added lowercase ascii hex (?h) and uppercase ascii hex (?H) as predefined charsets

##
## Algorithms
##

- Added hash-mode 14000 = DES (PT = $salt, key = $pass)
- Added hash-mode 14100 = 3DES (PT = $salt, key = $pass)
- Added hash-mode 14400 = SHA1(CX)
- Added hash-mode 99999 = Plaintext
- Extended hash-mode 3200 = bcrypt: Accept signature $2b$ (February 2014)
- Improved hash-mode 8300 = DNSSEC: Additional parsing error detection

##
## Bugs
##

- Custom charset from file parsing code did not return an error if an error occured
- Fix some clSetKernelArg() size error that caused slow modes to not work anymore in -a 1 mode
- Hash-mode 11600 = (7-Zip): Depending on input hash a clEnqueueReadBuffer(): CL_INVALID_VALUE error occured
- Hash-mode 22 = Juniper Netscreen/SSG (ScreenOS): Fix salt length for -m 22 in benchmark mode
- Hash-Mode 5500 = NetNTLMv1 + ESS: Fix loading of NetNTLMv1 + SSP hash
- Hash-mode 6000 = RipeMD160: Fix typo in array index number
- If cracking a hash-mode using unicode passwords, length check of a mask was not taking into account
- If cracking a large salted hashlist the wordlist reject code was too slow to handle it, leading to 0H/s
- Null-pointer dereference in outfile-check shutdown code when using --outfile-check-dir, leading to segfault
- On startup hashcat tried to access the folder defined in INSTALL_FOLDER, leading to segfault if that folder was not existing
- Random rules generator code used invalid parameter for memory copy function (M), leading to use of invalid rule
- Sanity check for --outfile-format was broken if used in combination with --show or --left

##
## Workarounds
##

- Workaround added for AMDGPU-Pro OpenCL runtime: Failed to compile hash-mode 10700 = PDF 1.7 Level 8
- Workaround added for AMDGPU-Pro OpenCL runtime: Failed to compile hash-mode 1800 = sha512crypt
- Workaround added for NVidia OpenCL runtime: Failed to compile hash-mode 6400 = AIX {ssha256}
- Workaround added for NVidia OpenCL runtime: Failed to compile hash-mode 6800 = Lastpass + Lastpass sniffed
- Workaround added for macOS OpenCL runtime: Failed to compile hash-mode 10420 = PDF 1.1 - 1.3 (Acrobat 2 - 4)
- Workaround added for macOS OpenCL runtime: Failed to compile hash-mode 1100 = Domain Cached Credentials (DCC), MS Cache
- Workaround added for macOS OpenCL runtime: Failed to compile hash-mode 13800 = Windows 8+ phone PIN/Password
- Workaround added for pocl OpenCL runtime: Failed to compile hash-mode 5800 = Android PIN

##
## Performance
##

- Improved performance for rule-based attacks for _very_ fast hashes like MD5 and NTLM by 30% or higher
- Improved performance for DEScrypt on AMD, from 373MH/s to 525MH/s
- Improved performance for raw DES-based algorithms (like LM) on AMD, from 1.6GH/s to 12.5GH/s
- Improved performance for raw SHA256-based algorithms using meet-in-the-middle optimization, reduces 7/64 steps
- Improved performance for SAP CODVN B (BCODE) and SAP CODVN F/G (PASSCODE) due to register handling optimization, gives 3% and 25%
- Improved performance by reducing maximum number of allowed function calls per rule from 255 to 31
- Improved performance by update the selection when to use #pragma unroll depending on OpenCL runtime vendor

- Full performance comparison sheet v3.10 vs. v3.20: https://docs.google.com/spreadsheets/d/1B1S_t1Z0KsqByH3pNkYUM-RCFMu860nlfSsYEqOoqco/edit#gid=1591672380

##
## Technical
##

- Autotune: Do not run any caching rounds in autotune in DEBUG mode if -n and -u are specified
- Bash completion: Removed some v2.01 leftovers in the bash completion configuration
- Benchmark: Do not control fan speed in benchmark mode
- Benchmark: On macOS, some hash-modes can't compile because of macOS OpenCL runtime. Skip them and move on to the next
- Building: Added Makefile target "main_shared", a small how-to-use libhashcat example
- Building: Added many additional compiler warning flags in Makefile to improve static code error detection
- Building: Added missing includes for FreeBSD
- Building: Added some types for windows only in case _BASETSD_H was not set
- Building: Changed Makefile to strip symbols in the linker instead of the compiler
- Building: Defined NOMINMAX macro to prevent definition min and max macros in stdlib header files
- Building: Enabled ASLR and DEP for Windows builds
- Building: Fixed almost all errors reported by cppcheck and scan-build
- Building: On macOS, move '-framework OpenCL' from CFLAGS to LDFLAGS
- Building: On macOS, use clang as default compiler
- Building: Support building on Msys2 environment
- Building: Use .gitmodules to simplify the OpenCL header dependency handling process
- Charsets: Added DES_full.charset
- Data Types: Replaced all integer macros with enumerator types
- Data Types: Replaced all integer variables with true bool variables in case they are used as a bool
- Data Types: Replaced all string macros with static const char types
- Data Types: Replaced all uint and uint32_t to u32
- Data Types: Replaced atoi() with atoll(). Eliminates sign conversion warnings
- Documents: Added docs/credits.txt
- Documents: Added docs/team.txt
- Documents: Changed rules.txt to match v3.20 limitations
- Error handling (file handling): Fixed a couple of filepointer leaks
- Error handling (format strings): Fixed a few printf() formats, ex: use %u instead of %d for uint32_t
- Error handling (memory allocation): Removed memory allocation checks, just print to stderr instead
- Error handling (startup): Added some missing returncode checks to get_exec_path()
- Fanspeed: Check both fanpolicy and fanspeed returncode and disable retain support if any of them fail
- Fanspeed: Minimum fanspeed for retain support increased to 33%, same as NV uses as default on windows
- Fanspeed: Reset PID controler settings to what they were initially
- Fanspeed: Set fan speed to default on quit
- File handling: Do a single write test (for files to be written later) directly on startup
- File locking: Use same locking mechanism in potfile as in outfile
- Hardware management: Fixed calling conventions for ADL, NvAPI and NVML on windows
- Hardware management: Improved checking for successfull load of the NVML API
- Hardware management: In case fanspeed can not be set, disable --gpu-temp-retain automatically
- Hardware management: In case of initialization error show it only once to the user on startup
- Hardware management: Refactored all code to return returncode (0 or -1) instead of data for more easy error handling
- Hardware management: Refactored macros to real functions
- Hardware management: Removed kernel exec timeout detection on NVIDIA, should no longer occur due to autotune
- Hardware management: Replaced NVML registry functions macros with their ascii versions (Adds NVML support for XP)
- Hashlist loading: Do not load data from hashfile if hashfile changed during runtime
- Kernel cache: Fixed checksum building on oversized device version or driver version strings
- Logging: Improved variable names in hashcat.log
- Loopback: Refactored --loopback support completely, no longer a recursive function
- Memory management: Fixed some memory leaks on shutdown
- Memory management: Got rid of all global variables
- Memory management: Got rid of local_free() and global_free(), no longer required
- Memory management: Refactored all variables with HCBUFSIZ_LARGE size from stack to heap, macOS doesn't like that
- OpenCL Headers: Select OpenCL headers tagged for OpenCL 1.2, since we use -cl-std=CL1.2
- OpenCL Kernels: Added const qualifier to variable declaration of matching global memory objects
- OpenCL Kernels: Got rid of one global kernel_threads variable
- OpenCL Kernels: Moved OpenCL requirement from v1.1 to v1.2
- OpenCL Kernels: Recognize reqd_work_group_size() values from OpenCL kernels and use them in the host if possible
- OpenCL Kernels: Refactored common function append_0x01()
- OpenCL Kernels: Refactored common function append_0x02()
- OpenCL Kernels: Refactored common function append_0x80()
- OpenCL Kernels: Refactored rule function append_block1()
- OpenCL Kernels: Refactored rule function rule_op_mangle_delete_last()
- OpenCL Kernels: Refactored rule function rule_op_mangle_dupechar_last()
- OpenCL Kernels: Refactored rule function rule_op_mangle_rotate_left()
- OpenCL Kernels: Refactored rule function rule_op_mangle_rotate_right()
- OpenCL Kernels: Support mixed kernel thread count for mixed kernels in the same source file
- OpenCL Kernels: Switch from clz() to ffz() for bitsliced algorithms
- OpenCL Kernels: Using platform vendor name is better than using device vendor name for function detection
- OpenCL Runtime: Updated AMDGPU-Pro and AMD Radeon driver version check
- OpenCL Runtime: Updated Intel OpenCL runtime version check
- OpenCL Runtime: Updated NVIDIA driver version check
- Password candidates: The maximum word length in a wordlist is 31 not 32, because 0x80 will eventually be appended
- Potfile: Base logic switched; Assuming the potfile is larger than the hashlist it's better to load hashlist instead of potfile entries
- Potfile: In case all hashes were cracking using potfile abort and inform user
- Restore: Automatically unlink restore file if all hashes have been cracked
- Restore: Do not unlink restore file if restore is disabled
- Rules: Refactored macros to real functions
- Status: Added Input.Queue.Base and Input.Queue.Mod to help the user better understand this concept
- Status: Do not wait for the progress mutex to read and store speed timer
- Status: Do not show Recovered/Time when cracking < 1000 hashes
- Status: Do not show Recovered/Time as floats but as integers to reduce over-information
- Tests: Removed rules_test/ subproject: Would require total rewrite but not used in a long time
- Threads: Replaced all calls to getpwuid() with getpwuid_r() to ensure thread safety
- Threads: Replaced all calls to gmtime() with gmtime_r() to ensure thread safety
- Threads: Replaced all calls to strtok() with strtok_r() to ensure thread safety
- Wordlists: Use larger counter variable to handle larger wordlists (that is > 2^32 words)
- X11: Detect missing coolbits and added some help text for the user how to fix it

* changes v3.00 -> v3.10:

##
## Improvements
##

- Added mask display to modes 3, 6, and 7. Allows the user to see the custom character set used during the run
- Make Linux build POSIX compatible; Also allow it to actually compile on musl-libc systems
- Add support to compile on FreeBSD
- Make use of cl_context_properties[] to clCreateContext(), even if OpenCL specification allow the use of NULL, some runtimes fail without
- The Time.Estimated attribute in status display should also show --runtime limit if user set it
- Fix some strict aliasing rule violation on older compilers
- Fix some variable initializers on older compilers
- Replace DARWIN macro with compiler predefined macro __APPLE__
- Replace LINUX macro with compiler predefined macro __linux__
- Allow the use of enc_id == 0 in hash-mode 10600 and 10700 as it takes no part in the actual computation
- Get rid of exit() calls in OpenCL wrapper library with the goal to have a better control which error can be ignored under special circumstances
- Do not error and exit if an OpenCL platform has no devices, just print a warning and continue with the next platform
- Workaround for OpenCL runtimes which do not accept -I parameter in the OpenCL kernel build options even if this is an OpenCL standard option
- Workaround for OpenCL runtimes which do accept -I parameter in the OpenCL kernel build options, but do not allow quotes
- Output cracked hashes on Windows using \r\n and not \n
- Replace RegGetValue() with RegQueryValueEx() to enable Windows XP 32 bit compatibility
- Slightly increased NVidias rule-processing performance by using generic instructions instead of byte_perm()
- Add support for @ rule (RULE_OP_MANGLE_PURGECHAR) to use on GPU
- Add support for --outfile (short -o) to be used together with --stdout
- Skip periodic status output whenever --stdout is used together with stdin mode, but no outfile was specified
- Show error message if --show is used together with --outfile-autohex-disable (this is currently not supported)
- Show error message if --skip/--limit is used together with mask files or --increment
- Workaround for NVidia OpenCL runtime bug causing -m 6223 to not crack any hashes even with the correct password candidate

##
## Bugs
##

- Fixed a bug where CRAM MD5 checked salt length instead of hash length
- Fixed a bug where hashcat is suppressing --machine-readable output in the final status update
- Fixed a bug where hashcat did not check the return of realpath() and crashes uncontrolled if the path does not exist
- Fixed a bug where hashcat crashes for accessing deallocated buffer if user spams "s" shortly before hashcat shuts down
- Fixed a bug where hashcat crashes in case of a scrypt P setting > 1
- Fixed a bug where hashcat did not correctly use the newly cracked plains whenever --loopback or the induction folder was used
- Fixed a bug where hashcat did not correctly remove hashes of type WPA/WPA2 even if present in potfile
- Fixed a bug where hashcat reported an invalid password for a zero-length password in LM
- Fixed a bug where hashcat did not take into account how long it takes to prepare a session when auto-aborting with --runtime is in use
- Fixed a bug where some kernels used COMPARE_M_SIMD instead of COMPARE_S_SIMD in singlehash mode

##
## Algorithms
##

- Added new hash-mode 13900 = OpenCart

* changes v2.01 -> v3.00:

This release markes the fusion of "hashcat" and "oclHashcat" into "hashcat".
It combines all features of all hashcat projects in one project.

##
## Features
##

- Support for Apple OpenCL runtime
- Support for NVidia OpenCL runtime (replaces CUDA)
- Support for Mesa (Gallium) OpenCL runtime
- Support for pocl OpenCL runtime
- Support for Khronos' OSS OpenCL reference implementation for building
- Support to utilize OpenCL devices-types other than GPU, ex: CPU and FPGA
- Support to utilize multiple different OpenCL platforms in parallel, ex: AMD + NV
- Support to utilize multiple different OpenCL device-types in parallel, ex: GPU + CPU
- Added option --opencl-platform to select a specific OpenCL platform
- Added option --opencl-device-types select specific OpenCL device types
- Added option --opencl-vector-width to override automatically selected vector-width size
- Added makefile native compilation target
- Added makefile install and uninstall targets
- Added autotuning engine and user-configurable tuning database
- Added current engine clock, current memory clock and pci-e lanes to the status display
- Added support for --gpu-temp-retain for NVidia GPU, both Linux and Windows
- Added execution timer of the running kernel to the status display
- Added command prompt to quit at next restore checkpoint
- Added human-readable error message for the OpenCL error codes
- Added option --potfile-path to override potfile path
- Added option --veracrypt-keyfile to set Keyfiles used, can be multiple
- Added option --veracrypt-pim to set the VeraCrypt personal iterations multiplier
- Added option --machine-readable for easier parsing of output
- Added option --powertune-enable to work with NVidia devices as well, not just AMD
- Added option --stdout to print candidates instead of trying to crack a hash

##
## Algorithms
##

- Added new hash-mode   125 = ArubaOS
- Added new hash-mode 12900 = Android FDE (Samsung DEK)
- Added new hash-mode 13000 = RAR5
- Added new hash-mode 13100 = Kerberos 5 TGS-REP etype 23
- Added new hash-mode 13200 = AxCrypt
- Added new hash-mode 13300 = AxCrypt in memory SHA1
- Added new hash-mode 13400 = Keepass 1 (AES/Twofish) and Keepass 2 (AES)
- Added new hash-mode 13500 = PeopleSoft PS_TOKEN
- Added new hash-mode 13600 = WinZip
- Added new hash-mode 137** = VeraCrypt
- Added new hash-mode 13800 = Windows 8+ phone PIN/Password

##
## Performance
##

- Full Table: https://docs.google.com/spreadsheets/d/1B1S_t1Z0KsqByH3pNkYUM-RCFMu860nlfSsYEqOoqco/edit#gid=0

##
## Improvements
##

- Reordering of files to help integration into linux distributions ~/.hashcat etc
- Use a profile directory to write temporary files (session, potfile etc.)
- Workaround dependencies on AMD APP-SDK AMD ADL, NV CUDA-SDK, NV ForceWare, NVML and NVAPI; they are no longer required
- Load external libraries dynamic at runtime instead of link them static at compile-time
- Benchmark accuracy improved; Is now on par to: singlehash -a 3 -w 3 ?b?b?b?b?b?b?b
- Benchmark no longer depends on a fixed time
- Removed option --benchmark-mode, therefore support --workload-profile in benchmark-mode
- Enabled support of --machine-readable in combination with --benchmark for automated benchmark processing
- Replaced --status-automat entirely with --machine-readable to make it more consistent among benchmark and non-benchmark mode
- Extended support from 14 to 255 functions calls per rule
- Extended password length up to 32 for 7zip
- Extended salt length up to 55 for raw hash types, eg: md5($pass.$salt)
- Extended version information
- Removed some duplicate rules in T0XlCv1, d3ad0ne and dive
- Redesigned changes.txt layout
- Redesigned --help menu layout

##
## Bugs
##

- Fixed a bug in speed display: In some situation, especially with slow hashes or lots of salts, it showed a speed of 0H/s
- Fixed a bug in restore handling: user immediately aborting after restart broke the restore file
- Fixed a bug in line counter: conditional jump or move depends on an uninitialised value
- Fixed a bug in rule-engine for NVidia devices: code for left- and right-shift were switched
- Fixed a bug in dive.rule: rules were not updated after the function 'x' was renamed to 'O'
- Fixed a bug in memory allocation "OpenCL -4 error": used unitialized value in a special situation
- Fixed a bug in memory handling: heap buffer overflow
- Fixed a bug in memory handling: out of bounds access
- Fixed a bug in implementation of DCC2: forced default iteration count for hashes to 10240
- Fixed a bug in implementation of WPA/WPA2: MAC and nonce stay one their original position as in the hccap file
- Fixed a bug in implementation of GOST R 34.11-94: zero length passwords were not cracked
- Fixed a bug in implementation of BLAKE2-512 kernels: incorrect access of the esalt buffer

##
## Technical
##

- Removed deprecated GCC version check requirement
- Removed NPROCS from Makefile, let make automatically detect the optimal number of parallel threads
- Dropped all C++ overloading functions to normal function which helps support more OpenCL platforms
- Renamed functions in common.h to emphasize their purpose
- Refactorized fast-hash kernels to enable SIMD on all OpenCL platforms
- Refactorized SIMD handling: SIMD the inner-loop not the outer-loop to save registers
- Workaround missing clEnqueueFillBuffer() support in certain OpenCL runtimes
- Added amd_bytealign() support in non-AMD OpenCL runtimes
- Added amd_bfe() support in non-AMD OpenCL runtimes
- Added several macros to allow writing optimized code for the different OpenCL platforms
- Replaced typedef for bool with stdbool.h
- Added special DEBUG environment variables to the makefile
- Hashcat now acquires an exclusive lock before writing to any file
- Changed buffers to not use same buffer for both input and output at the same time with snprintf()
- Check for allocatable device-memory depending on kernel_accel amplifier before trying to allocate
- Added additional check for max. ESSID length to prevent possible crashes
- Use a GCC equivalent for __stdcall where applicable
- Synchronize maximum output line size with input line size
- Increased maximum hash line size to 0x50000
- Run weak-hash checks only in straight-attack mode, this greatly reduces code complexity
- Restrict loopback option to straight attack-mode
- Moved rules_optimize to hashcat-utils
- Stick to older libOpenCL in binary package to avoid errors like this: version `OPENCL_2.0' not found
- Tightened hash parser for several algorithms
- Updated old RC4 code in Kerberos 5
- Limited the salt length of Juniper Netscreen/SSG (ScreenOS) hashes to 10
- Updated algorithm used to automatically select an ideal --scrypt-tmto value
- Renamed option --gpu-accel to --kernel-accel
- Renamed option --gpu-loops to --kernel-loops
- Renamed option --gpu-devices to --opencl-devices
- Added inline declaration to functions from simd.c, common.c, rp.c and types_ocl.c to increase performance
- Dropped static declaration from functions in all kernel to achieve OpenCL 1.1 compatibility
- Added -cl-std=CL1.1 to all kernel build options
- Created environment variable to inform NVidia OpenCL runtime to not create its own kernel cache
- Created environment variable to inform pocl OpenCL runtime to not create its own kernel cache
- Dropped special 64-bit rotate() handling for NV, it seems that they've added it to their OpenCL runtime
- Completely get rid of HAVE_ADL, HAVE_NVML and HAVE_NVAPI in sources
- Replaced NVAPI with NVML on windows<|MERGE_RESOLUTION|>--- conflicted
+++ resolved
@@ -59,11 +59,8 @@
 - Fixed incompatible pointer types (salt1 and salt2 buf) in 31700 a3 kernel
 - Fixed incompatible pointer types (salt1 and salt2 buf) in 3730 a3 kernel
 - Handle signed/unsigned PDF permission P value for all PDF hash-modes
-<<<<<<< HEAD
 - Fixed minimum password length in module of hash-mode 29800
-=======
 - Fixed buffer overflow on module_26600.c / module_hash_encode()
->>>>>>> 8ae790bf
 
 ##
 ## Technical
