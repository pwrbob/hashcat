--- conflicted
+++ resolved
@@ -52,11 +52,8 @@
 - Skip chained generated rules that exceed the maximum number of function calls
 - Fixed incorrect plaintext check for 25400 and 26610. Increased plaintext check to 32 bytes to prevent false positives.
 - Fixed bug in --stdout that caused certain rules to malfunction
-<<<<<<< HEAD
 - Fixed bug in grep out-of-memory workaround on Unit Test
-=======
 - Fixed bug in input_tokenizer when TOKEN_ATTR_FIXED_LENGTH is used and refactor modules
->>>>>>> bd3aca92
 - Fixed build failed for 18400 with Apple Metal
 - Fixed build failed for 18600 with Apple Metal
 - Fixed display problem of the "Optimizers applied" list for algorithms using OPTI_TYPE_SLOW_HASH_SIMD_INIT2 and/or OPTI_TYPE_SLOW_HASH_SIMD_LOOP2
