* changes v6.2.5 -> v6.2.x

##
## Algorithms
##

- Added hash-mode: Exodus Desktop Wallet (scrypt)
- Added hash-mode: Teamspeak 3 (channel hash)
- Added hash-mode: sha256($salt.sha256_bin($pass))

##
## Features
##

- Added support to use --debug-mode in attack-mode 9 (Association Attack)
- Added guess data to --status-json output

##
## Bugs
##

- Fixed functional error when nonce-error-corrections that were set on the command line in hash-mode 22000/22001 were not accepted
- Fixed handling of password candidates that are shorter than the minimum password length in Association Attack
- Fixed method of how OPTS_TYPE_AUX* kernels are called in an association attack, for example in WPA/WPA2 kernel
- Fixed missing option flag OPTS_TYPE_SUGGEST_KG for hash-mode 11600 to inform the user about possible false positives in this mode
- Fixed undefined function call to hc_byte_perm_S() in hash-mode 17010 on non-CUDA compute devices
- Fixed wordlist handling in -m 3000 when candidate passwords use the $HEX[...] syntax
- Fixed false negative on Unit Test with hash-type 25400
<<<<<<< HEAD
- Fixed bug on benchmark engine, from now it will not stop at the first error detected
=======
- Fixed false negative on Unit Test in case of out-of-memory with grep in single mode
- Fixed Unit Test early exit on luks test file download/extract failure
>>>>>>> a0088fac

##
## Technical
##

- Association Attack: Enable module specific pw_min and pw_max settings to avoid false positives in -a 9 attack-mode
- Backend Info: Added local memory size to output
- Kernels: Refactored standard kernel declaration to use a structure holding u32/u64 attributes to reduce the number of attributes
- Tuning Database: Added a warning if a module implements module_extra_tuningdb_block but the installed computing device is not found
- Usage Screen: On windows console, wait for any keypress if usage_mini_print() is used
- User Options: Add new module function module_hash_decode_postprocess() to override hash specific configurations from command line
- OpenCL Backend: added workaround to make optimized kernels work on Apple Silicon
- OpenCL Runtime: Added support to use Apple Silicon compute devices
- OpenCL Runtime: Set default device-type to GPU with Apple Silicon compute devices
- Unit tests: Updated test.sh to set default device-type to CPU with Apple Intel and added -f (--force) option
- OpenCL Backend: moved functions to ext_OpenCL.c and includes to ext_OpenCL.h
- HIP Backend: moved functions to ext_hip.c/ext_hiprtc.c and includes to ext_hip.h/ext_hiprtc.h
- CUDA Backend: moved functions to ext_cuda.c/ext_nvrtc.c and includes to ext_cuda.h/ext_nvrtc.h
- Makefile: updated MACOSX_DEPLOYMENT_TARGET to 10.15 and removed OpenCL framework from LFLAGS_NATIVE on MacOS
<<<<<<< HEAD
- Status code: updated negative status code, usefull in Unit tests engine (test.sh)
=======
- Unit tests: added -r (--runtime) option
- Unit tests: handle negative status code, skip deprecated hash-types, skip hash-types with known perl modules issues, updated output
>>>>>>> a0088fac

* changes v6.2.4 -> v6.2.5

##
## Algorithms
##

- Added hash-mode: CRC32C
- Added hash-mode: CRC64Jones
- Added hash-mode: MultiBit Classic .wallet (scrypt)
- Added hash-mode: MurmurHash3
- Added hash-mode: Windows Hello PIN/Password

##
## Performance
##

- PDF Kernel (10700): Improved performance on AMD GPUs by using shared memory for the scratch buffer and disabled inlining to save spilling

##
## Bugs
##

- Fixed divide by zero error because backend_ctx->hardware_power_all was not re-inserted after refactoring device_param->hardware_power
- Fixed invalid handling of initialization value for -m 11500
- Fixed invalid progress counter initialization in attack-mode 9 when using --skip or --restore
- Fixed out-of-boundary reads in attack-mode 9 that were caused by a missing work item limit in the refactored autotune engine
- Fixed out-of-boundary reads in hash-mode 22400 (AES Crypt) kernel
- Fixed strategy for eliminating hashes with zero length in LM when multiple hashes contain a zero hash

##
## Technical
##

- AMD Driver: Updated requirements for AMD Linux drivers to ROCm 4.5 or later due to new HIP interface
- Backend devices: In -S mode, limit the number of workitems so that no more than 2GB of host memory is required per backend device
- Backend devices: In non -S mode, limit the number of workitems so that no more than 4GB of host memory is required per backend device
- Backend types: The default filter for the device types is now set so that only the GPU is used, except for APPLE, where we set CPU
- Benchmark: Update benchmark_deep.pl with new hash modes added (also new hash modes which were added with v6.2.3)
- Electrum Wallet: Added new entropy-based check to test whether the decryption was successful or not
- Module Optimizers: Added OPTS_TYPE_MAXIMUM_THREADS to deactivate the else branch route in the section to find -T before compilation
- Makefile: Added wildcard include src/modules/module_*.mk directive so that plugin developers can add 3rd party libraries for their plugins
- Rejects: Disabled checking of the minimum and maximum length of the password candidate in attack-mode 9 because they are incompatible
- POCL: Added a workaround for an issue in POCL where a quote character is used as a part of the path itself which is passed as a path for the -I option
- Device Threads: The default maximum device thread number has been reduced from 1024 to 256, users can still overwrite with the -T option
- Tuning-DB: Add missing entries for -m 25600 and -m 25800 for CPU cracking
- OpenCL Backend: added workaround to support Apple Silicon (GPU: M1, M1 Pro, and M1 Max)
- MacOS v10.8+ (PBKDF2-SHA512): Added support for parsing new mac2john hash format directly in the module for -m 7100

* changes v6.2.3 -> v6.2.4

##
## Algorithms
##

- Added hash-mode: SNMPv3 HMAC-MD5-96/HMAC-SHA1-96
- Added hash-mode: SNMPv3 HMAC-MD5-96
- Added hash-mode: SNMPv3 HMAC-SHA1-96
- Added hash-mode: SNMPv3 HMAC-SHA224-128
- Added hash-mode: SNMPv3 HMAC-SHA256-192
- Added hash-mode: SNMPv3 HMAC-SHA384-256
- Added hash-mode: SNMPv3 HMAC-SHA512-384
- Added hash-mode: VirtualBox (PBKDF2-HMAC-SHA256 & AES-128-XTS)
- Added hash-mode: VirtualBox (PBKDF2-HMAC-SHA256 & AES-256-XTS)

##
## Features
##

- Added option --deprecated-check-disable to enable deprecated plugins
- Added option --generate-rules-func-sel to specify a pool of operators that the random rule generator is allowed to pick from
- Added option --multiply-accel-disable (short: -M) to disable multiplying of the kernel accel with the multiprocessor count
- Added rule function '3' to change the case of the first letter after the occurrence of N of character X
- Added support for auto tuning --kernel-threads (-T) at startup
- Added support for HIP version 4.3 or later and removed support for older HIP versions as they are not compatible

##
## Bugs
##

- Fixed broken support for --generate-rules-func-min which was ignored under certain conditions
- Fixed buffer overflow in DPAPI masterkey file v1/v2 module in hash_encode() and hash_decode()
- Fixed buffer overflow in Stargazer Stellar Wallet XLM module in hash_encode() when a hash was cracked
- Fixed false negative in all VeraCrypt hash modes if both conditions are met: 1. Use CPU for cracking and 2. PIM area was used
- Fixed invalid data type in the sha384_hmac_init_vector_128() function that take effect if the vector data type was specified manually
- Fixed out-of-boundary read in input_tokenizer() if the signature in the hash is longer than the length of the plugin's signature constant
- Fixed out-of-boundary read in PKZIP masterkey kernel if the password candidate has length zero
- Fixed out-of-boundary read in the Stuffit5 module in hash_decode()
- Fixed random rule generator option --generate-rules-func-min by fixing switch() case to not select a not existing option group type
- Fixed segfault when a combination of the flags --user and --show is given and a hash was specified directly on the command line
- Fixed syntax check of HAS_VPERM macro in several kernel includes causing invalid error message for AMD GPUs on Windows
- Fixed uninitialized tmps variable in autotune for slow hashes by calling _init and _prepare kernel before calling _loop kernel
- Fixed unintentional overwriting of the --quiet option in benchmark and speed-only mode

##
## Performance
##

- AMD GPUs: Add inline assembly code for md5crypt, sha256crypt, PDF 1.7, 7-Zip, RAR3, Samsung Android and Windows Phone 8+
- AMD GPUs: On the Apple OpenCL platform, we ask for the preferred kernel thread size rather than hard-coding 32
- Backend Interface: Replace most of the blocking Compute API functions with asynchronous ones to improve GPU utilization
- Blake Kernels: Optimize 3/4 BLAKE2B_ROUND() 64-bit rotations with inline assembly hc_byte_perm_S() calls
- Blowfish Kernels: Backport optimizations to reduce bank conflicts from bcrypt to Password Safe v2 and Open Document Format (ODF) 1.1
- ECC secp256k1: The inline assembly code for AMD GPUs has been removed as the latest JIT compilers optimize it with the same efficiency
- HIP Kernels: Enable vector data types for HIP kernels for functionality and performance
- Kernel threads: Use warp size / wavefront size query instead of hard-coded values as the basis for kernel threads
- SCRYPT Kernels: Improve Hashcat.hctune entries for many NV and AMD GPUs for hash mode 8900, 9300, 15700 and 22700
- STDIN: Reduce the performance gap between stdin and wordlist by disabling the --stdin-timeout-abort check after 1000 successful reads
- Tuning Database: Add new module function module_extra_tuningdb_block() to extend hashcat.hctune content from a module

##
## Technical
##

- 7-Zip Hook: Increase the supported data length from 320kb to 8mb
- ADL: Updated support for AMD Display Library to 15.0, updated data types
- AMD Driver: Updated requirements for AMD Linux drivers to ROCm 4.3 or later due to new HIP interface
- AMD Driver: Updated requirements for AMD Windows drivers to Adrenalin 21.2.1 or later due to new ADL library
- Autotune: Add autotune event to inform the user about autotune is starting/stopping on startup
- Backend Interface: Implement gpu_bzero() as a gpu_memset() replacement, since all gpu_memset() operations used 0 as the value
- Backend Interface: Improve the query kernel's dynamic memory size based on DEVICE_ATTRIBUTE_MAX_SHARED_MEMORY_PER_BLOCK_OPTIN instead of BF
- Brain Session: Adds hashconfig-specific opti_type and opts_type parameters to the session calculation to enable cover functions like -O
- Commandline: Fix some memory leaks in case hashcat aborts due to command line parameter settings
- Commandline: Throw an error if the separator specified by the user with the -p option is not exactly 1 byte
- Community: Add link to new hashcat discord to docs/contact.txt
- Constants: Make const char * pointers actually const char * const pointers
- Deprecated Plugins: Add new module function module_deprecated_notice() to mark a plugin as deprecated and to return a free text user notice
- Deprecated Plugins: Marked plugins 2500/2501 and 16800/16801 as deprecated
- Encoding: Truncate password candidates in UTF8 -> UTF16 conversion if it contains an invalid UTF8 byte sequence
- Filehandling: Avoid direct access to some file handles and use internal structures instead
- Filehandling: Use const char for fopen mode to fix -Wwrite-strings warnings
- Hardware Monitor: Added support for OverDrive 7 and 8 based GPUs
- HIP Kernels: Dependency on hip/hip runtime.h has been removed to enable easier integration of the HIP backend under Windows
- Kernel cache: Add kernel threads for hash calculation, which will later be used in the file name of the kernel cache
- Memory Management: Check in OpenCL that CL_DEVICE_HOST_UNIFIED_MEMORY is true and if so, then half of the available memory
- Memory Management: Refactored the code responsible for limiting kernel accel with the goal to avoid low host memory situations
- MetaMask: Added special extraction tool for MetaMask wallets
- NEO driver: Activate the NEO driver (Intel GPU) after it passed several tests in hashcat using the latest NEO driver version
- OpenCL Runtime: The use of clUnloadPlatformCompiler () was disabled after some users received unexpected return codes
- OpenCL Runtime: Workaround for Intel OpenCL runtime: segmentation fault when compiling hc_enc_next() / hc_enc_next_global()
- Potfile: Fixed some leaks in potfile_*_open(), potfile_*_close(), potfile_destroy() and don't assume plain file
- RC4 Kernels: Use improved native thread derivation for RC4-based hash modes 7500, 13100, 18200, 25400
- Shared Memory: Calculate the dynamic memory size of the kernel based on CU_DEVICE_ATTRIBUTE_MAX_SHARED_MEMORY_PER_BLOCK_OPTIN
- Slow kernels: Set some of the slowest kernels to OPTS_TYPE_MP_MULTI_DISABLE to make it easier to handle small word lists
- Status view: Add hash-mode (-m number) in addition to hash-name
- Vendor Discovery: Add "Intel" as a valid vendor name for GPUs on macOS
- MetaMask: Increase the supported data len from 784b to 3136b and set pw-min to 8

* changes v6.2.2 -> v6.2.3

##
## Algorithms
##

- Added hash-mode: AES-128-ECB NOKDF (PT = $salt, key = $pass)
- Added hash-mode: AES-192-ECB NOKDF (PT = $salt, key = $pass)
- Added hash-mode: AES-256-ECB NOKDF (PT = $salt, key = $pass)
- Added hash-mode: iPhone passcode (UID key + System Keybag)
- Added hash-mode: MetaMask Wallet
- Added hash-mode: VeraCrypt PBKDF2-HMAC-Streebog-512 + XTS 512 bit  + boot-mode
- Added hash-mode: VeraCrypt PBKDF2-HMAC-Streebog-512 + XTS 1024 bit + boot-mode
- Added hash-mode: VeraCrypt PBKDF2-HMAC-Streebog-512 + XTS 1536 bit + boot-mode

##
## Features
##

- Added new backend support for HIP, an OpenCL alternative API for AMD GPUs (similar to CUDA for NVIDIA GPUs)
- Added option --markov-inverse to inverse markov statistics, with the idea of reversing the order of the password candidates
- Added temperature watchdog and fanspeed readings for CPU and GPU on macOS using iokit
- Added temperature watchdog and utilization for CPU on linux using sysfs and procfs

##
## Bugs
##

- Fixed access violation in hashconfig_destroy if hashcat_ctx_t is only partially initialized
- Fixed 'E' rule in pure kernel mode which was ignoring letters that are in positions that are multiples of 4
- Fixed false negative in hash-mode 15900 (DPAPI masterkey file v2) if password was longer than 64 characters
- Fixed hashcat_ctx leak and refactor module and kernel existence checks
- Fixed integer overflow in Recovered/Time status view column caused by division > 0 but < 1
- Fixed invalid ETA if --limit was specified, several salts are in a hash list and some of them were found in a potfile
- Fixed memory leak in iconv_ctx and iconv_tmp in backend.c
- Fixed missing option to automatically disable kernel cache in -m 25600 and -m 25800
- Fixed out-of-boundary write in slow candidates mode in combinator attack

##
## Improvements
##

- Alias Devices: Show a warning in case the user specifically listed a device to use which in a later step is skipped because it is an alias of another active device
- Backend Information: Added new column showing the PCI Address per CUDA/OpenCL device to easier identify broken cards
- Bcrypt-SHA1/MD5 Kernels: Get rid of local memory use for binary to hex conversion to avoid false negatives on several OpenCL runtimes
- CPU Affinity: Allow mask up to 64 processors in Windows and remove call to SetThreadAffinityMask as SetProcessAffinityMask limits all threads in process
- Debug Rules: HEX-ify rules debug non-rules outputs that contain colons
- KeePass: Increase supported size for KeePass 1 databases from 300kB to 16MB
- Potfile: Disable potfile for hash-mode 99999
- VeraCrypt: Increase password length support for non-boot volumes from 64 to 128
- WPA Kernels: Increased performance by 3.5% for backend devices controlled by CUDA backend

##
## Technical
##

- Autodetect: Limit the number of errors per hash-mode try to 100 to avoid long startup time
- Brain: Add brain_ctx_t to hashcat_ctx_t to enable runtime check if hashcat was compiled with brain support
- File handling: Do not abort on seeing a BOM in input files, just warn and ignore the BOM
- Folders: Do not escape the variable cpath_real to prevent certain OpenCL runtimes from running into an error which do not support escape characters
- Java Object hashCode: Add OPTS_TYPE_SUGGEST_KG as a default option
- LM: Workaround JiT compiler bug in -m 3000 on NV leading to false negatives with large amount of hashes
- OpenCL Runtime: Workaround a problem of the AMD OpenCL GPU driver under macOS which results in false negatives due to changes in the kernel crypto library
- OpenCL Runtime: Workaround JiT crash (SC failed. No reason given.) on macOS by limiting local memory allocations to 32k
- Status View: Include time and duration info when pausing and resuming
- Tests: Changed tests for VeraCrypt from -a 0 to -a 3, because password extension is not available to all shells
- WinZip Kernel: Increase supported data length from 8k to 16mb

* changes v6.2.1 -> v6.2.2

##
## Algorithms
##

- Added hash-mode: bcrypt(md5($pass)) / bcryptmd5
- Added hash-mode: bcrypt(sha1($pass)) / bcryptsha1
- Added hash-mode: FortiGate256 (FortiOS256)
- Added hash-mode: Linux Kernel Crypto API (2.4)
- Added hash-mode: MurmurHash
- Added hash-mode: OpenEdge Progress Encode
- Added hash-mode: md5(utf16le($pass))
- Added hash-mode: sha1(utf16le($pass))
- Added hash-mode: sha256(utf16le($pass))
- Added hash-mode: sha384(utf16le($pass))
- Added hash-mode: sha512(utf16le($pass))
- Added hash-mode: md5(md5(md5($pass)))
- Added hash-mode: sha1(sha1($salt.$pass.$salt))
- Added hash-mode: sha256($salt.sha256($pass))
- Added hash-mode: sha384($pass.$salt)
- Added hash-mode: sha384($salt.$pass)
- Added hash-mode: sha384($salt.utf16le($pass))
- Added hash-mode: sha384(utf16le($pass).$salt)

##
## Features
##

- Autodetect hash-type: performs an automatic analysis of input hash(es), either listing compatible algorithms, or executing the attack (if only one compatible format is found)
- Autodetect hash-type: added option --identify to only perform autodetection of hash-type, without back-end device initialization

##
## Bugs
##

- Fixed error message in -a 9 mode with rules when number of words from wordlist is not in sync with number of unique salts
- Fixed error-handling logic in monitor thread to not return in case of error (disk full, permission error, ...) but to retry instead
- Fixed false negatives with TrueCrypt/VeraCrypt when zip- or gzip-compressed files were used as keyfiles
- Fixed free memory-size output for skipped GPU (both automatic and manual) of --backend-info information screen

##
## Improvements
##

- AES Crypt Plugin: Reduced max password length from 256 to 128 which improved performance by 22%
- CUDA Backend: If --stdout is used, do not warn about missing CUDA SDK
- Folder Management: Add support for XDG Base Directory specification when hashcat is installed using 'make install'
- Hardware Monitor: Add support for GPU device utilization readings from sysfs (AMD on Linux)
- OpenCL Backend: Use CL_DEVICE_BOARD_NAME_AMD instead of CL_DEVICE_NAME for device name (when supported by OpenCL runtime)
- Performance Monitor: Suggest -S to improve cracking performance in specific attack configurations
- RAR3-p (Compressed): Fix workaround in unrar library in AES constant table generation to enable multi-threading support
- RC4 Kernels: Improved performance by 20%+ with new RC4 code in hash-modes Kerberos 5 (etype 23), MS Office (<= 2003) and PDF (<= 1.6)
- Scrypt Kernels: Re-enable use of kernel cache in scrypt-based kernels
- Status Screen: Show currently-running kernel type (pure, optimized) and generator type (host, device)
- UTF8-to-UTF16: Replaced naive UTF8-to-UTF16 conversion with true conversion for RAR3, AES Crypt, MultiBit HD (scrypt) and Umbraco HMAC-SHA1

##
## Technical
##

- Dependencies: Updated LZMA SDK from 19.00 to 21.02 alpha
- Dependencies: Updated xxHash from 0.1.0 to v0.8.0 - Stable XXH3
- Documentation: Update missing documentation in plugin developer guide for OPTS_TYPE_MP_MULTI_DISABLE and OPTS_TYPE_NATIVE_THREADS
- Hashrate: Update inner-loop hashrate prediction to handle new salt_repeats feature and also respect _loop2 kernel runtime
- Kernels: Add RC4 cipher to crypto library with optimized shared memory access pattern which will not cause any bank conflicts if -u <= 32
- Kernels: Add standalone true UTF8-to-UTF16 converter kernel that runs after amplifier. Use OPTS_TYPE_POST_AMP_UTF16LE from plugin
- Kernel Cache: Add module_jit_build_options() string from modules to kernel cache checksum calculation
- Modules: Recategorized HASH_CATEGORY option in various modules
- Modules: Added hash categories HASH_CATEGORY_IMS and HASH_CATEGORY_CRYPTOCURRENCY_WALLET
- Modules: Changed hash category of Python passlib from HASH_CATEGORY_GENERIC_KDF to HASH_CATEGORY_FRAMEWORK
- Unit-Tests: Added missing support for OPTS_TYPE_LOOP_PREPARE, OPTS_TYPE_LOOP_PREPARE2 and salt_repeats in self-test
- Unit-Tests: Added missing unit-test for Stargazer Stellar Wallet XLM

* changes v6.2.0 -> v6.2.1

##
## Technical
##

- Dependencies: Updated unrar source from 5.9.4 to 6.0.5
- Dependencies: Make unrar dependencies optional and disable hash-mode 23800 if dependency is disabled

* changes v6.1.1 -> v6.2.0

##
## Algorithms
##

- Added hash-mode: Apple iWork
- Added hash-mode: AxCrypt 2 AES-128
- Added hash-mode: AxCrypt 2 AES-256
- Added hash-mode: BestCrypt v3 Volume Encryption
- Added hash-mode: Bitwarden
- Added hash-mode: Dahua Authentication MD5
- Added hash-mode: KNX IP Secure - Device Authentication Code
- Added hash-mode: MongoDB ServerKey SCRAM-SHA-1
- Added hash-mode: MongoDB ServerKey SCRAM-SHA-256
- Added hash-mode: Mozilla key3.db
- Added hash-mode: Mozilla key4.db
- Added hash-mode: MS Office 2016 - SheetProtection
- Added hash-mode: PDF 1.4 - 1.6 (Acrobat 5 - 8) - edit password
- Added hash-mode: PKCS#8 Private Keys
- Added hash-mode: RAR3-p (Compressed)
- Added hash-mode: RAR3-p (Uncompressed)
- Added hash-mode: RSA/DSA/EC/OPENSSH Private Keys
- Added hash-mode: SolarWinds Orion v2
- Added hash-mode: SolarWinds Serv-U
- Added hash-mode: SQLCipher
- Added hash-mode: Stargazer Stellar Wallet XLM
- Added hash-mode: Stuffit5
- Added hash-mode: Telegram Desktop >= v2.1.14 (PBKDF2-HMAC-SHA512)
- Added hash-mode: Umbraco HMAC-SHA1
- Added hash-mode: sha1($salt.sha1($pass.$salt))
- Added hash-mode: sha1(sha1($pass).$salt)

##
## Features
##

- Added new attack-mode: Association Attack (aka "Context Attack") to attack hashes from a hashlist with associated "hints"
- Added support for true UTF-8 to UTF-16 conversion in kernel crypto library
- Added option --hash-info to show generic information for each hash-mode
- Added command prompt [f]inish to tell hashcat to quit after finishing the current attack

##
## Bugs
##

- Fixed access to filename which is a null-pointer in benchmark mode
- Fixed both false negative and false positive results in -m 3000 in -a 3 (affecting only NVIDIA GPU)
- Fixed buffer overflow in -m 1800 in -O mode which is optimized to handle only password candidates up to length 15
- Fixed buffer overflow in -m 4710 in -P mode and only in single hash mode if salt length is larger than 32 bytes
- Fixed hardware management sysfs readings in status screen (typically ROCm controlled GPUs)
- Fixed include guards in several header files
- Fixed incorrect maximum password length support for -m 400 in optimized mode (reduced from 55 to 39)
- Fixed internal access on module option attribute OPTS_TYPE_SUGGEST_KG with the result that it was unused
- Fixed invalid handling of outfile folder entries for -m 22000
- Fixed memory leak causing problems in sessions with many iterations - for instance, --benchmark-all or large mask files
- Fixed memory leaks in several cases of errors with access to temporary files
- Fixed NVML initialization in WSL2 environments
- Fixed out-of-boundary reads in cases where user activates -S for fast but pure hashes in -a 1 or -a 3 mode
- Fixed out-of-boundary reads in kernels using module_extra_buffer_size() if -n is set to 1
- Fixed password reassembling for cracked hashes on host for slow hashes in optimized mode that are longer than 32 characters
- Fixed race condition in potfile check during removal of empty hashes
- Fixed race condition resulting in out of memory error on startup if multiple hashcat instances are started at the same time
- Fixed rare case of misalignment of the status prompt when other user warnings are shown in the hashcat output
- Fixed search of tuning database - if a device was not assigned an alias, it couldn't be found in general
- Fixed test on gzip header in wordlists and hashlists
- Fixed too-early execution of some module functions that use non-final values opts_type and opti_type
- Fixed unexpected non-unique salts in multi-hash cracking in Bitcoin/Litecoin wallet.dat module which led to false negatives
- Fixed unit test for -m 3000 by preventing it to generate zero hashes
- Fixed unit tests using 'null' as padding method in Crypt::CBC but actually want to use 'none'
- Fixed unterminated salt buffer in -m 23400 module_hash_encode() in case salt was of length 256
- Fixed vector datatype support in -m 21100 only -P mode and only -a 3 mode were affected

##
## Improvements
##

- Apple Keychain: Notify the user about the risk of collisions / false positives
- CUDA Backend: Do not warn about missing CUDA SDK installation if --backend-ignore-cuda is used
- CUDA Backend: Give detailed warning if either the NVIDIA CUDA or the NVIDIA RTC library cannot be initialized
- CUDA Backend: Use blocking events to avoid 100% CPU core usage (per GPU)
- OpenCL Runtime: Workaround JiT compiler deadlock on NVIDIA driver >= 465.89
- OpenCL Runtime: Workaround JiT compiler segfault on legacy AMDGPU driver compiling RAR3 OpenCL kernel
- RAR3 Kernels: Improved loop code, improving performance by 23%
- Scrypt Kernels: Added a number of GPU specific optimizations per hash modes to hashcat.hctune
- Scrypt Kernels: Added detailed documentation on device specific tunings in hashcat.hctune
- Scrypt Kernels: Optimized Salsa code portion by reducing register copies and removed unnecessary byte swaps
- Scrypt Kernels: Reduced kernel wait times by making it a true split kernel where iteration count = N value
- Scrypt Kernels: Refactored workload configuration strategy based on available resources
- Startup time: Improved startup time by avoiding some time-intensive operations for skipped devices

##
## Technical
##

- Bcrypt: Make BCRYPT entry for CPU in hashcat.hctune after switch to OPTS_TYPE_MP_MULTI_DISABLE (basically set -n to 1)
- Benchmark: Update benchmark_deep.pl with new hash modes added (also new hash modes which were added with v6.1.0)
- Building: Declare phony targets in Makefile to avoid conflicts of a target name with a file of the same name
- Building: Fixed build warnings on macOS for unrar sources
- Building: Fixed test for DARWIN_VERSION in Makefile
- Commandline Options: Removed option --example-hashes, now an alias of --hash-info
- Compute API: Skipping devices instead of stop if error occured in initialization
- Documentation: Added 3rd party licenses to docs/license_libs
- Hash-Mode 8900 (Scrypt): Changed default benchmark scrypt parameters from 1k:1:1 to 16k:8:1 (default)
- Hash-Mode 11600 (7-Zip): Improved memory handling (alloc and free) for the hook function
- Hash-Mode 13200 (AxCrypt): Changed the name to AxCrypt 1 to avoid confusion
- Hash-Mode 13300 (AxCrypt in-memory SHA1): Changed the name to AxCrypt 1 in-memory SHA1
- Hash-Mode 16300 (Ethereum Pre-Sale Wallet, PBKDF2-HMAC-SHA256): Use correct buffer size allocation for AES key
- Hash-Mode 20710 (sha256(sha256($pass).$salt)): Removed unused code and fixed module_constraints
- Hash-Mode 22000 (WPA-PBKDF2-PMKID+EAPOL): Support loading a hash from command line
- Hash-Mode 23300 (Apple iWork): Use correct buffer size allocation for AES key
- Hash Parser: Output support for machine-readable hash lines in --show and --left and in error messages
- Kernel Development: Kernel cache is disabled automatically when hashcat is compiled with DEBUG=1
- Kernel Functions: Added generic AES-GCM interface see OpenCL/inc_cipher_aes-gcm.h
- Kernel Functions: Refactored OpenCL/inc_ecc_secp256k1.cl many functions, add constants and documentation
- Kernel Functions: Refactored OpenCL/inc_ecc_secp256k1.cl to improve usage in external programs
- Kernel Functions: Wrap atomic functions with hc_ prefix. Custom kernels need to rename "atomic_inc()" to "hc_atomic_inc()"
- Kernel Parameters: Added new parameter 'salt_repeat' to improve large buffer management
- Module Parameters: Add OPTS_TYPE_MP_MULTI_DISABLE for use by plugin developers to prevent multiply -n with the MCU count
- Module Parameters: Add OPTS_TYPE_NATIVE_THREADS for use by plugin developers to enforce native thread count
- Module Structure: Add 3rd party library hook management functions. This also requires an update to all existing module_init()
- OpenCL Runtime: Add support for clUnloadPlatformCompiler() to release some resources after JiT compilation
- OpenCL Runtime: Switched default OpenCL device type on macOS from GPU to CPU. Use -D 2 to enable GPU devices
- OpenCL Runtime: Update module_unstable_warnings() for all hash modes based on most recent versions of many OpenCL runtimes
- Unit tests: Added 'potthrough' (like passthrough, but hash:plain) to tools/test.pl
- Unit tests: Added Python 3 support for all of the Python code in our test framework
- Unit tests: Fixed the packaging of test (-p) feature
- Unit tests: Updated test.sh to show kernel type (pure or optimized) in output
- Unit tests: Use python3/pip3 instead of just python/pip in tools/install_modules.sh

* changes v6.1.0 -> v6.1.1

##
## Bugs
##

- Fixed unresolvable relative paths in hashcat.log

* changes v6.0.0 -> v6.1.0

##
## Algorithms
##

- Added hash-mode: Apple Keychain
- Added hash-mode: XMPP SCRAM

##
## Bugs
##

- Fixed alias detection with additional processor core count check
- Fixed false negatives in hash-mode 10901 if hash-mode 9200, 10000, 10900 or 20300 was used to compile the kernel binary
- Fixed integer overflow for large masks in -a 6 attack mode
- Fixed maximum password length in modules of hash-modes 600, 7800, 7801 and 9900
- Fixed non-zero status code when using --stdout
- Fixed uninitialized value in bitsliced DES kernel (BF mode only) leading to false negatives

##
## Improvements
##

- Compile macOS: Fixed makefile target 'clean' to correctly remove *.dSYM folders
- Compile ZLIB: Fixed makefile include paths in case USE_SYSTEM_ZLIB is used
- Hcchr Files: Renamed some .charset files into .hcchr files
- Hash-Mode 21200 (md5(sha1($salt).md5($pass))): Improved speed by using pre-computed SHA1
- OpenCL Devices: Utilize PCI domain to improve alias device detection
- OpenCL Kernels: Added datatypes to literals of enum costants
- OpenCL Kernels: Added pure kernels for hash-mode 600 (BLAKE2b-512)
- OpenCL Runtime: Add some unstable warnings for some SHA512 based algorithms on AMD GPU on macOS
- OpenCL Runtime: Reinterpret return code CL_DEVICE_NOT_FOUND from clGetDeviceIDs() as non-fatal

##
## Technical
##

- Backend: Changed the maximum number of compute devices from 64 to 128
- Tests: Improved tests for hash-mode 11300 (Bitcoin/Litecoin wallet.dat)
- Tests: Improved tests for hash-mode 13200 (AxCrypt)
- Tests: Improved tests for hash-mode 13600 (WinZip)
- Tests: Improved tests for hash-mode 16400 (CRAM-MD5 Dovecot)
- Tests: Improved tests for hash-mode 16800 (WPA-PMKID-PBKDF2)

* changes v5.1.0 -> v6.0.0

##
## Features
##

- Refactored hash-mode integration and replaced it with a fully modularized plugin interface
- Converted all existing hardwired hash-modes to hashcat plugins
- Added comprehensive plugin developer guide on adding new/custom hash-modes to hashcat
- Refactored compute backend interface to allow adding compute API other than OpenCL
- Added CUDA as a new compute backend (enables hashcat to run on NVIDIA Jetson, IBM POWER9 w/ Nvidia V100, etc.)
- Support automatic use of all available GPU memory when using CUDA backend
- Support automatic use of all available CPU cores for hash-mode-specific hooks
- Support on-the-fly loading of compressed wordlists in zip and gzip format
- Support deflate decompression for the 7-Zip hash-mode using zlib hook
- Added additional documentation on hashcat brain, slow-candidate interface and keyboard-layout mapping features
- Keep output of --show and --left in the original ordering of the input hash file
- Improved performance of many hash-modes

##
## Algorithms
##

- Added hash-mode: AES Crypt (SHA256)
- Added hash-mode: Android Backup
- Added hash-mode: AuthMe sha256
- Added hash-mode: BitLocker
- Added hash-mode: BitShares v0.x
- Added hash-mode: Blockchain, My Wallet, Second Password (SHA256)
- Added hash-mode: Citrix NetScaler (SHA512)
- Added hash-mode: DiskCryptor
- Added hash-mode: Electrum Wallet (Salt-Type 3-5)
- Added hash-mode: Huawei Router sha1(md5($pass).$salt)
- Added hash-mode: Java Object hashCode()
- Added hash-mode: Kerberos 5 Pre-Auth etype 17 (AES128-CTS-HMAC-SHA1-96)
- Added hash-mode: Kerberos 5 Pre-Auth etype 18 (AES256-CTS-HMAC-SHA1-96)
- Added hash-mode: Kerberos 5 TGS-REP etype 17 (AES128-CTS-HMAC-SHA1-96)
- Added hash-mode: Kerberos 5 TGS-REP etype 18 (AES256-CTS-HMAC-SHA1-96)
- Added hash-mode: MultiBit Classic .key (MD5)
- Added hash-mode: MultiBit HD (scrypt)
- Added hash-mode: MySQL $A$ (sha256crypt)
- Added hash-mode: Open Document Format (ODF) 1.1 (SHA-1, Blowfish)
- Added hash-mode: Open Document Format (ODF) 1.2 (SHA-256, AES)
- Added hash-mode: Oracle Transportation Management (SHA256)
- Added hash-mode: PKZIP archive encryption
- Added hash-mode: PKZIP Master Key
- Added hash-mode: Python passlib pbkdf2-sha1
- Added hash-mode: Python passlib pbkdf2-sha256
- Added hash-mode: Python passlib pbkdf2-sha512
- Added hash-mode: QNX /etc/shadow (MD5)
- Added hash-mode: QNX /etc/shadow (SHA256)
- Added hash-mode: QNX /etc/shadow (SHA512)
- Added hash-mode: RedHat 389-DS LDAP (PBKDF2-HMAC-SHA256)
- Added hash-mode: Ruby on Rails Restful-Authentication
- Added hash-mode: SecureZIP AES-128
- Added hash-mode: SecureZIP AES-192
- Added hash-mode: SecureZIP AES-256
- Added hash-mode: SolarWinds Orion
- Added hash-mode: Telegram Desktop App Passcode (PBKDF2-HMAC-SHA1)
- Added hash-mode: Telegram Mobile App Passcode (SHA256)
- Added hash-mode: Web2py pbkdf2-sha512
- Added hash-mode: WPA-PBKDF2-PMKID+EAPOL
- Added hash-mode: WPA-PMK-PMKID+EAPOL
- Added hash-mode: md5($salt.sha1($salt.$pass))
- Added hash-mode: md5(sha1($pass).md5($pass).sha1($pass))
- Added hash-mode: md5(sha1($salt).md5($pass))
- Added hash-mode: sha1(md5(md5($pass)))
- Added hash-mode: sha1(md5($pass.$salt))
- Added hash-mode: sha1(md5($pass).$salt)
- Added hash-mode: sha1($salt1.$pass.$salt2)
- Added hash-mode: sha256(md5($pass))
- Added hash-mode: sha256($salt.$pass.$salt)
- Added hash-mode: sha256(sha256_bin($pass))
- Added hash-mode: sha256(sha256($pass).$salt)

##
## Bugs
##

- Fixed buffer overflow in build_plain() function
- Fixed buffer overflow in mp_add_cs_buf() function
- Fixed calculation of brain-session ID - only the first hash of the hashset was taken into account
- Fixed cleanup of password candidate buffers on GPU as set from autotune when -n parameter was used
- Fixed copy/paste error leading to invalid "Integer overflow detected in keyspace of mask" in attack-mode 6 and 7
- Fixed cracking multiple Office hashes (modes 9500, 9600) if hashes shared the same salt
- Fixed cracking of Blockchain, My Wallet (V1 and V2) hashes when testing decrypted data in unexpected format
- Fixed cracking of Cisco-PIX and Cisco-ASA MD5 passwords in mask-attack mode when mask > length 16
- Fixed cracking of DNSSEC (NSEC3) hashes by replacing all dots in the passwords with lengths
- Fixed cracking of Electrum Wallet Salt-Type 2 hashes
- Fixed cracking of NetNTLMv1 passwords in mask-attack mode when mask > length 16 (optimized kernels only)
- Fixed cracking of RAR3-hp hashes with pure kernel for passwords longer than 28 bytes
- Fixed cracking of VeraCrypt Streebog-512 hashes (CPU only)
- Fixed cracking raw Streebog-HMAC 256 and 512 hashes for passwords of length >= 64
- Fixed cracking raw Whirlpool hashes cracking for passwords of length >= 32
- Fixed incorrect progress-only result in a special race condition
- Fixed invalid call of mp_css_utf16le_expand()/mp_css_utf16be_expand() in slow-candidate sessions
- Fixed invalid password truncation in attack-mode 1 when the final password is longer than 32 characters
- Fixed invalid use of --hex-wordlist if encoded wordlist string is larger than length 256
- Fixed maximum password length limit which was announced as 256 but was actually 255
- Fixed out-of-boundary read in pure kernel rule engine rule 'p' when parameter was set to 2 or higher
- Fixed out-of-boundary write to decrypted[] in DPAPI masterkey file v1 kernel
- Fixed output of IKE PSK (mode 5300 and 5400) hashes to use separators in the correct position
- Fixed output password of "e" rule in pure and CPU rule engine when separator character is also the first letter
- Fixed problem with usage of hexadecimal notation (\x00-\xff) within rules
- Fixed race condition in maskfile mode by using a dedicated flag for restore execution
- Fixed some memory leaks when hashcat is shutting down due to some file error
- Fixed some memory leaks when mask-files are used in optimized mode
- Fixed --status-json to correctly escape certain characters in hashes
- Fixed the 7-Zip parser to allow the entire supported range of encrypted and decrypted data lengths
- Fixed the validation of the --brain-client-features command line argument (only values 1, 2 or 3 are allowed)

##
## Improvements
##

- Bitcoin Wallet: Be more user friendly by allowing a larger data range for ckey and public_key
- Brain: Added new parameter --brain-server-timer to specify seconds between scheduled backups
- Building: Fix for library compilation failure due to multiple defenition of sbob_xx64()
- Cracking bcrypt and Password Safe v2: Use feedback from the compute API backend to dynamically calculate optimal thread count
- Dictstat: On Windows, the st_ino attribute in the stat struct is not set, which can lead to invalid cache hits. Added the filename to the database entry.
- Documents: Added README on how to build hashcat on Cygwin, MSYS2 and WSL
- File handling: Print a truncation warning when an oversized line is detected
- My Wallet: Added additional plaintext pattern used in newer versions
- Office cracking: Support hash format with second block data for 40-bit oldoffice files (eliminates false positives)
- OpenCL Runtime: Added a warning if OpenCL runtime NEO, Beignet, POCL (v1.4 or older) or MESA is detected, and skip associated devices (override with --force)
- OpenCL Runtime: Allow the kernel to access post-48k shared memory region on CUDA. Requires both module and kernel preparation
- OpenCL Runtime: Disable OpenCL kernel cache on Apple for Intel CPU (throws CL_BUILD_PROGRAM_FAILURE for no reason)
- OpenCL Runtime: Do not run shared- or constant-memory size checks if their memory type is of type global memory (typically CPU)
- OpenCL Runtime: Improve ROCm detection and make sure to not confuse with recent AMDGPU drivers
- OpenCL Runtime: Not using amd_bytealign (amd_bitalign is fine) on AMDGPU driver drastically reduces JiT segfaults
- OpenCL Runtime: Unlocked maximum thread count for NVIDIA GPU
- OpenCL Runtime: Update unstable mode warnings for Apple and AMDGPU drivers
- OpenCL Runtime: Workaround JiT compiler error on AMDGPU driver compiling WPA-EAPOL-PBKDF2 OpenCL kernel
- OpenCL Runtime: Workaround JiT compiler error on ROCm 2.3 driver if the 'inline' keyword is used in function declaration
- OpenCL Runtime: Workaround memory allocation error on AMD driver on Windows leading to CL_MEM_OBJECT_ALLOCATION_FAILURE
- OpenCL Runtime: Removed some workarounds by calling chdir() to specific folders on startup
- Outfile: Added new system to specify the outfile format, the new --outfile-format now also supports timestamps
- Startup Checks: Improved the pidfile check: Do not just check for existing PID, but also check executable filename
- Startup Checks: Prevent the user from modifying options which are overwritten automatically in benchmark mode
- Startup Screen: Add extra warning when using --force
- Startup Screen: Add extra warning when using --keep-guessing
- Startup Screen: Provide an estimate of host memory required for the requested attack
- Status Screen: Added brain status for all compute devices
- Status Screen: Added remaining counts and changed recovered count logic
- Status Screen: Added --status-json flag for easier machine reading of hashcat status output
- Tab Completion: Allow using "make install" version of hashcat
- Tuning Database: Updated hashcat.hctune with new models and refreshed vector width values
- VeraCrypt: Added support for VeraCrypt PIM brute-force, replaced --veracrypt-pim with --veracrypt-pim-start and --veracrypt-pim-stop
- WipZip cracking: Added two byte early reject, resulting in higher cracking speed
- WPA/WPA2 cracking: In the potfile, replace password with PMK in order to detect already cracked networks across all WPA modes

##
## Technical
##

- Backend Interface: Added new options --backend-ignore-cuda and --backend-ingore-opencl to prevent CUDA and/or OpenCL API from being used
- Binary Distribution: Removed 32-bit binary executables
- Building: On macOS, switch from ar to /usr/bin/ar to improve building compatibility
- Building: Skipping Travis/Appveyor build for non-code changes
- Codebase: Cleanup of many unused rc_* variables
- Codebase: Fixed some printf() format arguments
- Codebase: Fixed some type casting to avoid truncLongCastAssignment warnings
- Codebase: Moved hc_* file functions from shared.c to filehandling.c
- Codebase: Ran through a bunch of clang-tidy checkers and updated code accordingly
- Codebase: Remove redundant calls to fclose()
- Dependencies: Updated LZMA-Headers from 18.05 to 19.00
- Dependencies: Updated OpenCL-Headers to latest version from GitHub master repository
- Hash-Mode 12500 (RAR3-hp): Allow cracking of passwords up to length 64
- Hash-mode 1460 (HMAC-SHA256 (key = $salt)): Allow up to 64 byte of salt
- Hash-Mode 1680x (WPA-PMKID) specific: Changed separator character from '*' to ':'
- Hash-Mode 8300 (DNSSEC (NSEC3)) specific: Allow empty salt
- Keep Guessing: No longer automatically activate --keep-guessing for modes 9720, 9820, 14900 and 18100
- Keep Guessing: No longer mark hashes as cracked/removed when in potfile
- Kernel Cache: Reactivate OpenCL runtime specific kernel caches
- Kernel Compile: Removed -cl-std= from all kernel build options since we're compatible to all OpenCL versions
- OpenCL Kernels: Fix OpenCL compiler warning on double precision constants
- OpenCL Kernels: Moved "gpu_decompress", "gpu_memset" and "gpu_atinit" into shared.cl in order to reduce compile time
- OpenCL Options: Removed --opencl-platforms filter in order to force backend device numbers to stay constant
- OpenCL Options: Set --spin-damp to 0 (disabled) by default. With the CUDA backend this workaround became deprecated
- Parsers: switched from strtok() to strtok_r() for thread safety
- Requirements: Add new requirement for NVIDIA GPU: CUDA Toolkit (9.0 or later)
- Requirements: Update runtime check for minimum NVIDIA driver version from 367.x to 440.64 or later
- Test Script: Switched from /bin/bash to generic /bin/sh and updated code accordingly

* changes v5.0.0 -> v5.1.0

##
## Features
##

- Added support for using --stdout in brain-client mode
- Added new option --stdin-timeout-abort, to set how long hashcat should wait for stdin input before aborting
- Added new option --kernel-threads to manually override the automatically-calculated number of threads
- Added new option --keyboard-layout-mapping to map users keyboard layout, required to crack TC/VC system boot volumes

##
## Algorithms
##

- Added pure kernels for hash-mode 11700 (Streebog-256)
- Added pure kernels for hash-mode 11800 (Streebog-512)
- Added hash-mode 11750 (HMAC-Streebog-256 (key = $pass), big-endian)
- Added hash-mode 11760 (HMAC-Streebog-256 (key = $salt), big-endian)
- Added hash-mode 11850 (HMAC-Streebog-512 (key = $pass), big-endian)
- Added hash-mode 11860 (HMAC-Streebog-512 (key = $salt), big-endian)
- Added hash-mode 13771 (VeraCrypt PBKDF2-HMAC-Streebog-512 + XTS 512 bit)
- Added hash-mode 13772 (VeraCrypt PBKDF2-HMAC-Streebog-512 + XTS 1024 bit)
- Added hash-mode 13773 (VeraCrypt PBKDF2-HMAC-Streebog-512 + XTS 1536 bit)
- Added hash-mode 18200 (Kerberos 5 AS-REP etype 23)
- Added hash-mode 18300 (Apple File System (APFS))
- Added Kuznyechik cipher and cascades support for VeraCrypt kernels
- Added Camellia cipher and cascades support for VeraCrypt kernels

##
## Improvements
##

- OpenCL Devices: Add support for up to 64 OpenCL devices per system
- OpenCL Platforms: Add support for up to 64 OpenCL platforms per system
- OpenCL Runtime: Use our own yielding technique for synchronizing rather than vendor specific
- Startup: Show OpenCL runtime initialization message (per device)
- xxHash: Added support for using the version provided by the OS/distribution

##
## Bugs
##

- Fixed automated calculation of brain-session when not using all hashes in the hashlist
- Fixed calculation of brain-attack if a given wordlist has zero size
- Fixed checking the length of the last token in a hash if it was given the attribute TOKEN_ATTR_FIXED_LENGTH
- Fixed endianness and invalid separator character in outfile format for hash-mode 16801 (WPA-PMKID-PMK)
- Fixed ignoring --brain-client-features configuration when brain server has attack-position information from a previous run
- Fixed invalid hardware monitor detection in benchmark mode
- Fixed invalid warnings about throttling when --hwmon-disable was used
- Fixed missing call to WSACleanup() to cleanly shutdown windows sockets system
- Fixed missing call to WSAStartup() and client indexing in order to start the brain server on Windows
- Fixed out-of-boundary read in DPAPI masterkey file v2 OpenCL kernel
- Fixed out-of-bounds write in short-term memory of the brain server
- Fixed output of --speed-only and --progress-only when fast hashes are used in combination with --slow-candidates
- Fixed selection of OpenCL devices (-d) if there's more than 32 OpenCL devices installed
- Fixed status output of progress value when -S and -l are used in combination
- Fixed thread count maximum for pure kernels in straight attack mode

##
## Technical
##

- Brain: Set --brain-client-features default from 3 to 2
- Dependencies: Added xxHash and OpenCL-Headers to deps/ in order to allow building hashcat from GitHub source release package
- Dependencies: Removed gitmodules xxHash and OpenCL-Headers
- Keymaps: Added hashcat keyboard mapping us.hckmap (can be used as template)
- Keymaps: Added hashcat keyboard mapping de.hckmap
- Hardware Monitor: Renamed --gpu-temp-abort to --hwmon-temp-abort
- Hardware Monitor: Renamed --gpu-temp-disable to --hwmon-disable
- Memory: Limit maximum host memory allocation depending on bitness
- Memory: Reduced default maximum bitmap size from 24 to 18 and give a notice to use --bitmap-max to restore
- Parameter: Rename --nvidia-spin-damp to --spin-damp (now accessible for all devices)
- Pidfile: Treat a corrupted pidfile like a not existing pidfile
- OpenCL Device: Do a real query on OpenCL local memory type instead of just assuming it
- OpenCL Runtime: Disable auto-vectorization for Intel OpenCL runtime to workaround hanging JiT since version 18.1.0.013
- Tests: Added hash-mode 11700 (Streebog-256)
- Tests: Added hash-mode 11750 (HMAC-Streebog-256 (key = $pass), big-endian)
- Tests: Added hash-mode 11760 (HMAC-Streebog-256 (key = $salt), big-endian)
- Tests: Added hash-mode 11800 (Streebog-512)
- Tests: Added hash-mode 11850 (HMAC-Streebog-512 (key = $pass), big-endian)
- Tests: Added hash-mode 11860 (HMAC-Streebog-512 (key = $salt), big-endian)
- Tests: Added hash-mode 13711 (VeraCrypt PBKDF2-HMAC-RIPEMD160 + XTS 512 bit)
- Tests: Added hash-mode 13712 (VeraCrypt PBKDF2-HMAC-RIPEMD160 + XTS 1024 bit)
- Tests: Added hash-mode 13713 (VeraCrypt PBKDF2-HMAC-RIPEMD160 + XTS 1536 bit)
- Tests: Added hash-mode 13721 (VeraCrypt PBKDF2-HMAC-SHA512 + XTS 512 bit)
- Tests: Added hash-mode 13722 (VeraCrypt PBKDF2-HMAC-SHA512 + XTS 1024 bit)
- Tests: Added hash-mode 13723 (VeraCrypt PBKDF2-HMAC-SHA512 + XTS 1536 bit)
- Tests: Added hash-mode 13731 (VeraCrypt PBKDF2-HMAC-Whirlpool + XTS 512 bit)
- Tests: Added hash-mode 13732 (VeraCrypt PBKDF2-HMAC-Whirlpool + XTS 1024 bit)
- Tests: Added hash-mode 13733 (VeraCrypt PBKDF2-HMAC-Whirlpool + XTS 1536 bit)
- Tests: Added hash-mode 13751 (VeraCrypt PBKDF2-HMAC-SHA256 + XTS 512 bit)
- Tests: Added hash-mode 13752 (VeraCrypt PBKDF2-HMAC-SHA256 + XTS 1024 bit)
- Tests: Added hash-mode 13753 (VeraCrypt PBKDF2-HMAC-SHA256 + XTS 1536 bit)
- Tests: Added hash-mode 13771 (VeraCrypt PBKDF2-HMAC-Streebog-512 + XTS 512 bit)
- Tests: Added hash-mode 13772 (VeraCrypt PBKDF2-HMAC-Streebog-512 + XTS 1024 bit)
- Tests: Added hash-mode 13773 (VeraCrypt PBKDF2-HMAC-Streebog-512 + XTS 1536 bit)
- Tests: Added VeraCrypt containers for Kuznyechik cipher and cascades
- Tests: Added VeraCrypt containers for Camellia cipher and cascades

* changes v4.2.1 -> v5.0.0

##
## Features
##

- Added new option --slow-candidates which allows hashcat to generate passwords on-host
- Added new option --brain-server to start a hashcat brain server
- Added new option --brain-client to start a hashcat brain client, automatically activates --slow-candidates
- Added new option --brain-host and --brain-port to specify ip and port of brain server, both listening and connecting
- Added new option --brain-session to override automatically calculated brain session ID
- Added new option --brain-session-whitelist to allow only explicit written session ID on brain server
- Added new option --brain-password to specify the brain server authentication password
- Added new option --brain-client-features which allows enable and disable certain features of the hashcat brain

##
## Algorithms
##

- Added hash-mode 17300 = SHA3-224
- Added hash-mode 17400 = SHA3-256
- Added hash-mode 17500 = SHA3-384
- Added hash-mode 17600 = SHA3-512
- Added hash-mode 17700 = Keccak-224
- Added hash-mode 17800 = Keccak-256
- Added hash-mode 17900 = Keccak-384
- Added hash-mode 18000 = Keccak-512
- Added hash-mode 18100 = TOTP (HMAC-SHA1)
- Removed hash-mode 5000 = SHA-3 (Keccak)

##
## Improvements
##

- Added additional hybrid "passthrough" rules, to enable variable-length append/prepend attacks
- Added a periodic check for read timeouts in stdin/pipe mode, and abort if no input was provided
- Added a tracker for salts, amplifier and iterations to the status screen
- Added option --markov-hcstat2 to make it clear that the new hcstat2 format (compressed hcstat2gen output) must be used
- Allow bitcoin master key lengths other than 96 bytes (but they must be always multiples of 16)
- Allow hashfile for -m 16800 to be used with -m 16801
- Allow keepass iteration count to be larger than 999999
- Changed algorithms using colon as separators in the hash to not use the hashconfig separator on parsing
- Do not allocate memory segments for bitmap tables if we don't need it - for example, in benchmark mode
- Got rid of OPTS_TYPE_HASH_COPY for Ansible Vault
- Improved the speed of the outfile folder scan when using many hashes/salts
- Increased the maximum size of edata2 in Kerberos 5 TGS-REP etype 23
- Make the masks parser more restrictive by rejecting a single '?' at the end of the mask (use ?? instead)
- Override --quiet and show final status screen in case --status is used
- Removed duplicate words in the dictionary file example.dict
- Updated Intel OpenCL runtime version check
- Work around some AMD OpenCL runtime segmentation faults
- Work around some padding issues with host compilers and OpenCL JiT on 32 and 64-bit systems

##
## Bugs
##

- Fixed a invalid scalar datatype return value in hc_bytealign() where it should be a vector datatype return value
- Fixed a problem with attack mode -a 7 together with stdout mode where the mask bytes were missing in the output
- Fixed a problem with tab completion where --self-test-disable incorrectly expected a further parameter/value
- Fixed a race condition in status view that lead to out-of-bound reads
- Fixed detection of unique ESSID in WPA-PMKID-* parser
- Fixed missing wordlist encoding in combinator mode
- Fixed speed/delay problem when quitting while the outfile folder is being scanned
- Fixed the ciphertext max length in Ansible Vault parser
- Fixed the tokenizer configuration in Postgres hash parser
- Fixed the byte order of digest output for hash-mode 11800 (Streebog-512)

* changes v4.2.0 -> v4.2.1

##
## Improvements
##

- Try to evaluate available OpenCL device memory and use this information instead of total available OpenCL device memory for autotune

##
## Bugs
##

- Fixed a buffer overflow in precompute_salt_md5() in case salt was longer than 64 characters

* changes v4.1.0 -> v4.2.0

##
## Algorithms
##

- Added hash-mode 16700 = FileVault 2
- Added hash-mode 16800 = WPA-PMKID-PBKDF2
- Added hash-mode 16801 = WPA-PMKID-PMK
- Added hash-mode 16900 = Ansible Vault

##
## Improvements
##

- Added JtR-compatible support for hex notation in rules engine
- Added OpenCL device utilization to the status information in machine-readable output
- Added missing NV Tesla and Titan GPU details to tuning database
- General file handling: Abort if a byte order mark (BOM) was detected in a wordlist, hashlist, maskfile or rulefile
- HCCAPX management: Use advanced hints in message_pair stored by hcxtools about endian bitness of replay counter
- OpenCL kernels: Abort session if kernel self-test fails
- OpenCL kernels: Add '-pure' prefix to kernel filenames to avoid problems caused by reusing existing hashcat installation folder
- OpenCL kernels: Removed the use of 'volatile' in inline assembly instructions where it is not needed
- OpenCL kernels: Switched array pointer types in function declarations in order to be compatible with OpenCL 2.0
- Refactored code for --progress-only and --speed-only calculation
- SIP cracking: Increased the nonce field to allow a salt of 1024 bytes
- TrueCrypt/VeraCrypt cracking: Do an entropy check on the TC/VC header on start

##
## Bugs
##

- Fixed a function declaration attribute in -m 8900 kernel leading to unusable -m 9300 which shares kernel code with -m 8900
- Fixed a miscalculation in --progress-only mode output for extremely slow kernels like -m 14800
- Fixed a missing check for errors on OpenCL devices leading to invalid removal of restore file
- Fixed a missing kernel in -m 5600 in combination with -a 3 and -O if mask is >= 16 characters
- Fixed detection of AMD_GCN version in case the rocm driver is used
- Fixed missing code section in -m 2500 and -m 2501 to crack corrupted handshakes with a LE endian bitness base
- Fixed a missing check for hashmodes using OPTS_TYPE_PT_UPPER causing the self-test to fail when using combinator- and hybrid-mode

* changes v4.0.1 -> v4.1.0

##
## Features
##

- Added option --benchmark-all to benchmark all hash-modes (not just the default selection)
- Removed option --gpu-temp-retain that tried to retain GPU temperature at X degrees celsius - please use driver-specific tools
- Removed option --powertune-enable to enable power tuning - please use driver specific tools

##
## Algorithms
##

- Added hash-mode 16000 = Tripcode
- Added hash-mode 16100 = TACACS+
- Added hash-mode 16200 = Apple Secure Notes
- Added hash-mode 16300 = Ethereum Pre-Sale Wallet, PBKDF2-SHA256
- Added hash-mode 16400 = CRAM-MD5 Dovecot
- Added hash-mode 16500 = JWT (JSON Web Token)
- Added hash-mode 16600 = Electrum Wallet (Salt-Type 1-2)

##
## Bugs
##

- Fixed a configuration setting for -m 400 in pure kernel mode which said it was capable of doing SIMD when it is not
- Fixed a hash parsing problem for 7-Zip hashes: allow a longer CRC32 data length field within the hash format
- Fixed a hash parsing problem when using --show/--left with hashes with long salts that required pure kernels
- Fixed a logic error in storing temporary progress for slow hashes, leading to invalid speeds in status view
- Fixed a mask-length check issue: return -1 in case the mask length is not within the password-length range
- Fixed a missing check for return code in case hashcat.hcstat2 was not found
- Fixed a race condition in combinator- and hybrid-mode where the same scratch buffer was used by multiple threads
- Fixed a restore issue leading to "Restore value is greater than keyspace" when mask files or wordlist folders were used
- Fixed a uninitialized value in OpenCL kernels 9720, 9820 and 10420 leading to absurd benchmark performance
- Fixed the maximum password length check in password-reassembling function
- Fixed the output of --show when $HEX[] passwords were present within the potfile

##
## Improvements
##

- OpenCL Kernels: Add a decompressing kernel and a compressing host code in order to reduce PCIe transfer time
- OpenCL Kernels: Improve performance preview accuracy in --benchmark, --speed-only and --progress-only mode
- OpenCL Kernels: Remove password length restriction of 16 for Cisco-PIX and Cisco-ASA hashes
- Terminal: Display set cost/rounds during benchmarking
- Terminal: Show [r]esume in prompt only in pause mode, and show [p]ause in prompt only in resume mode

##
## Technical
##

- Autotune: Improve autotune engine logic and synchronize results on same OpenCL devices
- Documents: Added docs/limits.txt
- Files: Copy include/ folder and its content when SHARED is set to 1 in Makefile
- Files: Switched back to relative current working directory on windows to work around problems with Unicode characters
- Hashcat Context: Fixed a memory leak in shutdown phase
- Hash Parser: Changed the way large strings are handled/truncated within the event buffer if they are too large to fit
- Hash Parser: Fixed a memory leak in shutdown phase
- Hash Parser: Fixed the use of strtok_r () calls
- OpenCL Devices: Fixed several memory leaks in shutdown phase
- OpenCL Kernels: Add general function declaration keyword (inline) and some OpenCL runtime specific exceptions for NV and CPU devices
- OpenCL Kernels: Replace variables from uXX to uXXa if used in __constant space
- OpenCL Kernels: Use a special kernel to initialize the password buffer used during autotune measurements, to reduce startup time
- OpenCL Kernels: Refactored kernel thread management from native to maximum per kernel
- OpenCL Kernels: Use three separate comparison kernels (depending on keyver) for WPA instead of one
- OpenCL Runtime: Add current timestamp to OpenCL kernel source in order to force OpenCL JiT compiler to recompile and not use the cache
- OpenCL Runtime: Enforce use of OpenCL version 1.2 to restrain OpenCL runtimes to make use of the __generic address space qualifier
- OpenCL Runtime: Updated rocm detection
- Returncode: Enforce return code 0 when the user selects --speed-only or --progress-only and no other error occurs
- Rules: Fixed some default rule-files after changing rule meaning of 'x' to 'O'
- Self Test: Skip self-test for mode 8900 - user-configurable scrypt settings are incompatible with fixed settings in the self-test hash
- Self Test: Skip self-test for mode 15700 because the settings are too high and cause startup times that are too long
- Terminal: Add workitem settings to status display (can be handy for debugging)
- Terminal: Send clear-line code to the same output stream as the message immediately following
- Timer: Switch from gettimeofday() to clock_gettime() to work around problems on cygwin
- User Options: According to getopts manpage, the last element of the option array has to be filled with zeros

* changes v4.0.0 -> v4.0.1:

##
## Improvements
##

- Changed the maximum length of the substring of a hash shown whenever the parser found a problem while parsing the hash

##
## Bugs
##

- Fixed a memory leak while parsing a wordlist
- Fixed compile of kernels on AMD systems on windows due to invalid detection of ROCm
- Fixed compile of sources using clang under MSYS2
- Fixed overlapping memory segment copy in CPU rule engine if using a specific rule function
- Fixed a parallel build problem when using the "install" Makefile target
- Fixed the version number extraction for github releases which do not including the .git directory

* changes v3.6.0 -> v4.0.0:

##
## Features
##

- Added support to crack passwords and salts up to length 256
- Added option --optimized-kernel-enable to use faster kernels but limit the maximum supported password- and salt-length
- Added self-test functionality to detect broken OpenCL runtimes on startup
- Added option --self-test-disable to disable self-test functionality on startup
- Added option --wordlist-autohex-disable to disable the automatical conversion of $HEX[] words from the word list
- Added option --example-hashes to show an example hash for each hash-mode
- Removed option --weak-hash-check (zero-length password check) to increase startup time, it also causes many Trap 6 error on macOS

##
## Algorithms
##

- Added hash-mode 2500 = WPA/WPA2 (SHA256-AES-CMAC)
- Added hash-mode 2501 = WPA/WPA2 PMK

##
## Bugs
##

- Fixed a buffer overflow in mangle_dupechar_last function
- Fixed a calculation error in get_power() leading to errors of type "BUG pw_add()!!"
- Fixed a memory problem that occured when the OpenCL folder was not found and e.g. the shared and session folder were the same
- Fixed a missing barrier() call in the RACF OpenCL kernel
- Fixed a missing salt length value in benchmark mode for SIP
- Fixed an integer overflow in hash buffer size calculation
- Fixed an integer overflow in innerloop_step and innerloop_cnt variables
- Fixed an integer overflow in masks not skipped when loaded from file
- Fixed an invalid optimization code in kernel 7700 depending on the input hash, causing the kernel to loop forever
- Fixed an invalid progress value in status view if words from the base wordlist get rejected because of length
- Fixed a parser error for mode -m 9820 = MS Office <= 2003 $3, SHA1 + RC4, collider #2
- Fixed a parser error in multiple modes not checking for return code, resulting in negative memory index writes
- Fixed a problem with changed current working directory, for instance by using --restore together with --remove
- Fixed a problem with the conversion to the $HEX[] format: convert/hexify also all passwords of the format $HEX[]
- Fixed the calculation of device_name_chksum; should be done for each iteration
- Fixed the dictstat lookup if nanoseconds are used in timestamps for the cached files
- Fixed the estimated time value whenever the value is very large and overflows
- Fixed the output of --show when used together with the collider modes -m 9710, 9810 or 10410
- Fixed the parsing of command line options. It doesn't show two times the same error about an invalid option anymore
- Fixed the parsing of DCC2 hashes by allowing the "#" character within the user name
- Fixed the parsing of descrypt hashes if the hashes do have non-standard characters within the salt
- Fixed the use of --veracrypt-pim option. It was completely ignored without showing an error
- Fixed the version number used in the restore file header

##
## Improvements
##

- Autotune: Do a pre-autotune test run to find out if kernel runtime is above some TDR limit
- Charset: Add additional DES charsets with corrected parity
- OpenCL Buffers: Do not allocate memory for amplifiers for fast hashes, it's simply not needed
- OpenCL Kernels: Improved performance of SHA-3 Kernel (keccak) by hardcoding the 0x80 stopbit
- OpenCL Kernels: Improved rule engine performance by 6% on for NVidia
- OpenCL Kernels: Move from ld.global.v4.u32 to ld.const.v4.u32 in _a3 kernels
- OpenCL Kernels: Replace bitwise swaps with rotate() versions for AMD
- OpenCL Kernels: Rewritten Keccak kernel to run fully on registers and partially reversed last round
- OpenCL Kernels: Rewritten SIP kernel from scratch
- OpenCL Kernels: Thread-count is set to hardware native count except if -w 4 is used then OpenCL maximum is used
- OpenCL Kernels: Updated default scrypt TMTO to be ideal for latest NVidia and AMD top models
- OpenCL Kernels: Vectorized tons of slow kernels to improve CPU cracking speed
- OpenCL Runtime: Improved detection for AMD and NV devices on macOS
- OpenCL Runtime: Improved performance on Intel MIC devices (Xeon PHI) on runtime level (300MH/s to 2000MH/s)
- OpenCL Runtime: Updated AMD ROCm driver version check, warn if version < 1.1
- Show cracks: Improved the performance of --show/--left if used together with --username
- Startup: Add visual indicator of active options when benchmarking
- Startup: Check and abort session if outfile and wordlist point to the same file
- Startup: Show some attack-specific optimizer constraints on start, eg: minimum and maximum support password- and salt-length
- WPA cracking: Improved nonce-error-corrections mode to use a both positive and negative corrections

##
## Technical
##

- General: Update C standard from c99 to gnu99
- Hash Parser: Improved salt-length checks for generic hash modes
- HCdict File: Renamed file from hashcat.hcdict to hashcat.hcdict2 and add header because versions are incompatible
- HCstat File: Add code to read LZMA compressed hashcat.hcstat2
- HCstat File: Add hcstat2 support to enable masks of length up to 256, also adds a filetype header
- HCstat File: Renamed file from hashcat.hcstat to hashcat.hcstat2 and add header because versions are incompatible
- HCtune File: Remove apple related GPU entries to workaround Trap 6 error
- OpenCL Kernels: Added code generator for most of the switch_* functions and replaced existing code
- OpenCL Kernels: Declared all include functions as static to reduce binary kernel cache size
- OpenCL Kernels: On AMD GPU, optimized kernels for use with AMD ROCm driver
- OpenCL Kernels: Removed some include functions that are no longer needed to reduce compile time
- OpenCL Runtime: Fall back to 64 threads default (from 256) on AMD GPU to prevent creating too many workitems
- OpenCL Runtime: Forcing OpenCL 1.2 no longer needed. Option removed from build options
- OpenCL Runtime: On AMD GPU, recommend AMD ROCm driver for Linux
- Restore: Fixed the version number used in the restore file header
- Time: added new type for time measurements hc_time_t and related functions to force the use of 64 bit times

* changes v3.5.0 -> v3.6.0:

##
## Algorithms
##

- Added hash-mode   600 = BLAKE2-512
- Added hash-mode 15200 = Blockchain, My Wallet, V2
- Added hash-mode 15300 = DPAPI masterkey file v1 and v2
- Added hash-mode 15400 = ChaCha20
- Added hash-mode 15500 = JKS Java Key Store Private Keys (SHA1)
- Added hash-mode 15600 = Ethereum Wallet, PBKDF2-HMAC-SHA256
- Added hash-mode 15700 = Ethereum Wallet, PBKDF2-SCRYPT

##
## Features
##

- 7-Zip cracking: increased max. data length to 320k and removed AES padding attack to avoid false negatives
- Dictionary cache: Show time spent on dictionary cache building at startup
- Rules: Support added for position 'p' (Nth instance of a character) in host mode (using -j or -k)
- Rules: Support added for rejection rule '_N' (reject plains of length not equal to N) in host mode
- Rules: Support added for rule 'eX'
- Wordlist encoding: Added parameters --encoding-from and --encoding-to to configure wordlist encoding handling
- Wordlist encoding: Support added for internal conversion between user-defined encodings during runtime

##
## Workarounds
##

- Workaround added for NVIDIA NVML library: If libnvidia-ml.so couldn't be loaded, try again using libnvidia-ml.so.1

##
## Improvements
##

- WPA cracking: Improved nonce-error-corrections mode to fix corrupt nonces generated on big-endian devices

##
## Bugs
##

- Fixed a condition that caused hybrid attacks using a maskfile to not select all wordlists from a wordlist folder
- Fixed a memory leak that was present when a user periodically prints hashcat status (using --status-timer)
- Fixed a missing type specifier in a function declaration of the RACF kernel

##
## Technical
##

- Building: In the binary release packages, link libiconv static for Windows binaries
- Dictstat: Structure for dictstat file changed to include --encoding-from and --encoding-to parameters
- OpenCL Runtime: Updated AMDGPU-PRO driver version check, warn if version 17.10 (known to be broken) is detected
- WPA cracking: Reduced --nonce-error-corrections default from 16 to 8 to compensate for speed drop caused by big-endian fixes

* changes v3.40 -> v3.5.0:

##
## Features
##

- WPA cracking: Added support for WPA/WPA2 handshake AP nonce automatic error correction
- WPA cracking: Added parameter --nonce-error-corrections to configure range of error correction

##
## Algorithms
##

- Added hash-mode 15100 = Juniper/NetBSD sha1crypt

##
## Improvements
##

- Abbreviate long hashes to display the Hash.Target status line within 80 characters
- Refactored internal use of esalt to sync with the number of digests instead of the number of salts
- Refactored other output to display within 80 characters without wrapping

##
## Bugs
##

- Fixed a hash validation error when trying to load Android FDE < 4.3 hashes
- Fixed a problem where --keyspace combined with custom charsets incorrectly displayed an error message
- Fixed a problem where --stdout combined with custom charsets incorrectly displayed an error message
- Fixed a problem with parsing and displaying -m 7000 = Fortigate (FortiOS) hashes
- Fixed a race condition after sessions finish, where the input-base was freed but accessed afterwards
- Fixed a typo that resulted in the minimum password length not being correctly initialized
- Fixed --outfile-format formats 11 through 15 to show the correct crack position
- Fixed --remove to apply even when all hashes are either found in the potfile or detected in weak-hash checks

##
## Technical
##

- Building: Added missing prototypes for atlassian_parse_hash function
- Dictionary Cache: Split long status line into multiple lines to stay < 80 chars
- Files: Detect and error when users try to use -r with a parameter which is not a file
- HCCAPX Parser: Added support for a special bit (bit 8) of the message_pair that indicates if replay counters match
- Parameter: Detect and error when users try to use an empty string (length 0) for parameters like --session=
- Parameter: Detect and error when users try to use non-digit input when only digits are expected
- Sessions: Improved string comparison in case user sets --session to "hashcat"
- Status View: Add rejected counter to machine-readable output
- Status View: Rename labels Input.Mode, Input.Base, ... to Guess.Mode, Guess.Base, ...
- Status View: Added a visual indicator to the status screen when checkpoint quit has been requested
- Versions: Changed version naming convention from x.yz to x.y.z

* changes v3.30 -> v3.40:

##
## Features
##

- Added support for loading hccapx files
- Added support for filtering hccapx message pairs using --hccapx-message-pair
- Added support for parsing 7-Zip hashes with LZMA/LZMA2 compression indicator set to a non-zero value
- Added support for decompressing LZMA1/LZMA2 data for -m 11600 = 7-Zip to validate the CRC
- Added support for automatic merge of LM halfes in case --show and --left is used
- Added support for showing all user names with --show and --left if --username was specified
- Added support for GPU temperature management on cygwin build

##
## Algorithms
##

- Added hash-mode  1411 = SSHA-256(Base64), LDAP {SSHA256}
- Added hash-mode  3910 = md5(md5($pass).md5($salt))
- Added hash-mode  4010 = md5($salt.md5($salt.$pass))
- Added hash-mode  4110 = md5($salt.md5($pass.$salt))
- Added hash-mode  4520 = sha1($salt.sha1($pass))
- Added hash-mode  4522 = PunBB
- Added hash-mode  7000 = Fortigate (FortiOS)
- Added hash-mode 12001 = Atlassian (PBKDF2-HMAC-SHA1)
- Added hash-mode 14600 = LUKS
- Added hash-mode 14700 = iTunes Backup < 10.0
- Added hash-mode 14800 = iTunes Backup >= 10.0
- Added hash-mode 14900 = Skip32
- Added hash-mode 15000 = FileZilla Server >= 0.9.55

##
## Workarounds
##

- Workaround added for AMDGPU-Pro OpenCL runtime: AES encrypt and decrypt Invertkey function was calculated wrong in certain cases
- Workaround added for AMDGPU-Pro OpenCL runtime: RAR3 kernel require a volatile variable to work correctly
- Workaround added for Apple OpenCL runtime: bcrypt kernel requires a volatile variable because of a compiler optimization bug
- Workaround added for Apple OpenCL runtime: LUKS kernel requires some volatile variables because of a compiler optimization bug
- Workaround added for Apple OpenCL runtime: TrueCrypt kernel requires some volatile variables because of a compiler optimization bug
- Workaround added for NVidia OpenCL runtime: RACF kernel requires EBCDIC lookup to be done on shared memory

##
## Bugs
##

- Fixed a problem within the Kerberos 5 TGS-REP (-m 13100) hash parser
- Fixed clEnqueueNDRangeKernel(): CL_UNKNOWN_ERROR caused by an invalid work-item count during weak-hash-check
- Fixed cracking of PeopleSoft Token (-m 13500) if salt length + password length is >= 128 byte
- Fixed cracking of Plaintext (-m 99999) in case MD4 was used in a previous session
- Fixed DEScrypt cracking in BF mode in case the hashlist contains more than 16 times the same salt
- Fixed duplicate detection for WPA handshakes with the same ESSID
- Fixed nvapi datatype definition for NvS32 and NvU32
- Fixed overflow in bcrypt kernel in expand_key() function
- Fixed pointer to local variable outside scope in case -j or -k is used
- Fixed pointer to local variable outside scope in case --markov-hcstat is not used
- Fixed recursion in loopback handling when session was aborted by the user
- Fixed rule 'O' (RULE_OP_MANGLE_OMIT) in host mode in case the offset + length parameter equals the length of the input word
- Fixed rule 'i' (RULE_OP_MANGLE_INSERT) in host mode in case the offset parameter equals the length of the input word
- Fixed string not null terminated inside workaround for checking drm driver path
- Fixed string not null terminated while reading maskfiles
- Fixed truncation of password after position 32 with the combinator attack
- Fixed use of option --keyspace in combination with -m 2500 (WPA)
- Fixed WPA/WPA2 cracking in case eapol frame is >= 248 byte

##
## Technical
##

- Building: Add SHARED variable to Makefile to choose if hashcat is build as static or shared binary (using libhashcat.so/hashcat.dll)
- Building: Removed compiler option -march=native as this created problems for maintainers on various distributions
- Building: Removed the use of RPATH on linker level
- Building: Replaced linking of CRT_glob.o with the use of int _dowildcard
- Commandline: Do some checks related to custom-charset options if user specifies them
- CPU Affinity: Fixed memory leak in case invalid cpu Id was specified
- Dispatcher: Fixed several memory leaks in case an OpenCL error occurs
- Events: Improved the maximum event message handling. event_log () will now also internally make sure that the message is properly terminated
- File Locking: Improved error detection on file locks
- File Reads: Fixed memory leak in case outfile or hashfile was not accessible
- File Reads: Improved error detection on file reads, especially when getting the file stats
- Files: Do several file and folder checks on startup rather than when they are actually used to avoid related error after eventual intense operations
- Hardware Management: Bring back kernel exec timeout detection for NVidia on user request
- Hardware Monitor: Fixed several memory leaks in case hash-file writing (caused by --remove) failed
- Hardware Monitor: Fixed several memory leaks in case no hardware monitor sensor is found
- Hardware Monitor: In case NVML initialization failed, do not try to initialiaze NVAPI or XNVCTRL because they both depend on NVML
- Hash Parsing: Added additional bound checks for the SIP digest authentication (MD5) parser (-m 11400)
- Hash Parsing: Make sure that all files are correctly closed whenever a hash file parsing error occurs
- Helper: Added functions to check existence, type, read- and write-permissions and rewrite sources to use them instead of stat()
- Keyfile handling: Make sure that the memory is cleanly freed whenever a VeraCrypt/TrueCrypt keyfile fails to load
- Mask Checks: Added additional memory cleanups after parsing/verifying masks
- Mask Checks: Added integer overflow detection for a keyspace of a mask provided by user
- Mask Increment: Fixed memory leak in case mask_append() fails
- OpenCL Device: Do a check on available constant memory size and abort if it's less than 64kB
- OpenCL Device Management: Fixed several memory leaks in case initialization of an OpenCL device or platform failed
- OpenCL Header: Updated CL_* errorcode to OpenCL 1.2 standard
- OpenCL Kernel: Move kernel binary buffer from heap to stack memory
- OpenCL Kernel: Refactored read_kernel_binary to load only a single kernel for a single device
- OpenCL Kernel: Remove "static" keyword from function declarations; Causes older Intel OpenCL runtimes to fail compiling
- OpenCL Kernel: Renumbered hash-mode 7600 to 4521
- OpenCL Runtime: Added a warning about using Mesa OpenCL runtime
- OpenCL Runtime: Updated AMDGPU-Pro driver version check, do warn if version 16.60 is detected which is known to be broken
- Outfile Check: Fixed a memory leak for failed outfile reads
- Restore: Add some checks on the rd->cwd variable in restore case
- Rule Engine: Fixed several memory leaks in case loading of rules failed
- Session Management: Automatically set dedicated session names for non-cracking parameters, for example: --stdout
- Session Management: Fixed several memory leaks in case profile- or install-folder setup failed
- Sessions: Move out handling of multiple instance from restore file into separate pidfile
- Status screen: Do not try to clear prompt in --quiet mode
- Tests: Fixed the timeout status code value and increased the runtime to 400 seconds
- Threads: Restored strerror as %m is unsupported by the BSDs
- Wordlists: Disable dictstat handling for hash-mode 3000 as it virtually creates words in the wordlist which is not the case for other modes
- Wordlists: Fixed memory leak in case access a file in a wordlist folder fails
- WPA: Changed format for outfile and potfile from essid:mac1:mac2 to hash:mac_ap:mac_sta:essid
- WPA: Changed format for outfile_check from essid:mac1:mac2 to hash

* changes v3.20 -> v3.30:

##
## Features
##

- Files: Use $HEX[...] in case the password includes the separater character, increases potfile reading performance
- Files: If the user specifies a folder to scan for wordlists instead of directly a wordlist, then ignore the hidden files
- Loopback: Include passwords for removed hashes present in the potfile to next loopback iteration
- New option --progress-only: Quickly provides ideal progress step size and time to process on the user hashes and selected options, then quit
- Status screen: Reenabled automatic status screen display in case of stdin used
- Truecrypt/Veracrypt: Use CRC32 to verify headers instead of fuzzy logic, greatly reduces false positives from 18:2^48 to 3:2^64
- WPA cracking: Reuse PBKDF2 intermediate keys if duplicate essid is detected

##
## Algorithms
##

- Added hash-mode 1300 = SHA-224

##
## Bugs
##

- Fixed buffer overflow in status screen display in case of long non-utf8 string
- Fixed buffer overflow in plaintext parsing code: Leading to segfault
- Fixed custom char parsing code in maskfiles in --increment mode: Custom charset wasn't used
- Fixed display screen to show input queue when using custom charset or rules
- Fixed double fclose() using AMDGPU-Pro on sysfs compatible platform: Leading to segfault
- Fixed hash-mode 11400 = SIP digest authentication (MD5): Cracking of hashes which did not include *auth* or *auth-int* was broken
- Fixed hex output of plaintext in case --outfile-format 4, 5, 6 or 7 was used
- Fixed infinite loop when using --loopback in case all hashes have been cracked
- Fixed kernel loops in --increment mode leading to slower performance
- Fixed mask length check in hybrid attack-modes: Do not include hash-mode dependant mask length checks
- Fixed parsing of hashes in case the last line did not include a linefeed character
- Fixed potfile loading to accept blank passwords
- Fixed runtime limit: No longer required so sample startup time after refactorization

##
## Workarounds
##

- Workaround added for Intel OpenCL runtime: GPU support is broken, skip the device unless user forces to enable it

##
## Technical
##

- Building: Added hashcat32.dll and hashcat64.dll makefile targets for building hashcat windows libraries
- Building: Added production flag in Makefile to disable all the GCC compiler options needed only for development
- Building: Removed access to readlink() on FreeBSD
- Building: For CYGWIN prefer to use "opencl.dll" (installed by drivers) instead of optional "cygOpenCL-1.dll"
- Events: Added new event EVENT_WEAK_HASH_ALL_CRACKED if all hashes have been cracked during weak hash check
- Hardware management: Switched matching ADL device with OpenCL device by using PCI bus, device and function
- Hardware management: Switched matching NvAPI device with OpenCL device by using PCI bus, device and function
- Hardware management: Switched matching NVML device with OpenCL device by using PCI bus, device and function
- Hardware management: Switched matching xnvctrl device with OpenCL device by using PCI bus, device and function
- Hardware management: Removed *throttled* message from NVML as this created more confusion than it helped
- Hash Parser: Improved error detection of invalid hex characters where hex character are expected
- OpenCL Runtime: Updated AMDGPU-Pro driver version check, do warn if version 16.50 is detected which is known to be broken
- OpenCL Runtime: Updated hashcat.hctune for Iris Pro GPU on macOS
- Potfile: In v3.10 already, the default potfile suffix changed but the note about was missing. The "hashcat.pot" became "hashcat.potfile"
- Potfile: Added old potfile detection, show warning message
- Returncode: Added dedicated returncode (see docs/status_codes.txt) for shutdowns caused by --runtime and checkpoint keypress
- Sanity: Added sanity check to disallow --speed-only in combination with -i
- Sanity: Added sanity check to disallow --loopback in combination with --runtime
- Threads: Replaced all calls to ctime() with ctime_r() to ensure thread safety
- Threads: Replaced all calls to strerror() with %m printf() GNU extension to ensure thread safety

* changes v3.10 -> v3.20:

The hashcat core was completely refactored to be a MT-safe library (libhashcat).
The goal was to help developers include hashcat into distributed clients or GUI frontends.
The CLI (hashcat.bin or hashcat.exe) works as before but from a technical perspective it's a library frontend.

##
## Features
##

- New option --speed-only: Quickly provides cracking speed per device based on the user hashes and selected options, then quit
- New option --keep-guessing: Continue cracking hashes even after they have been cracked (to find collisions)
- New option --restore-file-path: Manually override the path to the restore file (useful if we want all session files in the same folder)
- New option --opencl-info: Show details about OpenCL compatible devices like an embedded clinfo tool (useful for bug reports)
- Documents: Added colors for warnings (yellow) and errors (red) instead of WARNING: and ERROR: prefix
- Documents: Added hints presented to the user about optimizing performance while hashcat is running
- Hardware management: Support --gpu-temp-retain for AMDGPU-Pro driver
- Hardware management: Support --powertune-enable for AMDGPU-Pro driver
- Password candidates: Allow words of length > 31 in wordlists for -a 0 for some slow hashes if no rules are in use
- Password candidates: Do not use $HEX[] if the password candidate is a valid UTF-8 string and print out as-is
- Pause mode: Allow quit program also if in pause mode
- Pause mode: Ignore runtime limit in pause mode
- Status view: Show core-clock, memory-clock and execution time in benchmark-mode in case --machine-readable is activated
- Status view: Show temperature, coreclock, memoryclock, fanspeed and pci-lanes for devices using AMDGPU-Pro driver
- Status view: Show the current first and last password candidate test queued for execution per device (as in JtR)
- Status view: Show the current position in the queue for both base and modifier (Example: Wordlist 2/5)
- Markov statistics: Update hashcat.hcstat which is used as reference whenever the user defines a mask
- Charsets: Added lowercase ascii hex (?h) and uppercase ascii hex (?H) as predefined charsets

##
## Algorithms
##

- Added hash-mode 14000 = DES (PT = $salt, key = $pass)
- Added hash-mode 14100 = 3DES (PT = $salt, key = $pass)
- Added hash-mode 14400 = SHA1(CX)
- Added hash-mode 99999 = Plaintext
- Extended hash-mode 3200 = bcrypt: Accept signature $2b$ (February 2014)
- Improved hash-mode 8300 = DNSSEC: Additional parsing error detection

##
## Bugs
##

- Custom charset from file parsing code did not return an error if an error occured
- Fix some clSetKernelArg() size error that caused slow modes to not work anymore in -a 1 mode
- Hash-mode 11600 = (7-Zip): Depending on input hash a clEnqueueReadBuffer(): CL_INVALID_VALUE error occured
- Hash-mode 22 = Juniper Netscreen/SSG (ScreenOS): Fix salt length for -m 22 in benchmark mode
- Hash-Mode 5500 = NetNTLMv1 + ESS: Fix loading of NetNTLMv1 + SSP hash
- Hash-mode 6000 = RipeMD160: Fix typo in array index number
- If cracking a hash-mode using unicode passwords, length check of a mask was not taking into account
- If cracking a large salted hashlist the wordlist reject code was too slow to handle it, leading to 0H/s
- Null-pointer dereference in outfile-check shutdown code when using --outfile-check-dir, leading to segfault
- On startup hashcat tried to access the folder defined in INSTALL_FOLDER, leading to segfault if that folder was not existing
- Random rules generator code used invalid parameter for memory copy function (M), leading to use of invalid rule
- Sanity check for --outfile-format was broken if used in combination with --show or --left

##
## Workarounds
##

- Workaround added for AMDGPU-Pro OpenCL runtime: Failed to compile hash-mode 10700 = PDF 1.7 Level 8
- Workaround added for AMDGPU-Pro OpenCL runtime: Failed to compile hash-mode 1800 = sha512crypt
- Workaround added for NVidia OpenCL runtime: Failed to compile hash-mode 6400 = AIX {ssha256}
- Workaround added for NVidia OpenCL runtime: Failed to compile hash-mode 6800 = Lastpass + Lastpass sniffed
- Workaround added for macOS OpenCL runtime: Failed to compile hash-mode 10420 = PDF 1.1 - 1.3 (Acrobat 2 - 4)
- Workaround added for macOS OpenCL runtime: Failed to compile hash-mode 1100 = Domain Cached Credentials (DCC), MS Cache
- Workaround added for macOS OpenCL runtime: Failed to compile hash-mode 13800 = Windows 8+ phone PIN/Password
- Workaround added for pocl OpenCL runtime: Failed to compile hash-mode 5800 = Android PIN

##
## Performance
##

- Improved performance for rule-based attacks for _very_ fast hashes like MD5 and NTLM by 30% or higher
- Improved performance for DEScrypt on AMD, from 373MH/s to 525MH/s
- Improved performance for raw DES-based algorithms (like LM) on AMD, from 1.6GH/s to 12.5GH/s
- Improved performance for raw SHA256-based algorithms using meet-in-the-middle optimization, reduces 7/64 steps
- Improved performance for SAP CODVN B (BCODE) and SAP CODVN F/G (PASSCODE) due to register handling optimization, gives 3% and 25%
- Improved performance by reducing maximum number of allowed function calls per rule from 255 to 31
- Improved performance by update the selection when to use #pragma unroll depending on OpenCL runtime vendor

- Full performance comparison sheet v3.10 vs. v3.20: https://docs.google.com/spreadsheets/d/1B1S_t1Z0KsqByH3pNkYUM-RCFMu860nlfSsYEqOoqco/edit#gid=1591672380

##
## Technical
##

- Autotune: Do not run any caching rounds in autotune in DEBUG mode if -n and -u are specified
- Bash completion: Removed some v2.01 leftovers in the bash completion configuration
- Benchmark: Do not control fan speed in benchmark mode
- Benchmark: On macOS, some hash-modes can't compile because of macOS OpenCL runtime. Skip them and move on to the next
- Building: Added Makefile target "main_shared", a small how-to-use libhashcat example
- Building: Added many additional compiler warning flags in Makefile to improve static code error detection
- Building: Added missing includes for FreeBSD
- Building: Added some types for windows only in case _BASETSD_H was not set
- Building: Changed Makefile to strip symbols in the linker instead of the compiler
- Building: Defined NOMINMAX macro to prevent definition min and max macros in stdlib header files
- Building: Enabled ASLR and DEP for Windows builds
- Building: Fixed almost all errors reported by cppcheck and scan-build
- Building: On macOS, move '-framework OpenCL' from CFLAGS to LDFLAGS
- Building: On macOS, use clang as default compiler
- Building: Support building on Msys2 environment
- Building: Use .gitmodules to simplify the OpenCL header dependency handling process
- Charsets: Added DES_full.charset
- Data Types: Replaced all integer macros with enumerator types
- Data Types: Replaced all integer variables with true bool variables in case they are used as a bool
- Data Types: Replaced all string macros with static const char types
- Data Types: Replaced all uint and uint32_t to u32
- Data Types: Replaced atoi() with atoll(). Eliminates sign conversion warnings
- Documents: Added docs/credits.txt
- Documents: Added docs/team.txt
- Documents: Changed rules.txt to match v3.20 limitations
- Error handling (file handling): Fixed a couple of filepointer leaks
- Error handling (format strings): Fixed a few printf() formats, ex: use %u instead of %d for uint32_t
- Error handling (memory allocation): Removed memory allocation checks, just print to stderr instead
- Error handling (startup): Added some missing returncode checks to get_exec_path()
- Fanspeed: Check both fanpolicy and fanspeed returncode and disable retain support if any of them fail
- Fanspeed: Minimum fanspeed for retain support increased to 33%, same as NV uses as default on windows
- Fanspeed: Reset PID controler settings to what they were initially
- Fanspeed: Set fan speed to default on quit
- File handling: Do a single write test (for files to be written later) directly on startup
- File locking: Use same locking mechanism in potfile as in outfile
- Hardware management: Fixed calling conventions for ADL, NvAPI and NVML on windows
- Hardware management: Improved checking for successfull load of the NVML API
- Hardware management: In case fanspeed can not be set, disable --gpu-temp-retain automatically
- Hardware management: In case of initialization error show it only once to the user on startup
- Hardware management: Refactored all code to return returncode (0 or -1) instead of data for more easy error handling
- Hardware management: Refactored macros to real functions
- Hardware management: Removed kernel exec timeout detection on NVIDIA, should no longer occur due to autotune
- Hardware management: Replaced NVML registry functions macros with their ascii versions (Adds NVML support for XP)
- Hashlist loading: Do not load data from hashfile if hashfile changed during runtime
- Kernel cache: Fixed checksum building on oversized device version or driver version strings
- Logging: Improved variable names in hashcat.log
- Loopback: Refactored --loopback support completely, no longer a recursive function
- Memory management: Fixed some memory leaks on shutdown
- Memory management: Got rid of all global variables
- Memory management: Got rid of local_free() and global_free(), no longer required
- Memory management: Refactored all variables with HCBUFSIZ_LARGE size from stack to heap, macOS doesn't like that
- OpenCL Headers: Select OpenCL headers tagged for OpenCL 1.2, since we use -cl-std=CL1.2
- OpenCL Kernels: Added const qualifier to variable declaration of matching global memory objects
- OpenCL Kernels: Got rid of one global kernel_threads variable
- OpenCL Kernels: Moved OpenCL requirement from v1.1 to v1.2
- OpenCL Kernels: Recognize reqd_work_group_size() values from OpenCL kernels and use them in the host if possible
- OpenCL Kernels: Refactored common function append_0x01()
- OpenCL Kernels: Refactored common function append_0x02()
- OpenCL Kernels: Refactored common function append_0x80()
- OpenCL Kernels: Refactored rule function append_block1()
- OpenCL Kernels: Refactored rule function rule_op_mangle_delete_last()
- OpenCL Kernels: Refactored rule function rule_op_mangle_dupechar_last()
- OpenCL Kernels: Refactored rule function rule_op_mangle_rotate_left()
- OpenCL Kernels: Refactored rule function rule_op_mangle_rotate_right()
- OpenCL Kernels: Support mixed kernel thread count for mixed kernels in the same source file
- OpenCL Kernels: Switch from clz() to ffz() for bitsliced algorithms
- OpenCL Kernels: Using platform vendor name is better than using device vendor name for function detection
- OpenCL Runtime: Updated AMDGPU-Pro and AMD Radeon driver version check
- OpenCL Runtime: Updated Intel OpenCL runtime version check
- OpenCL Runtime: Updated NVIDIA driver version check
- Password candidates: The maximum word length in a wordlist is 31 not 32, because 0x80 will eventually be appended
- Potfile: Base logic switched; Assuming the potfile is larger than the hashlist it's better to load hashlist instead of potfile entries
- Potfile: In case all hashes were cracking using potfile abort and inform user
- Restore: Automatically unlink restore file if all hashes have been cracked
- Restore: Do not unlink restore file if restore is disabled
- Rules: Refactored macros to real functions
- Status: Added Input.Queue.Base and Input.Queue.Mod to help the user better understand this concept
- Status: Do not wait for the progress mutex to read and store speed timer
- Status: Do not show Recovered/Time when cracking < 1000 hashes
- Status: Do not show Recovered/Time as floats but as integers to reduce over-information
- Tests: Removed rules_test/ subproject: Would require total rewrite but not used in a long time
- Threads: Replaced all calls to getpwuid() with getpwuid_r() to ensure thread safety
- Threads: Replaced all calls to gmtime() with gmtime_r() to ensure thread safety
- Threads: Replaced all calls to strtok() with strtok_r() to ensure thread safety
- Wordlists: Use larger counter variable to handle larger wordlists (that is > 2^32 words)
- X11: Detect missing coolbits and added some help text for the user how to fix it

* changes v3.00 -> v3.10:

##
## Improvements
##

- Added mask display to modes 3, 6, and 7. Allows the user to see the custom character set used during the run
- Make Linux build POSIX compatible; Also allow it to actually compile on musl-libc systems
- Add support to compile on FreeBSD
- Make use of cl_context_properties[] to clCreateContext(), even if OpenCL specification allow the use of NULL, some runtimes fail without
- The Time.Estimated attribute in status display should also show --runtime limit if user set it
- Fix some strict aliasing rule violation on older compilers
- Fix some variable initializers on older compilers
- Replace DARWIN macro with compiler predefined macro __APPLE__
- Replace LINUX macro with compiler predefined macro __linux__
- Allow the use of enc_id == 0 in hash-mode 10600 and 10700 as it takes no part in the actual computation
- Get rid of exit() calls in OpenCL wrapper library with the goal to have a better control which error can be ignored under special circumstances
- Do not error and exit if an OpenCL platform has no devices, just print a warning and continue with the next platform
- Workaround for OpenCL runtimes which do not accept -I parameter in the OpenCL kernel build options even if this is an OpenCL standard option
- Workaround for OpenCL runtimes which do accept -I parameter in the OpenCL kernel build options, but do not allow quotes
- Output cracked hashes on Windows using \r\n and not \n
- Replace RegGetValue() with RegQueryValueEx() to enable Windows XP 32 bit compatibility
- Slightly increased NVidias rule-processing performance by using generic instructions instead of byte_perm()
- Add support for @ rule (RULE_OP_MANGLE_PURGECHAR) to use on GPU
- Add support for --outfile (short -o) to be used together with --stdout
- Skip periodic status output whenever --stdout is used together with stdin mode, but no outfile was specified
- Show error message if --show is used together with --outfile-autohex-disable (this is currently not supported)
- Show error message if --skip/--limit is used together with mask files or --increment
- Workaround for NVidia OpenCL runtime bug causing -m 6223 to not crack any hashes even with the correct password candidate

##
## Bugs
##

- Fixed a bug where CRAM MD5 checked salt length instead of hash length
- Fixed a bug where hashcat is suppressing --machine-readable output in the final status update
- Fixed a bug where hashcat did not check the return of realpath() and crashes uncontrolled if the path does not exist
- Fixed a bug where hashcat crashes for accessing deallocated buffer if user spams "s" shortly before hashcat shuts down
- Fixed a bug where hashcat crashes in case of a scrypt P setting > 1
- Fixed a bug where hashcat did not correctly use the newly cracked plains whenever --loopback or the induction folder was used
- Fixed a bug where hashcat did not correctly remove hashes of type WPA/WPA2 even if present in potfile
- Fixed a bug where hashcat reported an invalid password for a zero-length password in LM
- Fixed a bug where hashcat did not take into account how long it takes to prepare a session when auto-aborting with --runtime is in use
- Fixed a bug where some kernels used COMPARE_M_SIMD instead of COMPARE_S_SIMD in singlehash mode

##
## Algorithms
##

- Added new hash-mode 13900 = OpenCart

* changes v2.01 -> v3.00:

This release markes the fusion of "hashcat" and "oclHashcat" into "hashcat".
It combines all features of all hashcat projects in one project.

##
## Features
##

- Support for Apple OpenCL runtime
- Support for NVidia OpenCL runtime (replaces CUDA)
- Support for Mesa (Gallium) OpenCL runtime
- Support for pocl OpenCL runtime
- Support for Khronos' OSS OpenCL reference implementation for building
- Support to utilize OpenCL devices-types other than GPU, ex: CPU and FPGA
- Support to utilize multiple different OpenCL platforms in parallel, ex: AMD + NV
- Support to utilize multiple different OpenCL device-types in parallel, ex: GPU + CPU
- Added option --opencl-platform to select a specific OpenCL platform
- Added option --opencl-device-types select specific OpenCL device types
- Added option --opencl-vector-width to override automatically selected vector-width size
- Added makefile native compilation target
- Added makefile install and uninstall targets
- Added autotuning engine and user-configurable tuning database
- Added current engine clock, current memory clock and pci-e lanes to the status display
- Added support for --gpu-temp-retain for NVidia GPU, both Linux and Windows
- Added execution timer of the running kernel to the status display
- Added command prompt to quit at next restore checkpoint
- Added human-readable error message for the OpenCL error codes
- Added option --potfile-path to override potfile path
- Added option --veracrypt-keyfile to set Keyfiles used, can be multiple
- Added option --veracrypt-pim to set the VeraCrypt personal iterations multiplier
- Added option --machine-readable for easier parsing of output
- Added option --powertune-enable to work with NVidia devices as well, not just AMD
- Added option --stdout to print candidates instead of trying to crack a hash

##
## Algorithms
##

- Added new hash-mode   125 = ArubaOS
- Added new hash-mode 12900 = Android FDE (Samsung DEK)
- Added new hash-mode 13000 = RAR5
- Added new hash-mode 13100 = Kerberos 5 TGS-REP etype 23
- Added new hash-mode 13200 = AxCrypt
- Added new hash-mode 13300 = AxCrypt in memory SHA1
- Added new hash-mode 13400 = Keepass 1 (AES/Twofish) and Keepass 2 (AES)
- Added new hash-mode 13500 = PeopleSoft PS_TOKEN
- Added new hash-mode 13600 = WinZip
- Added new hash-mode 137** = VeraCrypt
- Added new hash-mode 13800 = Windows 8+ phone PIN/Password

##
## Performance
##

- Full Table: https://docs.google.com/spreadsheets/d/1B1S_t1Z0KsqByH3pNkYUM-RCFMu860nlfSsYEqOoqco/edit#gid=0

##
## Improvements
##

- Reordering of files to help integration into linux distributions ~/.hashcat etc
- Use a profile directory to write temporary files (session, potfile etc.)
- Workaround dependencies on AMD APP-SDK AMD ADL, NV CUDA-SDK, NV ForceWare, NVML and NVAPI; they are no longer required
- Load external libraries dynamic at runtime instead of link them static at compile-time
- Benchmark accuracy improved; Is now on par to: singlehash -a 3 -w 3 ?b?b?b?b?b?b?b
- Benchmark no longer depends on a fixed time
- Removed option --benchmark-mode, therefore support --workload-profile in benchmark-mode
- Enabled support of --machine-readable in combination with --benchmark for automated benchmark processing
- Replaced --status-automat entirely with --machine-readable to make it more consistent among benchmark and non-benchmark mode
- Extended support from 14 to 255 functions calls per rule
- Extended password length up to 32 for 7zip
- Extended salt length up to 55 for raw hash types, eg: md5($pass.$salt)
- Extended version information
- Removed some duplicate rules in T0XlCv1, d3ad0ne and dive
- Redesigned changes.txt layout
- Redesigned --help menu layout

##
## Bugs
##

- Fixed a bug in speed display: In some situation, especially with slow hashes or lots of salts, it showed a speed of 0H/s
- Fixed a bug in restore handling: user immediately aborting after restart broke the restore file
- Fixed a bug in line counter: conditional jump or move depends on an uninitialised value
- Fixed a bug in rule-engine for NVidia devices: code for left- and right-shift were switched
- Fixed a bug in dive.rule: rules were not updated after the function 'x' was renamed to 'O'
- Fixed a bug in memory allocation "OpenCL -4 error": used unitialized value in a special situation
- Fixed a bug in memory handling: heap buffer overflow
- Fixed a bug in memory handling: out of bounds access
- Fixed a bug in implementation of DCC2: forced default iteration count for hashes to 10240
- Fixed a bug in implementation of WPA/WPA2: MAC and nonce stay one their original position as in the hccap file
- Fixed a bug in implementation of GOST R 34.11-94: zero length passwords were not cracked
- Fixed a bug in implementation of BLAKE2-512 kernels: incorrect access of the esalt buffer

##
## Technical
##

- Removed deprecated GCC version check requirement
- Removed NPROCS from Makefile, let make automatically detect the optimal number of parallel threads
- Dropped all C++ overloading functions to normal function which helps support more OpenCL platforms
- Renamed functions in common.h to emphasize their purpose
- Refactorized fast-hash kernels to enable SIMD on all OpenCL platforms
- Refactorized SIMD handling: SIMD the inner-loop not the outer-loop to save registers
- Workaround missing clEnqueueFillBuffer() support in certain OpenCL runtimes
- Added amd_bytealign() support in non-AMD OpenCL runtimes
- Added amd_bfe() support in non-AMD OpenCL runtimes
- Added several macros to allow writing optimized code for the different OpenCL platforms
- Replaced typedef for bool with stdbool.h
- Added special DEBUG environment variables to the makefile
- Hashcat now acquires an exclusive lock before writing to any file
- Changed buffers to not use same buffer for both input and output at the same time with snprintf()
- Check for allocatable device-memory depending on kernel_accel amplifier before trying to allocate
- Added additional check for max. ESSID length to prevent possible crashes
- Use a GCC equivalent for __stdcall where applicable
- Synchronize maximum output line size with input line size
- Increased maximum hash line size to 0x50000
- Run weak-hash checks only in straight-attack mode, this greatly reduces code complexity
- Restrict loopback option to straight attack-mode
- Moved rules_optimize to hashcat-utils
- Stick to older libOpenCL in binary package to avoid errors like this: version `OPENCL_2.0' not found
- Tightened hash parser for several algorithms
- Updated old RC4 code in Kerberos 5
- Limited the salt length of Juniper Netscreen/SSG (ScreenOS) hashes to 10
- Updated algorithm used to automatically select an ideal --scrypt-tmto value
- Renamed option --gpu-accel to --kernel-accel
- Renamed option --gpu-loops to --kernel-loops
- Renamed option --gpu-devices to --opencl-devices
- Added inline declaration to functions from simd.c, common.c, rp.c and types_ocl.c to increase performance
- Dropped static declaration from functions in all kernel to achieve OpenCL 1.1 compatibility
- Added -cl-std=CL1.1 to all kernel build options
- Created environment variable to inform NVidia OpenCL runtime to not create its own kernel cache
- Created environment variable to inform pocl OpenCL runtime to not create its own kernel cache
- Dropped special 64-bit rotate() handling for NV, it seems that they've added it to their OpenCL runtime
- Completely get rid of HAVE_ADL, HAVE_NVML and HAVE_NVAPI in sources
- Replaced NVAPI with NVML on windows<|MERGE_RESOLUTION|>--- conflicted
+++ resolved
@@ -26,12 +26,9 @@
 - Fixed undefined function call to hc_byte_perm_S() in hash-mode 17010 on non-CUDA compute devices
 - Fixed wordlist handling in -m 3000 when candidate passwords use the $HEX[...] syntax
 - Fixed false negative on Unit Test with hash-type 25400
-<<<<<<< HEAD
 - Fixed bug on benchmark engine, from now it will not stop at the first error detected
-=======
 - Fixed false negative on Unit Test in case of out-of-memory with grep in single mode
 - Fixed Unit Test early exit on luks test file download/extract failure
->>>>>>> a0088fac
 
 ##
 ## Technical
@@ -51,12 +48,9 @@
 - HIP Backend: moved functions to ext_hip.c/ext_hiprtc.c and includes to ext_hip.h/ext_hiprtc.h
 - CUDA Backend: moved functions to ext_cuda.c/ext_nvrtc.c and includes to ext_cuda.h/ext_nvrtc.h
 - Makefile: updated MACOSX_DEPLOYMENT_TARGET to 10.15 and removed OpenCL framework from LFLAGS_NATIVE on MacOS
-<<<<<<< HEAD
 - Status code: updated negative status code, usefull in Unit tests engine (test.sh)
-=======
 - Unit tests: added -r (--runtime) option
 - Unit tests: handle negative status code, skip deprecated hash-types, skip hash-types with known perl modules issues, updated output
->>>>>>> a0088fac
 
 * changes v6.2.4 -> v6.2.5
 
