* changes v6.2.5 -> v6.2.x

##
## Algorithms
##

- Added hash-mode: Exodus Desktop Wallet (scrypt)
- Added hash-mode: Teamspeak 3 (channel hash)

##
## Features
##

- Added support to use --debug-mode in attack-mode 9 (Association Attack)
- Added guess data to --status-json output

##
## Bugs
##

- Fixed functional error when nonce-error-corrections that were set on the command line in hash-mode 22000/22001 were not accepted
- Fixed missing option flag OPTS_TYPE_SUGGEST_KG for hash-mode 11600 to inform the user about possible false positives in this mode
- Fixed undefined function call to hc_byte_perm_S() in hash-mode 17010 on non-CUDA compute devices
- Fixed HEX wordlist handling in -m 3000 

##
## Technical
##

- Association Attack: Enable module specific pw_min and pw_max settings to avoid false positives in -a 9 attack-mode
- Tuning Database: Added a warning if a module implements module_extra_tuningdb_block but the installed computing device is not found
- Usage Screen: On windows console, wait for any keypress if usage_mini_print() is used
- User Options: Add new module function module_hash_decode_postprocess() to override hash specific configurations from command line
- OpenCL Runtime: Added support to use Apple Silicon compute devices
- OpenCL Runtime: Set default device-type to GPU with Apple Silicon compute devices
<<<<<<< HEAD
- Unit tests: Updated test.sh to set default device-type to CPU with Apple Intel, force pure kernel with Apple Silicon and add -f (--force) option
=======
- Backend Info: Added local memory size to output
- OpenCL Backend: added workaround to make optimized kernels work on Apple Silicon
>>>>>>> d0ff024e

* changes v6.2.4 -> v6.2.5

##
## Algorithms
##

- Added hash-mode: CRC32C
- Added hash-mode: CRC64Jones
- Added hash-mode: MultiBit Classic .wallet (scrypt)
- Added hash-mode: MurmurHash3
- Added hash-mode: Windows Hello PIN/Password

##
## Performance
##

- PDF Kernel (10700): Improved performance on AMD GPUs by using shared memory for the scratch buffer and disabled inlining to save spilling

##
## Bugs
##

- Fixed divide by zero error because backend_ctx->hardware_power_all was not re-inserted after refactoring device_param->hardware_power
- Fixed invalid handling of initialization value for -m 11500
- Fixed invalid progress counter initialization in attack-mode 9 when using --skip or --restore
- Fixed out-of-boundary reads in attack-mode 9 that were caused by a missing work item limit in the refactored autotune engine
- Fixed out-of-boundary reads in hash-mode 22400 (AES Crypt) kernel
- Fixed strategy for eliminating hashes with zero length in LM when multiple hashes contain a zero hash

##
## Technical
##

- AMD Driver: Updated requirements for AMD Linux drivers to ROCm 4.5 or later due to new HIP interface
- Backend devices: In -S mode, limit the number of workitems so that no more than 2GB of host memory is required per backend device
- Backend devices: In non -S mode, limit the number of workitems so that no more than 4GB of host memory is required per backend device
- Backend types: The default filter for the device types is now set so that only the GPU is used, except for APPLE, where we set CPU
- Benchmark: Update benchmark_deep.pl with new hash modes added (also new hash modes which were added with v6.2.3)
- Electrum Wallet: Added new entropy-based check to test whether the decryption was successful or not
- Module Optimizers: Added OPTS_TYPE_MAXIMUM_THREADS to deactivate the else branch route in the section to find -T before compilation
- Makefile: Added wildcard include src/modules/module_*.mk directive so that plugin developers can add 3rd party libraries for their plugins
- Rejects: Disabled checking of the minimum and maximum length of the password candidate in attack-mode 9 because they are incompatible
- POCL: Added a workaround for an issue in POCL where a quote character is used as a part of the path itself which is passed as a path for the -I option
- Device Threads: The default maximum device thread number has been reduced from 1024 to 256, users can still overwrite with the -T option
- Tuning-DB: Add missing entries for -m 25600 and -m 25800 for CPU cracking
- OpenCL Backend: added workaround to support Apple Silicon (GPU: M1, M1 Pro, and M1 Max)
- MacOS v10.8+ (PBKDF2-SHA512): Added support for parsing new mac2john hash format directly in the module for -m 7100

* changes v6.2.3 -> v6.2.4

##
## Algorithms
##

- Added hash-mode: SNMPv3 HMAC-MD5-96/HMAC-SHA1-96
- Added hash-mode: SNMPv3 HMAC-MD5-96
- Added hash-mode: SNMPv3 HMAC-SHA1-96
- Added hash-mode: SNMPv3 HMAC-SHA224-128
- Added hash-mode: SNMPv3 HMAC-SHA256-192
- Added hash-mode: SNMPv3 HMAC-SHA384-256
- Added hash-mode: SNMPv3 HMAC-SHA512-384
- Added hash-mode: VirtualBox (PBKDF2-HMAC-SHA256 & AES-128-XTS)
- Added hash-mode: VirtualBox (PBKDF2-HMAC-SHA256 & AES-256-XTS)

##
## Features
##

- Added option --deprecated-check-disable to enable deprecated plugins
- Added option --generate-rules-func-sel to specify a pool of operators that the random rule generator is allowed to pick from
- Added option --multiply-accel-disable (short: -M) to disable multiplying of the kernel accel with the multiprocessor count
- Added rule function '3' to change the case of the first letter after the occurrence of N of character X
- Added support for auto tuning --kernel-threads (-T) at startup
- Added support for HIP version 4.3 or later and removed support for older HIP versions as they are not compatible

##
## Bugs
##

- Fixed broken support for --generate-rules-func-min which was ignored under certain conditions
- Fixed buffer overflow in DPAPI masterkey file v1/v2 module in hash_encode() and hash_decode()
- Fixed buffer overflow in Stargazer Stellar Wallet XLM module in hash_encode() when a hash was cracked
- Fixed false negative in all VeraCrypt hash modes if both conditions are met: 1. Use CPU for cracking and 2. PIM area was used
- Fixed invalid data type in the sha384_hmac_init_vector_128() function that take effect if the vector data type was specified manually
- Fixed out-of-boundary read in input_tokenizer() if the signature in the hash is longer than the length of the plugin's signature constant
- Fixed out-of-boundary read in PKZIP masterkey kernel if the password candidate has length zero
- Fixed out-of-boundary read in the Stuffit5 module in hash_decode()
- Fixed random rule generator option --generate-rules-func-min by fixing switch() case to not select a not existing option group type
- Fixed segfault when a combination of the flags --user and --show is given and a hash was specified directly on the command line
- Fixed syntax check of HAS_VPERM macro in several kernel includes causing invalid error message for AMD GPUs on Windows
- Fixed uninitialized tmps variable in autotune for slow hashes by calling _init and _prepare kernel before calling _loop kernel
- Fixed unintentional overwriting of the --quiet option in benchmark and speed-only mode

##
## Performance
##

- AMD GPUs: Add inline assembly code for md5crypt, sha256crypt, PDF 1.7, 7-Zip, RAR3, Samsung Android and Windows Phone 8+
- AMD GPUs: On the Apple OpenCL platform, we ask for the preferred kernel thread size rather than hard-coding 32
- Backend Interface: Replace most of the blocking Compute API functions with asynchronous ones to improve GPU utilization
- Blake Kernels: Optimize 3/4 BLAKE2B_ROUND() 64-bit rotations with inline assembly hc_byte_perm_S() calls
- Blowfish Kernels: Backport optimizations to reduce bank conflicts from bcrypt to Password Safe v2 and Open Document Format (ODF) 1.1
- ECC secp256k1: The inline assembly code for AMD GPUs has been removed as the latest JIT compilers optimize it with the same efficiency
- HIP Kernels: Enable vector data types for HIP kernels for functionality and performance
- Kernel threads: Use warp size / wavefront size query instead of hard-coded values as the basis for kernel threads
- SCRYPT Kernels: Improve Hashcat.hctune entries for many NV and AMD GPUs for hash mode 8900, 9300, 15700 and 22700
- STDIN: Reduce the performance gap between stdin and wordlist by disabling the --stdin-timeout-abort check after 1000 successful reads
- Tuning Database: Add new module function module_extra_tuningdb_block() to extend hashcat.hctune content from a module

##
## Technical
##

- 7-Zip Hook: Increase the supported data length from 320kb to 8mb
- ADL: Updated support for AMD Display Library to 15.0, updated data types
- AMD Driver: Updated requirements for AMD Linux drivers to ROCm 4.3 or later due to new HIP interface
- AMD Driver: Updated requirements for AMD Windows drivers to Adrenalin 21.2.1 or later due to new ADL library
- Autotune: Add autotune event to inform the user about autotune is starting/stopping on startup
- Backend Interface: Implement gpu_bzero() as a gpu_memset() replacement, since all gpu_memset() operations used 0 as the value
- Backend Interface: Improve the query kernel's dynamic memory size based on DEVICE_ATTRIBUTE_MAX_SHARED_MEMORY_PER_BLOCK_OPTIN instead of BF
- Brain Session: Adds hashconfig-specific opti_type and opts_type parameters to the session calculation to enable cover functions like -O
- Commandline: Fix some memory leaks in case hashcat aborts due to command line parameter settings
- Commandline: Throw an error if the separator specified by the user with the -p option is not exactly 1 byte
- Community: Add link to new hashcat discord to docs/contact.txt
- Constants: Make const char * pointers actually const char * const pointers
- Deprecated Plugins: Add new module function module_deprecated_notice() to mark a plugin as deprecated and to return a free text user notice
- Deprecated Plugins: Marked plugins 2500/2501 and 16800/16801 as deprecated
- Encoding: Truncate password candidates in UTF8 -> UTF16 conversion if it contains an invalid UTF8 byte sequence
- Filehandling: Avoid direct access to some file handles and use internal structures instead
- Filehandling: Use const char for fopen mode to fix -Wwrite-strings warnings
- Hardware Monitor: Added support for OverDrive 7 and 8 based GPUs
- HIP Kernels: Dependency on hip/hip runtime.h has been removed to enable easier integration of the HIP backend under Windows
- Kernel cache: Add kernel threads for hash calculation, which will later be used in the file name of the kernel cache
- Memory Management: Check in OpenCL that CL_DEVICE_HOST_UNIFIED_MEMORY is true and if so, then half of the available memory
- Memory Management: Refactored the code responsible for limiting kernel accel with the goal to avoid low host memory situations
- MetaMask: Added special extraction tool for MetaMask wallets
- NEO driver: Activate the NEO driver (Intel GPU) after it passed several tests in hashcat using the latest NEO driver version
- OpenCL Runtime: The use of clUnloadPlatformCompiler () was disabled after some users received unexpected return codes
- OpenCL Runtime: Workaround for Intel OpenCL runtime: segmentation fault when compiling hc_enc_next() / hc_enc_next_global()
- Potfile: Fixed some leaks in potfile_*_open(), potfile_*_close(), potfile_destroy() and don't assume plain file
- RC4 Kernels: Use improved native thread derivation for RC4-based hash modes 7500, 13100, 18200, 25400
- Shared Memory: Calculate the dynamic memory size of the kernel based on CU_DEVICE_ATTRIBUTE_MAX_SHARED_MEMORY_PER_BLOCK_OPTIN
- Slow kernels: Set some of the slowest kernels to OPTS_TYPE_MP_MULTI_DISABLE to make it easier to handle small word lists
- Status view: Add hash-mode (-m number) in addition to hash-name
- Vendor Discovery: Add "Intel" as a valid vendor name for GPUs on macOS
- MetaMask: Increase the supported data len from 784b to 3136b and set pw-min to 8

* changes v6.2.2 -> v6.2.3

##
## Algorithms
##

- Added hash-mode: AES-128-ECB NOKDF (PT = $salt, key = $pass)
- Added hash-mode: AES-192-ECB NOKDF (PT = $salt, key = $pass)
- Added hash-mode: AES-256-ECB NOKDF (PT = $salt, key = $pass)
- Added hash-mode: iPhone passcode (UID key + System Keybag)
- Added hash-mode: MetaMask Wallet
- Added hash-mode: VeraCrypt PBKDF2-HMAC-Streebog-512 + XTS 512 bit  + boot-mode
- Added hash-mode: VeraCrypt PBKDF2-HMAC-Streebog-512 + XTS 1024 bit + boot-mode
- Added hash-mode: VeraCrypt PBKDF2-HMAC-Streebog-512 + XTS 1536 bit + boot-mode

##
## Features
##

- Added new backend support for HIP, an OpenCL alternative API for AMD GPUs (similar to CUDA for NVIDIA GPUs)
- Added option --markov-inverse to inverse markov statistics, with the idea of reversing the order of the password candidates
- Added temperature watchdog and fanspeed readings for CPU and GPU on macOS using iokit
- Added temperature watchdog and utilization for CPU on linux using sysfs and procfs

##
## Bugs
##

- Fixed access violation in hashconfig_destroy if hashcat_ctx_t is only partially initialized
- Fixed 'E' rule in pure kernel mode which was ignoring letters that are in positions that are multiples of 4
- Fixed false negative in hash-mode 15900 (DPAPI masterkey file v2) if password was longer than 64 characters
- Fixed hashcat_ctx leak and refactor module and kernel existence checks
- Fixed integer overflow in Recovered/Time status view column caused by division > 0 but < 1
- Fixed invalid ETA if --limit was specified, several salts are in a hash list and some of them were found in a potfile
- Fixed memory leak in iconv_ctx and iconv_tmp in backend.c
- Fixed missing option to automatically disable kernel cache in -m 25600 and -m 25800
- Fixed out-of-boundary write in slow candidates mode in combinator attack

##
## Improvements
##

- Alias Devices: Show a warning in case the user specifically listed a device to use which in a later step is skipped because it is an alias of another active device
- Backend Information: Added new column showing the PCI Address per CUDA/OpenCL device to easier identify broken cards
- Bcrypt-SHA1/MD5 Kernels: Get rid of local memory use for binary to hex conversion to avoid false negatives on several OpenCL runtimes
- CPU Affinity: Allow mask up to 64 processors in Windows and remove call to SetThreadAffinityMask as SetProcessAffinityMask limits all threads in process
- Debug Rules: HEX-ify rules debug non-rules outputs that contain colons
- KeePass: Increase supported size for KeePass 1 databases from 300kB to 16MB
- Potfile: Disable potfile for hash-mode 99999
- VeraCrypt: Increase password length support for non-boot volumes from 64 to 128
- WPA Kernels: Increased performance by 3.5% for backend devices controlled by CUDA backend

##
## Technical
##

- Autodetect: Limit the number of errors per hash-mode try to 100 to avoid long startup time
- Brain: Add brain_ctx_t to hashcat_ctx_t to enable runtime check if hashcat was compiled with brain support
- File handling: Do not abort on seeing a BOM in input files, just warn and ignore the BOM
- Folders: Do not escape the variable cpath_real to prevent certain OpenCL runtimes from running into an error which do not support escape characters
- Java Object hashCode: Add OPTS_TYPE_SUGGEST_KG as a default option
- LM: Workaround JiT compiler bug in -m 3000 on NV leading to false negatives with large amount of hashes
- OpenCL Runtime: Workaround a problem of the AMD OpenCL GPU driver under macOS which results in false negatives due to changes in the kernel crypto library
- OpenCL Runtime: Workaround JiT crash (SC failed. No reason given.) on macOS by limiting local memory allocations to 32k
- Status View: Include time and duration info when pausing and resuming
- Tests: Changed tests for VeraCrypt from -a 0 to -a 3, because password extension is not available to all shells
- WinZip Kernel: Increase supported data length from 8k to 16mb

* changes v6.2.1 -> v6.2.2

##
## Algorithms
##

- Added hash-mode: bcrypt(md5($pass)) / bcryptmd5
- Added hash-mode: bcrypt(sha1($pass)) / bcryptsha1
- Added hash-mode: FortiGate256 (FortiOS256)
- Added hash-mode: Linux Kernel Crypto API (2.4)
- Added hash-mode: MurmurHash
- Added hash-mode: OpenEdge Progress Encode
- Added hash-mode: md5(utf16le($pass))
- Added hash-mode: sha1(utf16le($pass))
- Added hash-mode: sha256(utf16le($pass))
- Added hash-mode: sha384(utf16le($pass))
- Added hash-mode: sha512(utf16le($pass))
- Added hash-mode: md5(md5(md5($pass)))
- Added hash-mode: sha1(sha1($salt.$pass.$salt))
- Added hash-mode: sha256($salt.sha256($pass))
- Added hash-mode: sha384($pass.$salt)
- Added hash-mode: sha384($salt.$pass)
- Added hash-mode: sha384($salt.utf16le($pass))
- Added hash-mode: sha384(utf16le($pass).$salt)

##
## Features
##

- Autodetect hash-type: performs an automatic analysis of input hash(es), either listing compatible algorithms, or executing the attack (if only one compatible format is found)
- Autodetect hash-type: added option --identify to only perform autodetection of hash-type, without back-end device initialization

##
## Bugs
##

- Fixed error message in -a 9 mode with rules when number of words from wordlist is not in sync with number of unique salts
- Fixed error-handling logic in monitor thread to not return in case of error (disk full, permission error, ...) but to retry instead
- Fixed false negatives with TrueCrypt/VeraCrypt when zip- or gzip-compressed files were used as keyfiles
- Fixed free memory-size output for skipped GPU (both automatic and manual) of --backend-info information screen

##
## Improvements
##

- AES Crypt Plugin: Reduced max password length from 256 to 128 which improved performance by 22%
- CUDA Backend: If --stdout is used, do not warn about missing CUDA SDK
- Folder Management: Add support for XDG Base Directory specification when hashcat is installed using 'make install'
- Hardware Monitor: Add support for GPU device utilization readings from sysfs (AMD on Linux)
- OpenCL Backend: Use CL_DEVICE_BOARD_NAME_AMD instead of CL_DEVICE_NAME for device name (when supported by OpenCL runtime)
- Performance Monitor: Suggest -S to improve cracking performance in specific attack configurations
- RAR3-p (Compressed): Fix workaround in unrar library in AES constant table generation to enable multi-threading support
- RC4 Kernels: Improved performance by 20%+ with new RC4 code in hash-modes Kerberos 5 (etype 23), MS Office (<= 2003) and PDF (<= 1.6)
- Scrypt Kernels: Re-enable use of kernel cache in scrypt-based kernels
- Status Screen: Show currently-running kernel type (pure, optimized) and generator type (host, device)
- UTF8-to-UTF16: Replaced naive UTF8-to-UTF16 conversion with true conversion for RAR3, AES Crypt, MultiBit HD (scrypt) and Umbraco HMAC-SHA1

##
## Technical
##

- Dependencies: Updated LZMA SDK from 19.00 to 21.02 alpha
- Dependencies: Updated xxHash from 0.1.0 to v0.8.0 - Stable XXH3
- Documentation: Update missing documentation in plugin developer guide for OPTS_TYPE_MP_MULTI_DISABLE and OPTS_TYPE_NATIVE_THREADS
- Hashrate: Update inner-loop hashrate prediction to handle new salt_repeats feature and also respect _loop2 kernel runtime
- Kernels: Add RC4 cipher to crypto library with optimized shared memory access pattern which will not cause any bank conflicts if -u <= 32
- Kernels: Add standalone true UTF8-to-UTF16 converter kernel that runs after amplifier. Use OPTS_TYPE_POST_AMP_UTF16LE from plugin
- Kernel Cache: Add module_jit_build_options() string from modules to kernel cache checksum calculation
- Modules: Recategorized HASH_CATEGORY option in various modules
- Modules: Added hash categories HASH_CATEGORY_IMS and HASH_CATEGORY_CRYPTOCURRENCY_WALLET
- Modules: Changed hash category of Python passlib from HASH_CATEGORY_GENERIC_KDF to HASH_CATEGORY_FRAMEWORK
- Unit-Tests: Added missing support for OPTS_TYPE_LOOP_PREPARE, OPTS_TYPE_LOOP_PREPARE2 and salt_repeats in self-test
- Unit-Tests: Added missing unit-test for Stargazer Stellar Wallet XLM

* changes v6.2.0 -> v6.2.1

##
## Technical
##

- Dependencies: Updated unrar source from 5.9.4 to 6.0.5
- Dependencies: Make unrar dependencies optional and disable hash-mode 23800 if dependency is disabled

* changes v6.1.1 -> v6.2.0

##
## Algorithms
##

- Added hash-mode: Apple iWork
- Added hash-mode: AxCrypt 2 AES-128
- Added hash-mode: AxCrypt 2 AES-256
- Added hash-mode: BestCrypt v3 Volume Encryption
- Added hash-mode: Bitwarden
- Added hash-mode: Dahua Authentication MD5
- Added hash-mode: KNX IP Secure - Device Authentication Code
- Added hash-mode: MongoDB ServerKey SCRAM-SHA-1
- Added hash-mode: MongoDB ServerKey SCRAM-SHA-256
- Added hash-mode: Mozilla key3.db
- Added hash-mode: Mozilla key4.db
- Added hash-mode: MS Office 2016 - SheetProtection
- Added hash-mode: PDF 1.4 - 1.6 (Acrobat 5 - 8) - edit password
- Added hash-mode: PKCS#8 Private Keys
- Added hash-mode: RAR3-p (Compressed)
- Added hash-mode: RAR3-p (Uncompressed)
- Added hash-mode: RSA/DSA/EC/OPENSSH Private Keys
- Added hash-mode: SolarWinds Orion v2
- Added hash-mode: SolarWinds Serv-U
- Added hash-mode: SQLCipher
- Added hash-mode: Stargazer Stellar Wallet XLM
- Added hash-mode: Stuffit5
- Added hash-mode: Telegram Desktop >= v2.1.14 (PBKDF2-HMAC-SHA512)
- Added hash-mode: Umbraco HMAC-SHA1
- Added hash-mode: sha1($salt.sha1($pass.$salt))
- Added hash-mode: sha1(sha1($pass).$salt)

##
## Features
##

- Added new attack-mode: Association Attack (aka "Context Attack") to attack hashes from a hashlist with associated "hints"
- Added support for true UTF-8 to UTF-16 conversion in kernel crypto library
- Added option --hash-info to show generic information for each hash-mode
- Added command prompt [f]inish to tell hashcat to quit after finishing the current attack

##
## Bugs
##

- Fixed access to filename which is a null-pointer in benchmark mode
- Fixed both false negative and false positive results in -m 3000 in -a 3 (affecting only NVIDIA GPU)
- Fixed buffer overflow in -m 1800 in -O mode which is optimized to handle only password candidates up to length 15
- Fixed buffer overflow in -m 4710 in -P mode and only in single hash mode if salt length is larger than 32 bytes
- Fixed hardware management sysfs readings in status screen (typically ROCm controlled GPUs)
- Fixed include guards in several header files
- Fixed incorrect maximum password length support for -m 400 in optimized mode (reduced from 55 to 39)
- Fixed internal access on module option attribute OPTS_TYPE_SUGGEST_KG with the result that it was unused
- Fixed invalid handling of outfile folder entries for -m 22000
- Fixed memory leak causing problems in sessions with many iterations - for instance, --benchmark-all or large mask files
- Fixed memory leaks in several cases of errors with access to temporary files
- Fixed NVML initialization in WSL2 environments
- Fixed out-of-boundary reads in cases where user activates -S for fast but pure hashes in -a 1 or -a 3 mode
- Fixed out-of-boundary reads in kernels using module_extra_buffer_size() if -n is set to 1
- Fixed password reassembling for cracked hashes on host for slow hashes in optimized mode that are longer than 32 characters
- Fixed race condition in potfile check during removal of empty hashes
- Fixed race condition resulting in out of memory error on startup if multiple hashcat instances are started at the same time
- Fixed rare case of misalignment of the status prompt when other user warnings are shown in the hashcat output
- Fixed search of tuning database - if a device was not assigned an alias, it couldn't be found in general
- Fixed test on gzip header in wordlists and hashlists
- Fixed too-early execution of some module functions that use non-final values opts_type and opti_type
- Fixed unexpected non-unique salts in multi-hash cracking in Bitcoin/Litecoin wallet.dat module which led to false negatives
- Fixed unit test for -m 3000 by preventing it to generate zero hashes
- Fixed unit tests using 'null' as padding method in Crypt::CBC but actually want to use 'none'
- Fixed unterminated salt buffer in -m 23400 module_hash_encode() in case salt was of length 256
- Fixed vector datatype support in -m 21100 only -P mode and only -a 3 mode were affected

##
## Improvements
##

- Apple Keychain: Notify the user about the risk of collisions / false positives
- CUDA Backend: Do not warn about missing CUDA SDK installation if --backend-ignore-cuda is used
- CUDA Backend: Give detailed warning if either the NVIDIA CUDA or the NVIDIA RTC library cannot be initialized
- CUDA Backend: Use blocking events to avoid 100% CPU core usage (per GPU)
- OpenCL Runtime: Workaround JiT compiler deadlock on NVIDIA driver >= 465.89
- OpenCL Runtime: Workaround JiT compiler segfault on legacy AMDGPU driver compiling RAR3 OpenCL kernel
- RAR3 Kernels: Improved loop code, improving performance by 23%
- Scrypt Kernels: Added a number of GPU specific optimizations per hash modes to hashcat.hctune
- Scrypt Kernels: Added detailed documentation on device specific tunings in hashcat.hctune
- Scrypt Kernels: Optimized Salsa code portion by reducing register copies and removed unnecessary byte swaps
- Scrypt Kernels: Reduced kernel wait times by making it a true split kernel where iteration count = N value
- Scrypt Kernels: Refactored workload configuration strategy based on available resources
- Startup time: Improved startup time by avoiding some time-intensive operations for skipped devices

##
## Technical
##

- Bcrypt: Make BCRYPT entry for CPU in hashcat.hctune after switch to OPTS_TYPE_MP_MULTI_DISABLE (basically set -n to 1)
- Benchmark: Update benchmark_deep.pl with new hash modes added (also new hash modes which were added with v6.1.0)
- Building: Declare phony targets in Makefile to avoid conflicts of a target name with a file of the same name
- Building: Fixed build warnings on macOS for unrar sources
- Building: Fixed test for DARWIN_VERSION in Makefile
- Commandline Options: Removed option --example-hashes, now an alias of --hash-info
- Compute API: Skipping devices instead of stop if error occured in initialization
- Documentation: Added 3rd party licenses to docs/license_libs
- Hash-Mode 8900 (Scrypt): Changed default benchmark scrypt parameters from 1k:1:1 to 16k:8:1 (default)
- Hash-Mode 11600 (7-Zip): Improved memory handling (alloc and free) for the hook function
- Hash-Mode 13200 (AxCrypt): Changed the name to AxCrypt 1 to avoid confusion
- Hash-Mode 13300 (AxCrypt in-memory SHA1): Changed the name to AxCrypt 1 in-memory SHA1
- Hash-Mode 16300 (Ethereum Pre-Sale Wallet, PBKDF2-HMAC-SHA256): Use correct buffer size allocation for AES key
- Hash-Mode 20710 (sha256(sha256($pass).$salt)): Removed unused code and fixed module_constraints
- Hash-Mode 22000 (WPA-PBKDF2-PMKID+EAPOL): Support loading a hash from command line
- Hash-Mode 23300 (Apple iWork): Use correct buffer size allocation for AES key
- Hash Parser: Output support for machine-readable hash lines in --show and --left and in error messages
- Kernel Development: Kernel cache is disabled automatically when hashcat is compiled with DEBUG=1
- Kernel Functions: Added generic AES-GCM interface see OpenCL/inc_cipher_aes-gcm.h
- Kernel Functions: Refactored OpenCL/inc_ecc_secp256k1.cl many functions, add constants and documentation
- Kernel Functions: Refactored OpenCL/inc_ecc_secp256k1.cl to improve usage in external programs
- Kernel Functions: Wrap atomic functions with hc_ prefix. Custom kernels need to rename "atomic_inc()" to "hc_atomic_inc()"
- Kernel Parameters: Added new parameter 'salt_repeat' to improve large buffer management
- Module Parameters: Add OPTS_TYPE_MP_MULTI_DISABLE for use by plugin developers to prevent multiply -n with the MCU count
- Module Parameters: Add OPTS_TYPE_NATIVE_THREADS for use by plugin developers to enforce native thread count
- Module Structure: Add 3rd party library hook management functions. This also requires an update to all existing module_init()
- OpenCL Runtime: Add support for clUnloadPlatformCompiler() to release some resources after JiT compilation
- OpenCL Runtime: Switched default OpenCL device type on macOS from GPU to CPU. Use -D 2 to enable GPU devices
- OpenCL Runtime: Update module_unstable_warnings() for all hash modes based on most recent versions of many OpenCL runtimes
- Unit tests: Added 'potthrough' (like passthrough, but hash:plain) to tools/test.pl
- Unit tests: Added Python 3 support for all of the Python code in our test framework
- Unit tests: Fixed the packaging of test (-p) feature
- Unit tests: Updated test.sh to show kernel type (pure or optimized) in output
- Unit tests: Use python3/pip3 instead of just python/pip in tools/install_modules.sh

* changes v6.1.0 -> v6.1.1

##
## Bugs
##

- Fixed unresolvable relative paths in hashcat.log

* changes v6.0.0 -> v6.1.0

##
## Algorithms
##

- Added hash-mode: Apple Keychain
- Added hash-mode: XMPP SCRAM

##
## Bugs
##

- Fixed alias detection with additional processor core count check
- Fixed false negatives in hash-mode 10901 if hash-mode 9200, 10000, 10900 or 20300 was used to compile the kernel binary
- Fixed integer overflow for large masks in -a 6 attack mode
- Fixed maximum password length in modules of hash-modes 600, 7800, 7801 and 9900
- Fixed non-zero status code when using --stdout
- Fixed uninitialized value in bitsliced DES kernel (BF mode only) leading to false negatives

##
## Improvements
##

- Compile macOS: Fixed makefile target 'clean' to correctly remove *.dSYM folders
- Compile ZLIB: Fixed makefile include paths in case USE_SYSTEM_ZLIB is used
- Hcchr Files: Renamed some .charset files into .hcchr files
- Hash-Mode 21200 (md5(sha1($salt).md5($pass))): Improved speed by using pre-computed SHA1
- OpenCL Devices: Utilize PCI domain to improve alias device detection
- OpenCL Kernels: Added datatypes to literals of enum costants
- OpenCL Kernels: Added pure kernels for hash-mode 600 (BLAKE2b-512)
- OpenCL Runtime: Add some unstable warnings for some SHA512 based algorithms on AMD GPU on macOS
- OpenCL Runtime: Reinterpret return code CL_DEVICE_NOT_FOUND from clGetDeviceIDs() as non-fatal

##
## Technical
##

- Backend: Changed the maximum number of compute devices from 64 to 128
- Tests: Improved tests for hash-mode 11300 (Bitcoin/Litecoin wallet.dat)
- Tests: Improved tests for hash-mode 13200 (AxCrypt)
- Tests: Improved tests for hash-mode 13600 (WinZip)
- Tests: Improved tests for hash-mode 16400 (CRAM-MD5 Dovecot)
- Tests: Improved tests for hash-mode 16800 (WPA-PMKID-PBKDF2)

* changes v5.1.0 -> v6.0.0

##
## Features
##

- Refactored hash-mode integration and replaced it with a fully modularized plugin interface
- Converted all existing hardwired hash-modes to hashcat plugins
- Added comprehensive plugin developer guide on adding new/custom hash-modes to hashcat
- Refactored compute backend interface to allow adding compute API other than OpenCL
- Added CUDA as a new compute backend (enables hashcat to run on NVIDIA Jetson, IBM POWER9 w/ Nvidia V100, etc.)
- Support automatic use of all available GPU memory when using CUDA backend
- Support automatic use of all available CPU cores for hash-mode-specific hooks
- Support on-the-fly loading of compressed wordlists in zip and gzip format
- Support deflate decompression for the 7-Zip hash-mode using zlib hook
- Added additional documentation on hashcat brain, slow-candidate interface and keyboard-layout mapping features
- Keep output of --show and --left in the original ordering of the input hash file
- Improved performance of many hash-modes

##
## Algorithms
##

- Added hash-mode: AES Crypt (SHA256)
- Added hash-mode: Android Backup
- Added hash-mode: AuthMe sha256
- Added hash-mode: BitLocker
- Added hash-mode: BitShares v0.x
- Added hash-mode: Blockchain, My Wallet, Second Password (SHA256)
- Added hash-mode: Citrix NetScaler (SHA512)
- Added hash-mode: DiskCryptor
- Added hash-mode: Electrum Wallet (Salt-Type 3-5)
- Added hash-mode: Huawei Router sha1(md5($pass).$salt)
- Added hash-mode: Java Object hashCode()
- Added hash-mode: Kerberos 5 Pre-Auth etype 17 (AES128-CTS-HMAC-SHA1-96)
- Added hash-mode: Kerberos 5 Pre-Auth etype 18 (AES256-CTS-HMAC-SHA1-96)
- Added hash-mode: Kerberos 5 TGS-REP etype 17 (AES128-CTS-HMAC-SHA1-96)
- Added hash-mode: Kerberos 5 TGS-REP etype 18 (AES256-CTS-HMAC-SHA1-96)
- Added hash-mode: MultiBit Classic .key (MD5)
- Added hash-mode: MultiBit HD (scrypt)
- Added hash-mode: MySQL $A$ (sha256crypt)
- Added hash-mode: Open Document Format (ODF) 1.1 (SHA-1, Blowfish)
- Added hash-mode: Open Document Format (ODF) 1.2 (SHA-256, AES)
- Added hash-mode: Oracle Transportation Management (SHA256)
- Added hash-mode: PKZIP archive encryption
- Added hash-mode: PKZIP Master Key
- Added hash-mode: Python passlib pbkdf2-sha1
- Added hash-mode: Python passlib pbkdf2-sha256
- Added hash-mode: Python passlib pbkdf2-sha512
- Added hash-mode: QNX /etc/shadow (MD5)
- Added hash-mode: QNX /etc/shadow (SHA256)
- Added hash-mode: QNX /etc/shadow (SHA512)
- Added hash-mode: RedHat 389-DS LDAP (PBKDF2-HMAC-SHA256)
- Added hash-mode: Ruby on Rails Restful-Authentication
- Added hash-mode: SecureZIP AES-128
- Added hash-mode: SecureZIP AES-192
- Added hash-mode: SecureZIP AES-256
- Added hash-mode: SolarWinds Orion
- Added hash-mode: Telegram Desktop App Passcode (PBKDF2-HMAC-SHA1)
- Added hash-mode: Telegram Mobile App Passcode (SHA256)
- Added hash-mode: Web2py pbkdf2-sha512
- Added hash-mode: WPA-PBKDF2-PMKID+EAPOL
- Added hash-mode: WPA-PMK-PMKID+EAPOL
- Added hash-mode: md5($salt.sha1($salt.$pass))
- Added hash-mode: md5(sha1($pass).md5($pass).sha1($pass))
- Added hash-mode: md5(sha1($salt).md5($pass))
- Added hash-mode: sha1(md5(md5($pass)))
- Added hash-mode: sha1(md5($pass.$salt))
- Added hash-mode: sha1(md5($pass).$salt)
- Added hash-mode: sha1($salt1.$pass.$salt2)
- Added hash-mode: sha256(md5($pass))
- Added hash-mode: sha256($salt.$pass.$salt)
- Added hash-mode: sha256(sha256_bin($pass))
- Added hash-mode: sha256(sha256($pass).$salt)

##
## Bugs
##

- Fixed buffer overflow in build_plain() function
- Fixed buffer overflow in mp_add_cs_buf() function
- Fixed calculation of brain-session ID - only the first hash of the hashset was taken into account
- Fixed cleanup of password candidate buffers on GPU as set from autotune when -n parameter was used
- Fixed copy/paste error leading to invalid "Integer overflow detected in keyspace of mask" in attack-mode 6 and 7
- Fixed cracking multiple Office hashes (modes 9500, 9600) if hashes shared the same salt
- Fixed cracking of Blockchain, My Wallet (V1 and V2) hashes when testing decrypted data in unexpected format
- Fixed cracking of Cisco-PIX and Cisco-ASA MD5 passwords in mask-attack mode when mask > length 16
- Fixed cracking of DNSSEC (NSEC3) hashes by replacing all dots in the passwords with lengths
- Fixed cracking of Electrum Wallet Salt-Type 2 hashes
- Fixed cracking of NetNTLMv1 passwords in mask-attack mode when mask > length 16 (optimized kernels only)
- Fixed cracking of RAR3-hp hashes with pure kernel for passwords longer than 28 bytes
- Fixed cracking of VeraCrypt Streebog-512 hashes (CPU only)
- Fixed cracking raw Streebog-HMAC 256 and 512 hashes for passwords of length >= 64
- Fixed cracking raw Whirlpool hashes cracking for passwords of length >= 32
- Fixed incorrect progress-only result in a special race condition
- Fixed invalid call of mp_css_utf16le_expand()/mp_css_utf16be_expand() in slow-candidate sessions
- Fixed invalid password truncation in attack-mode 1 when the final password is longer than 32 characters
- Fixed invalid use of --hex-wordlist if encoded wordlist string is larger than length 256
- Fixed maximum password length limit which was announced as 256 but was actually 255
- Fixed out-of-boundary read in pure kernel rule engine rule 'p' when parameter was set to 2 or higher
- Fixed out-of-boundary write to decrypted[] in DPAPI masterkey file v1 kernel
- Fixed output of IKE PSK (mode 5300 and 5400) hashes to use separators in the correct position
- Fixed output password of "e" rule in pure and CPU rule engine when separator character is also the first letter
- Fixed problem with usage of hexadecimal notation (\x00-\xff) within rules
- Fixed race condition in maskfile mode by using a dedicated flag for restore execution
- Fixed some memory leaks when hashcat is shutting down due to some file error
- Fixed some memory leaks when mask-files are used in optimized mode
- Fixed --status-json to correctly escape certain characters in hashes
- Fixed the 7-Zip parser to allow the entire supported range of encrypted and decrypted data lengths
- Fixed the validation of the --brain-client-features command line argument (only values 1, 2 or 3 are allowed)

##
## Improvements
##

- Bitcoin Wallet: Be more user friendly by allowing a larger data range for ckey and public_key
- Brain: Added new parameter --brain-server-timer to specify seconds between scheduled backups
- Building: Fix for library compilation failure due to multiple defenition of sbob_xx64()
- Cracking bcrypt and Password Safe v2: Use feedback from the compute API backend to dynamically calculate optimal thread count
- Dictstat: On Windows, the st_ino attribute in the stat struct is not set, which can lead to invalid cache hits. Added the filename to the database entry.
- Documents: Added README on how to build hashcat on Cygwin, MSYS2 and WSL
- File handling: Print a truncation warning when an oversized line is detected
- My Wallet: Added additional plaintext pattern used in newer versions
- Office cracking: Support hash format with second block data for 40-bit oldoffice files (eliminates false positives)
- OpenCL Runtime: Added a warning if OpenCL runtime NEO, Beignet, POCL (v1.4 or older) or MESA is detected, and skip associated devices (override with --force)
- OpenCL Runtime: Allow the kernel to access post-48k shared memory region on CUDA. Requires both module and kernel preparation
- OpenCL Runtime: Disable OpenCL kernel cache on Apple for Intel CPU (throws CL_BUILD_PROGRAM_FAILURE for no reason)
- OpenCL Runtime: Do not run shared- or constant-memory size checks if their memory type is of type global memory (typically CPU)
- OpenCL Runtime: Improve ROCm detection and make sure to not confuse with recent AMDGPU drivers
- OpenCL Runtime: Not using amd_bytealign (amd_bitalign is fine) on AMDGPU driver drastically reduces JiT segfaults
- OpenCL Runtime: Unlocked maximum thread count for NVIDIA GPU
- OpenCL Runtime: Update unstable mode warnings for Apple and AMDGPU drivers
- OpenCL Runtime: Workaround JiT compiler error on AMDGPU driver compiling WPA-EAPOL-PBKDF2 OpenCL kernel
- OpenCL Runtime: Workaround JiT compiler error on ROCm 2.3 driver if the 'inline' keyword is used in function declaration
- OpenCL Runtime: Workaround memory allocation error on AMD driver on Windows leading to CL_MEM_OBJECT_ALLOCATION_FAILURE
- OpenCL Runtime: Removed some workarounds by calling chdir() to specific folders on startup
- Outfile: Added new system to specify the outfile format, the new --outfile-format now also supports timestamps
- Startup Checks: Improved the pidfile check: Do not just check for existing PID, but also check executable filename
- Startup Checks: Prevent the user from modifying options which are overwritten automatically in benchmark mode
- Startup Screen: Add extra warning when using --force
- Startup Screen: Add extra warning when using --keep-guessing
- Startup Screen: Provide an estimate of host memory required for the requested attack
- Status Screen: Added brain status for all compute devices
- Status Screen: Added remaining counts and changed recovered count logic
- Status Screen: Added --status-json flag for easier machine reading of hashcat status output
- Tab Completion: Allow using "make install" version of hashcat
- Tuning Database: Updated hashcat.hctune with new models and refreshed vector width values
- VeraCrypt: Added support for VeraCrypt PIM brute-force, replaced --veracrypt-pim with --veracrypt-pim-start and --veracrypt-pim-stop
- WipZip cracking: Added two byte early reject, resulting in higher cracking speed
- WPA/WPA2 cracking: In the potfile, replace password with PMK in order to detect already cracked networks across all WPA modes

##
## Technical
##

- Backend Interface: Added new options --backend-ignore-cuda and --backend-ingore-opencl to prevent CUDA and/or OpenCL API from being used
- Binary Distribution: Removed 32-bit binary executables
- Building: On macOS, switch from ar to /usr/bin/ar to improve building compatibility
- Building: Skipping Travis/Appveyor build for non-code changes
- Codebase: Cleanup of many unused rc_* variables
- Codebase: Fixed some printf() format arguments
- Codebase: Fixed some type casting to avoid truncLongCastAssignment warnings
- Codebase: Moved hc_* file functions from shared.c to filehandling.c
- Codebase: Ran through a bunch of clang-tidy checkers and updated code accordingly
- Codebase: Remove redundant calls to fclose()
- Dependencies: Updated LZMA-Headers from 18.05 to 19.00
- Dependencies: Updated OpenCL-Headers to latest version from GitHub master repository
- Hash-Mode 12500 (RAR3-hp): Allow cracking of passwords up to length 64
- Hash-mode 1460 (HMAC-SHA256 (key = $salt)): Allow up to 64 byte of salt
- Hash-Mode 1680x (WPA-PMKID) specific: Changed separator character from '*' to ':'
- Hash-Mode 8300 (DNSSEC (NSEC3)) specific: Allow empty salt
- Keep Guessing: No longer automatically activate --keep-guessing for modes 9720, 9820, 14900 and 18100
- Keep Guessing: No longer mark hashes as cracked/removed when in potfile
- Kernel Cache: Reactivate OpenCL runtime specific kernel caches
- Kernel Compile: Removed -cl-std= from all kernel build options since we're compatible to all OpenCL versions
- OpenCL Kernels: Fix OpenCL compiler warning on double precision constants
- OpenCL Kernels: Moved "gpu_decompress", "gpu_memset" and "gpu_atinit" into shared.cl in order to reduce compile time
- OpenCL Options: Removed --opencl-platforms filter in order to force backend device numbers to stay constant
- OpenCL Options: Set --spin-damp to 0 (disabled) by default. With the CUDA backend this workaround became deprecated
- Parsers: switched from strtok() to strtok_r() for thread safety
- Requirements: Add new requirement for NVIDIA GPU: CUDA Toolkit (9.0 or later)
- Requirements: Update runtime check for minimum NVIDIA driver version from 367.x to 440.64 or later
- Test Script: Switched from /bin/bash to generic /bin/sh and updated code accordingly

* changes v5.0.0 -> v5.1.0

##
## Features
##

- Added support for using --stdout in brain-client mode
- Added new option --stdin-timeout-abort, to set how long hashcat should wait for stdin input before aborting
- Added new option --kernel-threads to manually override the automatically-calculated number of threads
- Added new option --keyboard-layout-mapping to map users keyboard layout, required to crack TC/VC system boot volumes

##
## Algorithms
##

- Added pure kernels for hash-mode 11700 (Streebog-256)
- Added pure kernels for hash-mode 11800 (Streebog-512)
- Added hash-mode 11750 (HMAC-Streebog-256 (key = $pass), big-endian)
- Added hash-mode 11760 (HMAC-Streebog-256 (key = $salt), big-endian)
- Added hash-mode 11850 (HMAC-Streebog-512 (key = $pass), big-endian)
- Added hash-mode 11860 (HMAC-Streebog-512 (key = $salt), big-endian)
- Added hash-mode 13771 (VeraCrypt PBKDF2-HMAC-Streebog-512 + XTS 512 bit)
- Added hash-mode 13772 (VeraCrypt PBKDF2-HMAC-Streebog-512 + XTS 1024 bit)
- Added hash-mode 13773 (VeraCrypt PBKDF2-HMAC-Streebog-512 + XTS 1536 bit)
- Added hash-mode 18200 (Kerberos 5 AS-REP etype 23)
- Added hash-mode 18300 (Apple File System (APFS))
- Added Kuznyechik cipher and cascades support for VeraCrypt kernels
- Added Camellia cipher and cascades support for VeraCrypt kernels

##
## Improvements
##

- OpenCL Devices: Add support for up to 64 OpenCL devices per system
- OpenCL Platforms: Add support for up to 64 OpenCL platforms per system
- OpenCL Runtime: Use our own yielding technique for synchronizing rather than vendor specific
- Startup: Show OpenCL runtime initialization message (per device)
- xxHash: Added support for using the version provided by the OS/distribution

##
## Bugs
##

- Fixed automated calculation of brain-session when not using all hashes in the hashlist
- Fixed calculation of brain-attack if a given wordlist has zero size
- Fixed checking the length of the last token in a hash if it was given the attribute TOKEN_ATTR_FIXED_LENGTH
- Fixed endianness and invalid separator character in outfile format for hash-mode 16801 (WPA-PMKID-PMK)
- Fixed ignoring --brain-client-features configuration when brain server has attack-position information from a previous run
- Fixed invalid hardware monitor detection in benchmark mode
- Fixed invalid warnings about throttling when --hwmon-disable was used
- Fixed missing call to WSACleanup() to cleanly shutdown windows sockets system
- Fixed missing call to WSAStartup() and client indexing in order to start the brain server on Windows
- Fixed out-of-boundary read in DPAPI masterkey file v2 OpenCL kernel
- Fixed out-of-bounds write in short-term memory of the brain server
- Fixed output of --speed-only and --progress-only when fast hashes are used in combination with --slow-candidates
- Fixed selection of OpenCL devices (-d) if there's more than 32 OpenCL devices installed
- Fixed status output of progress value when -S and -l are used in combination
- Fixed thread count maximum for pure kernels in straight attack mode

##
## Technical
##

- Brain: Set --brain-client-features default from 3 to 2
- Dependencies: Added xxHash and OpenCL-Headers to deps/ in order to allow building hashcat from GitHub source release package
- Dependencies: Removed gitmodules xxHash and OpenCL-Headers
- Keymaps: Added hashcat keyboard mapping us.hckmap (can be used as template)
- Keymaps: Added hashcat keyboard mapping de.hckmap
- Hardware Monitor: Renamed --gpu-temp-abort to --hwmon-temp-abort
- Hardware Monitor: Renamed --gpu-temp-disable to --hwmon-disable
- Memory: Limit maximum host memory allocation depending on bitness
- Memory: Reduced default maximum bitmap size from 24 to 18 and give a notice to use --bitmap-max to restore
- Parameter: Rename --nvidia-spin-damp to --spin-damp (now accessible for all devices)
- Pidfile: Treat a corrupted pidfile like a not existing pidfile
- OpenCL Device: Do a real query on OpenCL local memory type instead of just assuming it
- OpenCL Runtime: Disable auto-vectorization for Intel OpenCL runtime to workaround hanging JiT since version 18.1.0.013
- Tests: Added hash-mode 11700 (Streebog-256)
- Tests: Added hash-mode 11750 (HMAC-Streebog-256 (key = $pass), big-endian)
- Tests: Added hash-mode 11760 (HMAC-Streebog-256 (key = $salt), big-endian)
- Tests: Added hash-mode 11800 (Streebog-512)
- Tests: Added hash-mode 11850 (HMAC-Streebog-512 (key = $pass), big-endian)
- Tests: Added hash-mode 11860 (HMAC-Streebog-512 (key = $salt), big-endian)
- Tests: Added hash-mode 13711 (VeraCrypt PBKDF2-HMAC-RIPEMD160 + XTS 512 bit)
- Tests: Added hash-mode 13712 (VeraCrypt PBKDF2-HMAC-RIPEMD160 + XTS 1024 bit)
- Tests: Added hash-mode 13713 (VeraCrypt PBKDF2-HMAC-RIPEMD160 + XTS 1536 bit)
- Tests: Added hash-mode 13721 (VeraCrypt PBKDF2-HMAC-SHA512 + XTS 512 bit)
- Tests: Added hash-mode 13722 (VeraCrypt PBKDF2-HMAC-SHA512 + XTS 1024 bit)
- Tests: Added hash-mode 13723 (VeraCrypt PBKDF2-HMAC-SHA512 + XTS 1536 bit)
- Tests: Added hash-mode 13731 (VeraCrypt PBKDF2-HMAC-Whirlpool + XTS 512 bit)
- Tests: Added hash-mode 13732 (VeraCrypt PBKDF2-HMAC-Whirlpool + XTS 1024 bit)
- Tests: Added hash-mode 13733 (VeraCrypt PBKDF2-HMAC-Whirlpool + XTS 1536 bit)
- Tests: Added hash-mode 13751 (VeraCrypt PBKDF2-HMAC-SHA256 + XTS 512 bit)
- Tests: Added hash-mode 13752 (VeraCrypt PBKDF2-HMAC-SHA256 + XTS 1024 bit)
- Tests: Added hash-mode 13753 (VeraCrypt PBKDF2-HMAC-SHA256 + XTS 1536 bit)
- Tests: Added hash-mode 13771 (VeraCrypt PBKDF2-HMAC-Streebog-512 + XTS 512 bit)
- Tests: Added hash-mode 13772 (VeraCrypt PBKDF2-HMAC-Streebog-512 + XTS 1024 bit)
- Tests: Added hash-mode 13773 (VeraCrypt PBKDF2-HMAC-Streebog-512 + XTS 1536 bit)
- Tests: Added VeraCrypt containers for Kuznyechik cipher and cascades
- Tests: Added VeraCrypt containers for Camellia cipher and cascades

* changes v4.2.1 -> v5.0.0

##
## Features
##

- Added new option --slow-candidates which allows hashcat to generate passwords on-host
- Added new option --brain-server to start a hashcat brain server
- Added new option --brain-client to start a hashcat brain client, automatically activates --slow-candidates
- Added new option --brain-host and --brain-port to specify ip and port of brain server, both listening and connecting
- Added new option --brain-session to override automatically calculated brain session ID
- Added new option --brain-session-whitelist to allow only explicit written session ID on brain server
- Added new option --brain-password to specify the brain server authentication password
- Added new option --brain-client-features which allows enable and disable certain features of the hashcat brain

##
## Algorithms
##

- Added hash-mode 17300 = SHA3-224
- Added hash-mode 17400 = SHA3-256
- Added hash-mode 17500 = SHA3-384
- Added hash-mode 17600 = SHA3-512
- Added hash-mode 17700 = Keccak-224
- Added hash-mode 17800 = Keccak-256
- Added hash-mode 17900 = Keccak-384
- Added hash-mode 18000 = Keccak-512
- Added hash-mode 18100 = TOTP (HMAC-SHA1)
- Removed hash-mode 5000 = SHA-3 (Keccak)

##
## Improvements
##

- Added additional hybrid "passthrough" rules, to enable variable-length append/prepend attacks
- Added a periodic check for read timeouts in stdin/pipe mode, and abort if no input was provided
- Added a tracker for salts, amplifier and iterations to the status screen
- Added option --markov-hcstat2 to make it clear that the new hcstat2 format (compressed hcstat2gen output) must be used
- Allow bitcoin master key lengths other than 96 bytes (but they must be always multiples of 16)
- Allow hashfile for -m 16800 to be used with -m 16801
- Allow keepass iteration count to be larger than 999999
- Changed algorithms using colon as separators in the hash to not use the hashconfig separator on parsing
- Do not allocate memory segments for bitmap tables if we don't need it - for example, in benchmark mode
- Got rid of OPTS_TYPE_HASH_COPY for Ansible Vault
- Improved the speed of the outfile folder scan when using many hashes/salts
- Increased the maximum size of edata2 in Kerberos 5 TGS-REP etype 23
- Make the masks parser more restrictive by rejecting a single '?' at the end of the mask (use ?? instead)
- Override --quiet and show final status screen in case --status is used
- Removed duplicate words in the dictionary file example.dict
- Updated Intel OpenCL runtime version check
- Work around some AMD OpenCL runtime segmentation faults
- Work around some padding issues with host compilers and OpenCL JiT on 32 and 64-bit systems

##
## Bugs
##

- Fixed a invalid scalar datatype return value in hc_bytealign() where it should be a vector datatype return value
- Fixed a problem with attack mode -a 7 together with stdout mode where the mask bytes were missing in the output
- Fixed a problem with tab completion where --self-test-disable incorrectly expected a further parameter/value
- Fixed a race condition in status view that lead to out-of-bound reads
- Fixed detection of unique ESSID in WPA-PMKID-* parser
- Fixed missing wordlist encoding in combinator mode
- Fixed speed/delay problem when quitting while the outfile folder is being scanned
- Fixed the ciphertext max length in Ansible Vault parser
- Fixed the tokenizer configuration in Postgres hash parser
- Fixed the byte order of digest output for hash-mode 11800 (Streebog-512)

* changes v4.2.0 -> v4.2.1

##
## Improvements
##

- Try to evaluate available OpenCL device memory and use this information instead of total available OpenCL device memory for autotune

##
## Bugs
##

- Fixed a buffer overflow in precompute_salt_md5() in case salt was longer than 64 characters

* changes v4.1.0 -> v4.2.0

##
## Algorithms
##

- Added hash-mode 16700 = FileVault 2
- Added hash-mode 16800 = WPA-PMKID-PBKDF2
- Added hash-mode 16801 = WPA-PMKID-PMK
- Added hash-mode 16900 = Ansible Vault

##
## Improvements
##

- Added JtR-compatible support for hex notation in rules engine
- Added OpenCL device utilization to the status information in machine-readable output
- Added missing NV Tesla and Titan GPU details to tuning database
- General file handling: Abort if a byte order mark (BOM) was detected in a wordlist, hashlist, maskfile or rulefile
- HCCAPX management: Use advanced hints in message_pair stored by hcxtools about endian bitness of replay counter
- OpenCL kernels: Abort session if kernel self-test fails
- OpenCL kernels: Add '-pure' prefix to kernel filenames to avoid problems caused by reusing existing hashcat installation folder
- OpenCL kernels: Removed the use of 'volatile' in inline assembly instructions where it is not needed
- OpenCL kernels: Switched array pointer types in function declarations in order to be compatible with OpenCL 2.0
- Refactored code for --progress-only and --speed-only calculation
- SIP cracking: Increased the nonce field to allow a salt of 1024 bytes
- TrueCrypt/VeraCrypt cracking: Do an entropy check on the TC/VC header on start

##
## Bugs
##

- Fixed a function declaration attribute in -m 8900 kernel leading to unusable -m 9300 which shares kernel code with -m 8900
- Fixed a miscalculation in --progress-only mode output for extremely slow kernels like -m 14800
- Fixed a missing check for errors on OpenCL devices leading to invalid removal of restore file
- Fixed a missing kernel in -m 5600 in combination with -a 3 and -O if mask is >= 16 characters
- Fixed detection of AMD_GCN version in case the rocm driver is used
- Fixed missing code section in -m 2500 and -m 2501 to crack corrupted handshakes with a LE endian bitness base
- Fixed a missing check for hashmodes using OPTS_TYPE_PT_UPPER causing the self-test to fail when using combinator- and hybrid-mode

* changes v4.0.1 -> v4.1.0

##
## Features
##

- Added option --benchmark-all to benchmark all hash-modes (not just the default selection)
- Removed option --gpu-temp-retain that tried to retain GPU temperature at X degrees celsius - please use driver-specific tools
- Removed option --powertune-enable to enable power tuning - please use driver specific tools

##
## Algorithms
##

- Added hash-mode 16000 = Tripcode
- Added hash-mode 16100 = TACACS+
- Added hash-mode 16200 = Apple Secure Notes
- Added hash-mode 16300 = Ethereum Pre-Sale Wallet, PBKDF2-SHA256
- Added hash-mode 16400 = CRAM-MD5 Dovecot
- Added hash-mode 16500 = JWT (JSON Web Token)
- Added hash-mode 16600 = Electrum Wallet (Salt-Type 1-2)

##
## Bugs
##

- Fixed a configuration setting for -m 400 in pure kernel mode which said it was capable of doing SIMD when it is not
- Fixed a hash parsing problem for 7-Zip hashes: allow a longer CRC32 data length field within the hash format
- Fixed a hash parsing problem when using --show/--left with hashes with long salts that required pure kernels
- Fixed a logic error in storing temporary progress for slow hashes, leading to invalid speeds in status view
- Fixed a mask-length check issue: return -1 in case the mask length is not within the password-length range
- Fixed a missing check for return code in case hashcat.hcstat2 was not found
- Fixed a race condition in combinator- and hybrid-mode where the same scratch buffer was used by multiple threads
- Fixed a restore issue leading to "Restore value is greater than keyspace" when mask files or wordlist folders were used
- Fixed a uninitialized value in OpenCL kernels 9720, 9820 and 10420 leading to absurd benchmark performance
- Fixed the maximum password length check in password-reassembling function
- Fixed the output of --show when $HEX[] passwords were present within the potfile

##
## Improvements
##

- OpenCL Kernels: Add a decompressing kernel and a compressing host code in order to reduce PCIe transfer time
- OpenCL Kernels: Improve performance preview accuracy in --benchmark, --speed-only and --progress-only mode
- OpenCL Kernels: Remove password length restriction of 16 for Cisco-PIX and Cisco-ASA hashes
- Terminal: Display set cost/rounds during benchmarking
- Terminal: Show [r]esume in prompt only in pause mode, and show [p]ause in prompt only in resume mode

##
## Technical
##

- Autotune: Improve autotune engine logic and synchronize results on same OpenCL devices
- Documents: Added docs/limits.txt
- Files: Copy include/ folder and its content when SHARED is set to 1 in Makefile
- Files: Switched back to relative current working directory on windows to work around problems with Unicode characters
- Hashcat Context: Fixed a memory leak in shutdown phase
- Hash Parser: Changed the way large strings are handled/truncated within the event buffer if they are too large to fit
- Hash Parser: Fixed a memory leak in shutdown phase
- Hash Parser: Fixed the use of strtok_r () calls
- OpenCL Devices: Fixed several memory leaks in shutdown phase
- OpenCL Kernels: Add general function declaration keyword (inline) and some OpenCL runtime specific exceptions for NV and CPU devices
- OpenCL Kernels: Replace variables from uXX to uXXa if used in __constant space
- OpenCL Kernels: Use a special kernel to initialize the password buffer used during autotune measurements, to reduce startup time
- OpenCL Kernels: Refactored kernel thread management from native to maximum per kernel
- OpenCL Kernels: Use three separate comparison kernels (depending on keyver) for WPA instead of one
- OpenCL Runtime: Add current timestamp to OpenCL kernel source in order to force OpenCL JiT compiler to recompile and not use the cache
- OpenCL Runtime: Enforce use of OpenCL version 1.2 to restrain OpenCL runtimes to make use of the __generic address space qualifier
- OpenCL Runtime: Updated rocm detection
- Returncode: Enforce return code 0 when the user selects --speed-only or --progress-only and no other error occurs
- Rules: Fixed some default rule-files after changing rule meaning of 'x' to 'O'
- Self Test: Skip self-test for mode 8900 - user-configurable scrypt settings are incompatible with fixed settings in the self-test hash
- Self Test: Skip self-test for mode 15700 because the settings are too high and cause startup times that are too long
- Terminal: Add workitem settings to status display (can be handy for debugging)
- Terminal: Send clear-line code to the same output stream as the message immediately following
- Timer: Switch from gettimeofday() to clock_gettime() to work around problems on cygwin
- User Options: According to getopts manpage, the last element of the option array has to be filled with zeros

* changes v4.0.0 -> v4.0.1:

##
## Improvements
##

- Changed the maximum length of the substring of a hash shown whenever the parser found a problem while parsing the hash

##
## Bugs
##

- Fixed a memory leak while parsing a wordlist
- Fixed compile of kernels on AMD systems on windows due to invalid detection of ROCm
- Fixed compile of sources using clang under MSYS2
- Fixed overlapping memory segment copy in CPU rule engine if using a specific rule function
- Fixed a parallel build problem when using the "install" Makefile target
- Fixed the version number extraction for github releases which do not including the .git directory

* changes v3.6.0 -> v4.0.0:

##
## Features
##

- Added support to crack passwords and salts up to length 256
- Added option --optimized-kernel-enable to use faster kernels but limit the maximum supported password- and salt-length
- Added self-test functionality to detect broken OpenCL runtimes on startup
- Added option --self-test-disable to disable self-test functionality on startup
- Added option --wordlist-autohex-disable to disable the automatical conversion of $HEX[] words from the word list
- Added option --example-hashes to show an example hash for each hash-mode
- Removed option --weak-hash-check (zero-length password check) to increase startup time, it also causes many Trap 6 error on macOS

##
## Algorithms
##

- Added hash-mode 2500 = WPA/WPA2 (SHA256-AES-CMAC)
- Added hash-mode 2501 = WPA/WPA2 PMK

##
## Bugs
##

- Fixed a buffer overflow in mangle_dupechar_last function
- Fixed a calculation error in get_power() leading to errors of type "BUG pw_add()!!"
- Fixed a memory problem that occured when the OpenCL folder was not found and e.g. the shared and session folder were the same
- Fixed a missing barrier() call in the RACF OpenCL kernel
- Fixed a missing salt length value in benchmark mode for SIP
- Fixed an integer overflow in hash buffer size calculation
- Fixed an integer overflow in innerloop_step and innerloop_cnt variables
- Fixed an integer overflow in masks not skipped when loaded from file
- Fixed an invalid optimization code in kernel 7700 depending on the input hash, causing the kernel to loop forever
- Fixed an invalid progress value in status view if words from the base wordlist get rejected because of length
- Fixed a parser error for mode -m 9820 = MS Office <= 2003 $3, SHA1 + RC4, collider #2
- Fixed a parser error in multiple modes not checking for return code, resulting in negative memory index writes
- Fixed a problem with changed current working directory, for instance by using --restore together with --remove
- Fixed a problem with the conversion to the $HEX[] format: convert/hexify also all passwords of the format $HEX[]
- Fixed the calculation of device_name_chksum; should be done for each iteration
- Fixed the dictstat lookup if nanoseconds are used in timestamps for the cached files
- Fixed the estimated time value whenever the value is very large and overflows
- Fixed the output of --show when used together with the collider modes -m 9710, 9810 or 10410
- Fixed the parsing of command line options. It doesn't show two times the same error about an invalid option anymore
- Fixed the parsing of DCC2 hashes by allowing the "#" character within the user name
- Fixed the parsing of descrypt hashes if the hashes do have non-standard characters within the salt
- Fixed the use of --veracrypt-pim option. It was completely ignored without showing an error
- Fixed the version number used in the restore file header

##
## Improvements
##

- Autotune: Do a pre-autotune test run to find out if kernel runtime is above some TDR limit
- Charset: Add additional DES charsets with corrected parity
- OpenCL Buffers: Do not allocate memory for amplifiers for fast hashes, it's simply not needed
- OpenCL Kernels: Improved performance of SHA-3 Kernel (keccak) by hardcoding the 0x80 stopbit
- OpenCL Kernels: Improved rule engine performance by 6% on for NVidia
- OpenCL Kernels: Move from ld.global.v4.u32 to ld.const.v4.u32 in _a3 kernels
- OpenCL Kernels: Replace bitwise swaps with rotate() versions for AMD
- OpenCL Kernels: Rewritten Keccak kernel to run fully on registers and partially reversed last round
- OpenCL Kernels: Rewritten SIP kernel from scratch
- OpenCL Kernels: Thread-count is set to hardware native count except if -w 4 is used then OpenCL maximum is used
- OpenCL Kernels: Updated default scrypt TMTO to be ideal for latest NVidia and AMD top models
- OpenCL Kernels: Vectorized tons of slow kernels to improve CPU cracking speed
- OpenCL Runtime: Improved detection for AMD and NV devices on macOS
- OpenCL Runtime: Improved performance on Intel MIC devices (Xeon PHI) on runtime level (300MH/s to 2000MH/s)
- OpenCL Runtime: Updated AMD ROCm driver version check, warn if version < 1.1
- Show cracks: Improved the performance of --show/--left if used together with --username
- Startup: Add visual indicator of active options when benchmarking
- Startup: Check and abort session if outfile and wordlist point to the same file
- Startup: Show some attack-specific optimizer constraints on start, eg: minimum and maximum support password- and salt-length
- WPA cracking: Improved nonce-error-corrections mode to use a both positive and negative corrections

##
## Technical
##

- General: Update C standard from c99 to gnu99
- Hash Parser: Improved salt-length checks for generic hash modes
- HCdict File: Renamed file from hashcat.hcdict to hashcat.hcdict2 and add header because versions are incompatible
- HCstat File: Add code to read LZMA compressed hashcat.hcstat2
- HCstat File: Add hcstat2 support to enable masks of length up to 256, also adds a filetype header
- HCstat File: Renamed file from hashcat.hcstat to hashcat.hcstat2 and add header because versions are incompatible
- HCtune File: Remove apple related GPU entries to workaround Trap 6 error
- OpenCL Kernels: Added code generator for most of the switch_* functions and replaced existing code
- OpenCL Kernels: Declared all include functions as static to reduce binary kernel cache size
- OpenCL Kernels: On AMD GPU, optimized kernels for use with AMD ROCm driver
- OpenCL Kernels: Removed some include functions that are no longer needed to reduce compile time
- OpenCL Runtime: Fall back to 64 threads default (from 256) on AMD GPU to prevent creating too many workitems
- OpenCL Runtime: Forcing OpenCL 1.2 no longer needed. Option removed from build options
- OpenCL Runtime: On AMD GPU, recommend AMD ROCm driver for Linux
- Restore: Fixed the version number used in the restore file header
- Time: added new type for time measurements hc_time_t and related functions to force the use of 64 bit times

* changes v3.5.0 -> v3.6.0:

##
## Algorithms
##

- Added hash-mode   600 = BLAKE2-512
- Added hash-mode 15200 = Blockchain, My Wallet, V2
- Added hash-mode 15300 = DPAPI masterkey file v1 and v2
- Added hash-mode 15400 = ChaCha20
- Added hash-mode 15500 = JKS Java Key Store Private Keys (SHA1)
- Added hash-mode 15600 = Ethereum Wallet, PBKDF2-HMAC-SHA256
- Added hash-mode 15700 = Ethereum Wallet, PBKDF2-SCRYPT

##
## Features
##

- 7-Zip cracking: increased max. data length to 320k and removed AES padding attack to avoid false negatives
- Dictionary cache: Show time spent on dictionary cache building at startup
- Rules: Support added for position 'p' (Nth instance of a character) in host mode (using -j or -k)
- Rules: Support added for rejection rule '_N' (reject plains of length not equal to N) in host mode
- Rules: Support added for rule 'eX'
- Wordlist encoding: Added parameters --encoding-from and --encoding-to to configure wordlist encoding handling
- Wordlist encoding: Support added for internal conversion between user-defined encodings during runtime

##
## Workarounds
##

- Workaround added for NVIDIA NVML library: If libnvidia-ml.so couldn't be loaded, try again using libnvidia-ml.so.1

##
## Improvements
##

- WPA cracking: Improved nonce-error-corrections mode to fix corrupt nonces generated on big-endian devices

##
## Bugs
##

- Fixed a condition that caused hybrid attacks using a maskfile to not select all wordlists from a wordlist folder
- Fixed a memory leak that was present when a user periodically prints hashcat status (using --status-timer)
- Fixed a missing type specifier in a function declaration of the RACF kernel

##
## Technical
##

- Building: In the binary release packages, link libiconv static for Windows binaries
- Dictstat: Structure for dictstat file changed to include --encoding-from and --encoding-to parameters
- OpenCL Runtime: Updated AMDGPU-PRO driver version check, warn if version 17.10 (known to be broken) is detected
- WPA cracking: Reduced --nonce-error-corrections default from 16 to 8 to compensate for speed drop caused by big-endian fixes

* changes v3.40 -> v3.5.0:

##
## Features
##

- WPA cracking: Added support for WPA/WPA2 handshake AP nonce automatic error correction
- WPA cracking: Added parameter --nonce-error-corrections to configure range of error correction

##
## Algorithms
##

- Added hash-mode 15100 = Juniper/NetBSD sha1crypt

##
## Improvements
##

- Abbreviate long hashes to display the Hash.Target status line within 80 characters
- Refactored internal use of esalt to sync with the number of digests instead of the number of salts
- Refactored other output to display within 80 characters without wrapping

##
## Bugs
##

- Fixed a hash validation error when trying to load Android FDE < 4.3 hashes
- Fixed a problem where --keyspace combined with custom charsets incorrectly displayed an error message
- Fixed a problem where --stdout combined with custom charsets incorrectly displayed an error message
- Fixed a problem with parsing and displaying -m 7000 = Fortigate (FortiOS) hashes
- Fixed a race condition after sessions finish, where the input-base was freed but accessed afterwards
- Fixed a typo that resulted in the minimum password length not being correctly initialized
- Fixed --outfile-format formats 11 through 15 to show the correct crack position
- Fixed --remove to apply even when all hashes are either found in the potfile or detected in weak-hash checks

##
## Technical
##

- Building: Added missing prototypes for atlassian_parse_hash function
- Dictionary Cache: Split long status line into multiple lines to stay < 80 chars
- Files: Detect and error when users try to use -r with a parameter which is not a file
- HCCAPX Parser: Added support for a special bit (bit 8) of the message_pair that indicates if replay counters match
- Parameter: Detect and error when users try to use an empty string (length 0) for parameters like --session=
- Parameter: Detect and error when users try to use non-digit input when only digits are expected
- Sessions: Improved string comparison in case user sets --session to "hashcat"
- Status View: Add rejected counter to machine-readable output
- Status View: Rename labels Input.Mode, Input.Base, ... to Guess.Mode, Guess.Base, ...
- Status View: Added a visual indicator to the status screen when checkpoint quit has been requested
- Versions: Changed version naming convention from x.yz to x.y.z

* changes v3.30 -> v3.40:

##
## Features
##

- Added support for loading hccapx files
- Added support for filtering hccapx message pairs using --hccapx-message-pair
- Added support for parsing 7-Zip hashes with LZMA/LZMA2 compression indicator set to a non-zero value
- Added support for decompressing LZMA1/LZMA2 data for -m 11600 = 7-Zip to validate the CRC
- Added support for automatic merge of LM halfes in case --show and --left is used
- Added support for showing all user names with --show and --left if --username was specified
- Added support for GPU temperature management on cygwin build

##
## Algorithms
##

- Added hash-mode  1411 = SSHA-256(Base64), LDAP {SSHA256}
- Added hash-mode  3910 = md5(md5($pass).md5($salt))
- Added hash-mode  4010 = md5($salt.md5($salt.$pass))
- Added hash-mode  4110 = md5($salt.md5($pass.$salt))
- Added hash-mode  4520 = sha1($salt.sha1($pass))
- Added hash-mode  4522 = PunBB
- Added hash-mode  7000 = Fortigate (FortiOS)
- Added hash-mode 12001 = Atlassian (PBKDF2-HMAC-SHA1)
- Added hash-mode 14600 = LUKS
- Added hash-mode 14700 = iTunes Backup < 10.0
- Added hash-mode 14800 = iTunes Backup >= 10.0
- Added hash-mode 14900 = Skip32
- Added hash-mode 15000 = FileZilla Server >= 0.9.55

##
## Workarounds
##

- Workaround added for AMDGPU-Pro OpenCL runtime: AES encrypt and decrypt Invertkey function was calculated wrong in certain cases
- Workaround added for AMDGPU-Pro OpenCL runtime: RAR3 kernel require a volatile variable to work correctly
- Workaround added for Apple OpenCL runtime: bcrypt kernel requires a volatile variable because of a compiler optimization bug
- Workaround added for Apple OpenCL runtime: LUKS kernel requires some volatile variables because of a compiler optimization bug
- Workaround added for Apple OpenCL runtime: TrueCrypt kernel requires some volatile variables because of a compiler optimization bug
- Workaround added for NVidia OpenCL runtime: RACF kernel requires EBCDIC lookup to be done on shared memory

##
## Bugs
##

- Fixed a problem within the Kerberos 5 TGS-REP (-m 13100) hash parser
- Fixed clEnqueueNDRangeKernel(): CL_UNKNOWN_ERROR caused by an invalid work-item count during weak-hash-check
- Fixed cracking of PeopleSoft Token (-m 13500) if salt length + password length is >= 128 byte
- Fixed cracking of Plaintext (-m 99999) in case MD4 was used in a previous session
- Fixed DEScrypt cracking in BF mode in case the hashlist contains more than 16 times the same salt
- Fixed duplicate detection for WPA handshakes with the same ESSID
- Fixed nvapi datatype definition for NvS32 and NvU32
- Fixed overflow in bcrypt kernel in expand_key() function
- Fixed pointer to local variable outside scope in case -j or -k is used
- Fixed pointer to local variable outside scope in case --markov-hcstat is not used
- Fixed recursion in loopback handling when session was aborted by the user
- Fixed rule 'O' (RULE_OP_MANGLE_OMIT) in host mode in case the offset + length parameter equals the length of the input word
- Fixed rule 'i' (RULE_OP_MANGLE_INSERT) in host mode in case the offset parameter equals the length of the input word
- Fixed string not null terminated inside workaround for checking drm driver path
- Fixed string not null terminated while reading maskfiles
- Fixed truncation of password after position 32 with the combinator attack
- Fixed use of option --keyspace in combination with -m 2500 (WPA)
- Fixed WPA/WPA2 cracking in case eapol frame is >= 248 byte

##
## Technical
##

- Building: Add SHARED variable to Makefile to choose if hashcat is build as static or shared binary (using libhashcat.so/hashcat.dll)
- Building: Removed compiler option -march=native as this created problems for maintainers on various distributions
- Building: Removed the use of RPATH on linker level
- Building: Replaced linking of CRT_glob.o with the use of int _dowildcard
- Commandline: Do some checks related to custom-charset options if user specifies them
- CPU Affinity: Fixed memory leak in case invalid cpu Id was specified
- Dispatcher: Fixed several memory leaks in case an OpenCL error occurs
- Events: Improved the maximum event message handling. event_log () will now also internally make sure that the message is properly terminated
- File Locking: Improved error detection on file locks
- File Reads: Fixed memory leak in case outfile or hashfile was not accessible
- File Reads: Improved error detection on file reads, especially when getting the file stats
- Files: Do several file and folder checks on startup rather than when they are actually used to avoid related error after eventual intense operations
- Hardware Management: Bring back kernel exec timeout detection for NVidia on user request
- Hardware Monitor: Fixed several memory leaks in case hash-file writing (caused by --remove) failed
- Hardware Monitor: Fixed several memory leaks in case no hardware monitor sensor is found
- Hardware Monitor: In case NVML initialization failed, do not try to initialiaze NVAPI or XNVCTRL because they both depend on NVML
- Hash Parsing: Added additional bound checks for the SIP digest authentication (MD5) parser (-m 11400)
- Hash Parsing: Make sure that all files are correctly closed whenever a hash file parsing error occurs
- Helper: Added functions to check existence, type, read- and write-permissions and rewrite sources to use them instead of stat()
- Keyfile handling: Make sure that the memory is cleanly freed whenever a VeraCrypt/TrueCrypt keyfile fails to load
- Mask Checks: Added additional memory cleanups after parsing/verifying masks
- Mask Checks: Added integer overflow detection for a keyspace of a mask provided by user
- Mask Increment: Fixed memory leak in case mask_append() fails
- OpenCL Device: Do a check on available constant memory size and abort if it's less than 64kB
- OpenCL Device Management: Fixed several memory leaks in case initialization of an OpenCL device or platform failed
- OpenCL Header: Updated CL_* errorcode to OpenCL 1.2 standard
- OpenCL Kernel: Move kernel binary buffer from heap to stack memory
- OpenCL Kernel: Refactored read_kernel_binary to load only a single kernel for a single device
- OpenCL Kernel: Remove "static" keyword from function declarations; Causes older Intel OpenCL runtimes to fail compiling
- OpenCL Kernel: Renumbered hash-mode 7600 to 4521
- OpenCL Runtime: Added a warning about using Mesa OpenCL runtime
- OpenCL Runtime: Updated AMDGPU-Pro driver version check, do warn if version 16.60 is detected which is known to be broken
- Outfile Check: Fixed a memory leak for failed outfile reads
- Restore: Add some checks on the rd->cwd variable in restore case
- Rule Engine: Fixed several memory leaks in case loading of rules failed
- Session Management: Automatically set dedicated session names for non-cracking parameters, for example: --stdout
- Session Management: Fixed several memory leaks in case profile- or install-folder setup failed
- Sessions: Move out handling of multiple instance from restore file into separate pidfile
- Status screen: Do not try to clear prompt in --quiet mode
- Tests: Fixed the timeout status code value and increased the runtime to 400 seconds
- Threads: Restored strerror as %m is unsupported by the BSDs
- Wordlists: Disable dictstat handling for hash-mode 3000 as it virtually creates words in the wordlist which is not the case for other modes
- Wordlists: Fixed memory leak in case access a file in a wordlist folder fails
- WPA: Changed format for outfile and potfile from essid:mac1:mac2 to hash:mac_ap:mac_sta:essid
- WPA: Changed format for outfile_check from essid:mac1:mac2 to hash

* changes v3.20 -> v3.30:

##
## Features
##

- Files: Use $HEX[...] in case the password includes the separater character, increases potfile reading performance
- Files: If the user specifies a folder to scan for wordlists instead of directly a wordlist, then ignore the hidden files
- Loopback: Include passwords for removed hashes present in the potfile to next loopback iteration
- New option --progress-only: Quickly provides ideal progress step size and time to process on the user hashes and selected options, then quit
- Status screen: Reenabled automatic status screen display in case of stdin used
- Truecrypt/Veracrypt: Use CRC32 to verify headers instead of fuzzy logic, greatly reduces false positives from 18:2^48 to 3:2^64
- WPA cracking: Reuse PBKDF2 intermediate keys if duplicate essid is detected

##
## Algorithms
##

- Added hash-mode 1300 = SHA-224

##
## Bugs
##

- Fixed buffer overflow in status screen display in case of long non-utf8 string
- Fixed buffer overflow in plaintext parsing code: Leading to segfault
- Fixed custom char parsing code in maskfiles in --increment mode: Custom charset wasn't used
- Fixed display screen to show input queue when using custom charset or rules
- Fixed double fclose() using AMDGPU-Pro on sysfs compatible platform: Leading to segfault
- Fixed hash-mode 11400 = SIP digest authentication (MD5): Cracking of hashes which did not include *auth* or *auth-int* was broken
- Fixed hex output of plaintext in case --outfile-format 4, 5, 6 or 7 was used
- Fixed infinite loop when using --loopback in case all hashes have been cracked
- Fixed kernel loops in --increment mode leading to slower performance
- Fixed mask length check in hybrid attack-modes: Do not include hash-mode dependant mask length checks
- Fixed parsing of hashes in case the last line did not include a linefeed character
- Fixed potfile loading to accept blank passwords
- Fixed runtime limit: No longer required so sample startup time after refactorization

##
## Workarounds
##

- Workaround added for Intel OpenCL runtime: GPU support is broken, skip the device unless user forces to enable it

##
## Technical
##

- Building: Added hashcat32.dll and hashcat64.dll makefile targets for building hashcat windows libraries
- Building: Added production flag in Makefile to disable all the GCC compiler options needed only for development
- Building: Removed access to readlink() on FreeBSD
- Building: For CYGWIN prefer to use "opencl.dll" (installed by drivers) instead of optional "cygOpenCL-1.dll"
- Events: Added new event EVENT_WEAK_HASH_ALL_CRACKED if all hashes have been cracked during weak hash check
- Hardware management: Switched matching ADL device with OpenCL device by using PCI bus, device and function
- Hardware management: Switched matching NvAPI device with OpenCL device by using PCI bus, device and function
- Hardware management: Switched matching NVML device with OpenCL device by using PCI bus, device and function
- Hardware management: Switched matching xnvctrl device with OpenCL device by using PCI bus, device and function
- Hardware management: Removed *throttled* message from NVML as this created more confusion than it helped
- Hash Parser: Improved error detection of invalid hex characters where hex character are expected
- OpenCL Runtime: Updated AMDGPU-Pro driver version check, do warn if version 16.50 is detected which is known to be broken
- OpenCL Runtime: Updated hashcat.hctune for Iris Pro GPU on macOS
- Potfile: In v3.10 already, the default potfile suffix changed but the note about was missing. The "hashcat.pot" became "hashcat.potfile"
- Potfile: Added old potfile detection, show warning message
- Returncode: Added dedicated returncode (see docs/status_codes.txt) for shutdowns caused by --runtime and checkpoint keypress
- Sanity: Added sanity check to disallow --speed-only in combination with -i
- Sanity: Added sanity check to disallow --loopback in combination with --runtime
- Threads: Replaced all calls to ctime() with ctime_r() to ensure thread safety
- Threads: Replaced all calls to strerror() with %m printf() GNU extension to ensure thread safety

* changes v3.10 -> v3.20:

The hashcat core was completely refactored to be a MT-safe library (libhashcat).
The goal was to help developers include hashcat into distributed clients or GUI frontends.
The CLI (hashcat.bin or hashcat.exe) works as before but from a technical perspective it's a library frontend.

##
## Features
##

- New option --speed-only: Quickly provides cracking speed per device based on the user hashes and selected options, then quit
- New option --keep-guessing: Continue cracking hashes even after they have been cracked (to find collisions)
- New option --restore-file-path: Manually override the path to the restore file (useful if we want all session files in the same folder)
- New option --opencl-info: Show details about OpenCL compatible devices like an embedded clinfo tool (useful for bug reports)
- Documents: Added colors for warnings (yellow) and errors (red) instead of WARNING: and ERROR: prefix
- Documents: Added hints presented to the user about optimizing performance while hashcat is running
- Hardware management: Support --gpu-temp-retain for AMDGPU-Pro driver
- Hardware management: Support --powertune-enable for AMDGPU-Pro driver
- Password candidates: Allow words of length > 31 in wordlists for -a 0 for some slow hashes if no rules are in use
- Password candidates: Do not use $HEX[] if the password candidate is a valid UTF-8 string and print out as-is
- Pause mode: Allow quit program also if in pause mode
- Pause mode: Ignore runtime limit in pause mode
- Status view: Show core-clock, memory-clock and execution time in benchmark-mode in case --machine-readable is activated
- Status view: Show temperature, coreclock, memoryclock, fanspeed and pci-lanes for devices using AMDGPU-Pro driver
- Status view: Show the current first and last password candidate test queued for execution per device (as in JtR)
- Status view: Show the current position in the queue for both base and modifier (Example: Wordlist 2/5)
- Markov statistics: Update hashcat.hcstat which is used as reference whenever the user defines a mask
- Charsets: Added lowercase ascii hex (?h) and uppercase ascii hex (?H) as predefined charsets

##
## Algorithms
##

- Added hash-mode 14000 = DES (PT = $salt, key = $pass)
- Added hash-mode 14100 = 3DES (PT = $salt, key = $pass)
- Added hash-mode 14400 = SHA1(CX)
- Added hash-mode 99999 = Plaintext
- Extended hash-mode 3200 = bcrypt: Accept signature $2b$ (February 2014)
- Improved hash-mode 8300 = DNSSEC: Additional parsing error detection

##
## Bugs
##

- Custom charset from file parsing code did not return an error if an error occured
- Fix some clSetKernelArg() size error that caused slow modes to not work anymore in -a 1 mode
- Hash-mode 11600 = (7-Zip): Depending on input hash a clEnqueueReadBuffer(): CL_INVALID_VALUE error occured
- Hash-mode 22 = Juniper Netscreen/SSG (ScreenOS): Fix salt length for -m 22 in benchmark mode
- Hash-Mode 5500 = NetNTLMv1 + ESS: Fix loading of NetNTLMv1 + SSP hash
- Hash-mode 6000 = RipeMD160: Fix typo in array index number
- If cracking a hash-mode using unicode passwords, length check of a mask was not taking into account
- If cracking a large salted hashlist the wordlist reject code was too slow to handle it, leading to 0H/s
- Null-pointer dereference in outfile-check shutdown code when using --outfile-check-dir, leading to segfault
- On startup hashcat tried to access the folder defined in INSTALL_FOLDER, leading to segfault if that folder was not existing
- Random rules generator code used invalid parameter for memory copy function (M), leading to use of invalid rule
- Sanity check for --outfile-format was broken if used in combination with --show or --left

##
## Workarounds
##

- Workaround added for AMDGPU-Pro OpenCL runtime: Failed to compile hash-mode 10700 = PDF 1.7 Level 8
- Workaround added for AMDGPU-Pro OpenCL runtime: Failed to compile hash-mode 1800 = sha512crypt
- Workaround added for NVidia OpenCL runtime: Failed to compile hash-mode 6400 = AIX {ssha256}
- Workaround added for NVidia OpenCL runtime: Failed to compile hash-mode 6800 = Lastpass + Lastpass sniffed
- Workaround added for macOS OpenCL runtime: Failed to compile hash-mode 10420 = PDF 1.1 - 1.3 (Acrobat 2 - 4)
- Workaround added for macOS OpenCL runtime: Failed to compile hash-mode 1100 = Domain Cached Credentials (DCC), MS Cache
- Workaround added for macOS OpenCL runtime: Failed to compile hash-mode 13800 = Windows 8+ phone PIN/Password
- Workaround added for pocl OpenCL runtime: Failed to compile hash-mode 5800 = Android PIN

##
## Performance
##

- Improved performance for rule-based attacks for _very_ fast hashes like MD5 and NTLM by 30% or higher
- Improved performance for DEScrypt on AMD, from 373MH/s to 525MH/s
- Improved performance for raw DES-based algorithms (like LM) on AMD, from 1.6GH/s to 12.5GH/s
- Improved performance for raw SHA256-based algorithms using meet-in-the-middle optimization, reduces 7/64 steps
- Improved performance for SAP CODVN B (BCODE) and SAP CODVN F/G (PASSCODE) due to register handling optimization, gives 3% and 25%
- Improved performance by reducing maximum number of allowed function calls per rule from 255 to 31
- Improved performance by update the selection when to use #pragma unroll depending on OpenCL runtime vendor

- Full performance comparison sheet v3.10 vs. v3.20: https://docs.google.com/spreadsheets/d/1B1S_t1Z0KsqByH3pNkYUM-RCFMu860nlfSsYEqOoqco/edit#gid=1591672380

##
## Technical
##

- Autotune: Do not run any caching rounds in autotune in DEBUG mode if -n and -u are specified
- Bash completion: Removed some v2.01 leftovers in the bash completion configuration
- Benchmark: Do not control fan speed in benchmark mode
- Benchmark: On macOS, some hash-modes can't compile because of macOS OpenCL runtime. Skip them and move on to the next
- Building: Added Makefile target "main_shared", a small how-to-use libhashcat example
- Building: Added many additional compiler warning flags in Makefile to improve static code error detection
- Building: Added missing includes for FreeBSD
- Building: Added some types for windows only in case _BASETSD_H was not set
- Building: Changed Makefile to strip symbols in the linker instead of the compiler
- Building: Defined NOMINMAX macro to prevent definition min and max macros in stdlib header files
- Building: Enabled ASLR and DEP for Windows builds
- Building: Fixed almost all errors reported by cppcheck and scan-build
- Building: On macOS, move '-framework OpenCL' from CFLAGS to LDFLAGS
- Building: On macOS, use clang as default compiler
- Building: Support building on Msys2 environment
- Building: Use .gitmodules to simplify the OpenCL header dependency handling process
- Charsets: Added DES_full.charset
- Data Types: Replaced all integer macros with enumerator types
- Data Types: Replaced all integer variables with true bool variables in case they are used as a bool
- Data Types: Replaced all string macros with static const char types
- Data Types: Replaced all uint and uint32_t to u32
- Data Types: Replaced atoi() with atoll(). Eliminates sign conversion warnings
- Documents: Added docs/credits.txt
- Documents: Added docs/team.txt
- Documents: Changed rules.txt to match v3.20 limitations
- Error handling (file handling): Fixed a couple of filepointer leaks
- Error handling (format strings): Fixed a few printf() formats, ex: use %u instead of %d for uint32_t
- Error handling (memory allocation): Removed memory allocation checks, just print to stderr instead
- Error handling (startup): Added some missing returncode checks to get_exec_path()
- Fanspeed: Check both fanpolicy and fanspeed returncode and disable retain support if any of them fail
- Fanspeed: Minimum fanspeed for retain support increased to 33%, same as NV uses as default on windows
- Fanspeed: Reset PID controler settings to what they were initially
- Fanspeed: Set fan speed to default on quit
- File handling: Do a single write test (for files to be written later) directly on startup
- File locking: Use same locking mechanism in potfile as in outfile
- Hardware management: Fixed calling conventions for ADL, NvAPI and NVML on windows
- Hardware management: Improved checking for successfull load of the NVML API
- Hardware management: In case fanspeed can not be set, disable --gpu-temp-retain automatically
- Hardware management: In case of initialization error show it only once to the user on startup
- Hardware management: Refactored all code to return returncode (0 or -1) instead of data for more easy error handling
- Hardware management: Refactored macros to real functions
- Hardware management: Removed kernel exec timeout detection on NVIDIA, should no longer occur due to autotune
- Hardware management: Replaced NVML registry functions macros with their ascii versions (Adds NVML support for XP)
- Hashlist loading: Do not load data from hashfile if hashfile changed during runtime
- Kernel cache: Fixed checksum building on oversized device version or driver version strings
- Logging: Improved variable names in hashcat.log
- Loopback: Refactored --loopback support completely, no longer a recursive function
- Memory management: Fixed some memory leaks on shutdown
- Memory management: Got rid of all global variables
- Memory management: Got rid of local_free() and global_free(), no longer required
- Memory management: Refactored all variables with HCBUFSIZ_LARGE size from stack to heap, macOS doesn't like that
- OpenCL Headers: Select OpenCL headers tagged for OpenCL 1.2, since we use -cl-std=CL1.2
- OpenCL Kernels: Added const qualifier to variable declaration of matching global memory objects
- OpenCL Kernels: Got rid of one global kernel_threads variable
- OpenCL Kernels: Moved OpenCL requirement from v1.1 to v1.2
- OpenCL Kernels: Recognize reqd_work_group_size() values from OpenCL kernels and use them in the host if possible
- OpenCL Kernels: Refactored common function append_0x01()
- OpenCL Kernels: Refactored common function append_0x02()
- OpenCL Kernels: Refactored common function append_0x80()
- OpenCL Kernels: Refactored rule function append_block1()
- OpenCL Kernels: Refactored rule function rule_op_mangle_delete_last()
- OpenCL Kernels: Refactored rule function rule_op_mangle_dupechar_last()
- OpenCL Kernels: Refactored rule function rule_op_mangle_rotate_left()
- OpenCL Kernels: Refactored rule function rule_op_mangle_rotate_right()
- OpenCL Kernels: Support mixed kernel thread count for mixed kernels in the same source file
- OpenCL Kernels: Switch from clz() to ffz() for bitsliced algorithms
- OpenCL Kernels: Using platform vendor name is better than using device vendor name for function detection
- OpenCL Runtime: Updated AMDGPU-Pro and AMD Radeon driver version check
- OpenCL Runtime: Updated Intel OpenCL runtime version check
- OpenCL Runtime: Updated NVIDIA driver version check
- Password candidates: The maximum word length in a wordlist is 31 not 32, because 0x80 will eventually be appended
- Potfile: Base logic switched; Assuming the potfile is larger than the hashlist it's better to load hashlist instead of potfile entries
- Potfile: In case all hashes were cracking using potfile abort and inform user
- Restore: Automatically unlink restore file if all hashes have been cracked
- Restore: Do not unlink restore file if restore is disabled
- Rules: Refactored macros to real functions
- Status: Added Input.Queue.Base and Input.Queue.Mod to help the user better understand this concept
- Status: Do not wait for the progress mutex to read and store speed timer
- Status: Do not show Recovered/Time when cracking < 1000 hashes
- Status: Do not show Recovered/Time as floats but as integers to reduce over-information
- Tests: Removed rules_test/ subproject: Would require total rewrite but not used in a long time
- Threads: Replaced all calls to getpwuid() with getpwuid_r() to ensure thread safety
- Threads: Replaced all calls to gmtime() with gmtime_r() to ensure thread safety
- Threads: Replaced all calls to strtok() with strtok_r() to ensure thread safety
- Wordlists: Use larger counter variable to handle larger wordlists (that is > 2^32 words)
- X11: Detect missing coolbits and added some help text for the user how to fix it

* changes v3.00 -> v3.10:

##
## Improvements
##

- Added mask display to modes 3, 6, and 7. Allows the user to see the custom character set used during the run
- Make Linux build POSIX compatible; Also allow it to actually compile on musl-libc systems
- Add support to compile on FreeBSD
- Make use of cl_context_properties[] to clCreateContext(), even if OpenCL specification allow the use of NULL, some runtimes fail without
- The Time.Estimated attribute in status display should also show --runtime limit if user set it
- Fix some strict aliasing rule violation on older compilers
- Fix some variable initializers on older compilers
- Replace DARWIN macro with compiler predefined macro __APPLE__
- Replace LINUX macro with compiler predefined macro __linux__
- Allow the use of enc_id == 0 in hash-mode 10600 and 10700 as it takes no part in the actual computation
- Get rid of exit() calls in OpenCL wrapper library with the goal to have a better control which error can be ignored under special circumstances
- Do not error and exit if an OpenCL platform has no devices, just print a warning and continue with the next platform
- Workaround for OpenCL runtimes which do not accept -I parameter in the OpenCL kernel build options even if this is an OpenCL standard option
- Workaround for OpenCL runtimes which do accept -I parameter in the OpenCL kernel build options, but do not allow quotes
- Output cracked hashes on Windows using \r\n and not \n
- Replace RegGetValue() with RegQueryValueEx() to enable Windows XP 32 bit compatibility
- Slightly increased NVidias rule-processing performance by using generic instructions instead of byte_perm()
- Add support for @ rule (RULE_OP_MANGLE_PURGECHAR) to use on GPU
- Add support for --outfile (short -o) to be used together with --stdout
- Skip periodic status output whenever --stdout is used together with stdin mode, but no outfile was specified
- Show error message if --show is used together with --outfile-autohex-disable (this is currently not supported)
- Show error message if --skip/--limit is used together with mask files or --increment
- Workaround for NVidia OpenCL runtime bug causing -m 6223 to not crack any hashes even with the correct password candidate

##
## Bugs
##

- Fixed a bug where CRAM MD5 checked salt length instead of hash length
- Fixed a bug where hashcat is suppressing --machine-readable output in the final status update
- Fixed a bug where hashcat did not check the return of realpath() and crashes uncontrolled if the path does not exist
- Fixed a bug where hashcat crashes for accessing deallocated buffer if user spams "s" shortly before hashcat shuts down
- Fixed a bug where hashcat crashes in case of a scrypt P setting > 1
- Fixed a bug where hashcat did not correctly use the newly cracked plains whenever --loopback or the induction folder was used
- Fixed a bug where hashcat did not correctly remove hashes of type WPA/WPA2 even if present in potfile
- Fixed a bug where hashcat reported an invalid password for a zero-length password in LM
- Fixed a bug where hashcat did not take into account how long it takes to prepare a session when auto-aborting with --runtime is in use
- Fixed a bug where some kernels used COMPARE_M_SIMD instead of COMPARE_S_SIMD in singlehash mode

##
## Algorithms
##

- Added new hash-mode 13900 = OpenCart

* changes v2.01 -> v3.00:

This release markes the fusion of "hashcat" and "oclHashcat" into "hashcat".
It combines all features of all hashcat projects in one project.

##
## Features
##

- Support for Apple OpenCL runtime
- Support for NVidia OpenCL runtime (replaces CUDA)
- Support for Mesa (Gallium) OpenCL runtime
- Support for pocl OpenCL runtime
- Support for Khronos' OSS OpenCL reference implementation for building
- Support to utilize OpenCL devices-types other than GPU, ex: CPU and FPGA
- Support to utilize multiple different OpenCL platforms in parallel, ex: AMD + NV
- Support to utilize multiple different OpenCL device-types in parallel, ex: GPU + CPU
- Added option --opencl-platform to select a specific OpenCL platform
- Added option --opencl-device-types select specific OpenCL device types
- Added option --opencl-vector-width to override automatically selected vector-width size
- Added makefile native compilation target
- Added makefile install and uninstall targets
- Added autotuning engine and user-configurable tuning database
- Added current engine clock, current memory clock and pci-e lanes to the status display
- Added support for --gpu-temp-retain for NVidia GPU, both Linux and Windows
- Added execution timer of the running kernel to the status display
- Added command prompt to quit at next restore checkpoint
- Added human-readable error message for the OpenCL error codes
- Added option --potfile-path to override potfile path
- Added option --veracrypt-keyfile to set Keyfiles used, can be multiple
- Added option --veracrypt-pim to set the VeraCrypt personal iterations multiplier
- Added option --machine-readable for easier parsing of output
- Added option --powertune-enable to work with NVidia devices as well, not just AMD
- Added option --stdout to print candidates instead of trying to crack a hash

##
## Algorithms
##

- Added new hash-mode   125 = ArubaOS
- Added new hash-mode 12900 = Android FDE (Samsung DEK)
- Added new hash-mode 13000 = RAR5
- Added new hash-mode 13100 = Kerberos 5 TGS-REP etype 23
- Added new hash-mode 13200 = AxCrypt
- Added new hash-mode 13300 = AxCrypt in memory SHA1
- Added new hash-mode 13400 = Keepass 1 (AES/Twofish) and Keepass 2 (AES)
- Added new hash-mode 13500 = PeopleSoft PS_TOKEN
- Added new hash-mode 13600 = WinZip
- Added new hash-mode 137** = VeraCrypt
- Added new hash-mode 13800 = Windows 8+ phone PIN/Password

##
## Performance
##

- Full Table: https://docs.google.com/spreadsheets/d/1B1S_t1Z0KsqByH3pNkYUM-RCFMu860nlfSsYEqOoqco/edit#gid=0

##
## Improvements
##

- Reordering of files to help integration into linux distributions ~/.hashcat etc
- Use a profile directory to write temporary files (session, potfile etc.)
- Workaround dependencies on AMD APP-SDK AMD ADL, NV CUDA-SDK, NV ForceWare, NVML and NVAPI; they are no longer required
- Load external libraries dynamic at runtime instead of link them static at compile-time
- Benchmark accuracy improved; Is now on par to: singlehash -a 3 -w 3 ?b?b?b?b?b?b?b
- Benchmark no longer depends on a fixed time
- Removed option --benchmark-mode, therefore support --workload-profile in benchmark-mode
- Enabled support of --machine-readable in combination with --benchmark for automated benchmark processing
- Replaced --status-automat entirely with --machine-readable to make it more consistent among benchmark and non-benchmark mode
- Extended support from 14 to 255 functions calls per rule
- Extended password length up to 32 for 7zip
- Extended salt length up to 55 for raw hash types, eg: md5($pass.$salt)
- Extended version information
- Removed some duplicate rules in T0XlCv1, d3ad0ne and dive
- Redesigned changes.txt layout
- Redesigned --help menu layout

##
## Bugs
##

- Fixed a bug in speed display: In some situation, especially with slow hashes or lots of salts, it showed a speed of 0H/s
- Fixed a bug in restore handling: user immediately aborting after restart broke the restore file
- Fixed a bug in line counter: conditional jump or move depends on an uninitialised value
- Fixed a bug in rule-engine for NVidia devices: code for left- and right-shift were switched
- Fixed a bug in dive.rule: rules were not updated after the function 'x' was renamed to 'O'
- Fixed a bug in memory allocation "OpenCL -4 error": used unitialized value in a special situation
- Fixed a bug in memory handling: heap buffer overflow
- Fixed a bug in memory handling: out of bounds access
- Fixed a bug in implementation of DCC2: forced default iteration count for hashes to 10240
- Fixed a bug in implementation of WPA/WPA2: MAC and nonce stay one their original position as in the hccap file
- Fixed a bug in implementation of GOST R 34.11-94: zero length passwords were not cracked
- Fixed a bug in implementation of BLAKE2-512 kernels: incorrect access of the esalt buffer

##
## Technical
##

- Removed deprecated GCC version check requirement
- Removed NPROCS from Makefile, let make automatically detect the optimal number of parallel threads
- Dropped all C++ overloading functions to normal function which helps support more OpenCL platforms
- Renamed functions in common.h to emphasize their purpose
- Refactorized fast-hash kernels to enable SIMD on all OpenCL platforms
- Refactorized SIMD handling: SIMD the inner-loop not the outer-loop to save registers
- Workaround missing clEnqueueFillBuffer() support in certain OpenCL runtimes
- Added amd_bytealign() support in non-AMD OpenCL runtimes
- Added amd_bfe() support in non-AMD OpenCL runtimes
- Added several macros to allow writing optimized code for the different OpenCL platforms
- Replaced typedef for bool with stdbool.h
- Added special DEBUG environment variables to the makefile
- Hashcat now acquires an exclusive lock before writing to any file
- Changed buffers to not use same buffer for both input and output at the same time with snprintf()
- Check for allocatable device-memory depending on kernel_accel amplifier before trying to allocate
- Added additional check for max. ESSID length to prevent possible crashes
- Use a GCC equivalent for __stdcall where applicable
- Synchronize maximum output line size with input line size
- Increased maximum hash line size to 0x50000
- Run weak-hash checks only in straight-attack mode, this greatly reduces code complexity
- Restrict loopback option to straight attack-mode
- Moved rules_optimize to hashcat-utils
- Stick to older libOpenCL in binary package to avoid errors like this: version `OPENCL_2.0' not found
- Tightened hash parser for several algorithms
- Updated old RC4 code in Kerberos 5
- Limited the salt length of Juniper Netscreen/SSG (ScreenOS) hashes to 10
- Updated algorithm used to automatically select an ideal --scrypt-tmto value
- Renamed option --gpu-accel to --kernel-accel
- Renamed option --gpu-loops to --kernel-loops
- Renamed option --gpu-devices to --opencl-devices
- Added inline declaration to functions from simd.c, common.c, rp.c and types_ocl.c to increase performance
- Dropped static declaration from functions in all kernel to achieve OpenCL 1.1 compatibility
- Added -cl-std=CL1.1 to all kernel build options
- Created environment variable to inform NVidia OpenCL runtime to not create its own kernel cache
- Created environment variable to inform pocl OpenCL runtime to not create its own kernel cache
- Dropped special 64-bit rotate() handling for NV, it seems that they've added it to their OpenCL runtime
- Completely get rid of HAVE_ADL, HAVE_NVML and HAVE_NVAPI in sources
- Replaced NVAPI with NVML on windows<|MERGE_RESOLUTION|>--- conflicted
+++ resolved
@@ -28,17 +28,14 @@
 ##
 
 - Association Attack: Enable module specific pw_min and pw_max settings to avoid false positives in -a 9 attack-mode
+- Backend Info: Added local memory size to output
 - Tuning Database: Added a warning if a module implements module_extra_tuningdb_block but the installed computing device is not found
 - Usage Screen: On windows console, wait for any keypress if usage_mini_print() is used
 - User Options: Add new module function module_hash_decode_postprocess() to override hash specific configurations from command line
+- OpenCL Backend: added workaround to make optimized kernels work on Apple Silicon
 - OpenCL Runtime: Added support to use Apple Silicon compute devices
 - OpenCL Runtime: Set default device-type to GPU with Apple Silicon compute devices
-<<<<<<< HEAD
 - Unit tests: Updated test.sh to set default device-type to CPU with Apple Intel, force pure kernel with Apple Silicon and add -f (--force) option
-=======
-- Backend Info: Added local memory size to output
-- OpenCL Backend: added workaround to make optimized kernels work on Apple Silicon
->>>>>>> d0ff024e
 
 * changes v6.2.4 -> v6.2.5
 
