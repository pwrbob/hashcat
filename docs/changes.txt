--- conflicted
+++ resolved
@@ -87,11 +87,8 @@
 - SecureCRT MasterPassphrase v2: update module, pure kernels and test unit. Add optimized kernels.
 - Metal Backend: added workaround to prevent 'Infinite Loop' bug when build kernels
 - User Options: added --metal-compiler-runtime option
-<<<<<<< HEAD
 - Hardware Monitor: avoid sprintf in src/ext_iokit.c
-=======
 - Help: show supported hash-modes only with -hh
->>>>>>> bf1d7d07
 
 * changes v6.2.5 -> v6.2.6
 
