* changes v6.2.6 -> v6.2.x

##
## Algorithms
##

- Added hash-mode: 1Password, mobilekeychain (1Password 8)
- Added hash-mode: Adobe AEM (SSPR, SHA-256 with Salt)
- Added hash-mode: Adobe AEM (SSPR, SHA-512 with Salt)
- Added hash-mode: Anope IRC Services (enc_sha256)
- Added hash-mode: BLAKE2s-256
- Added hash-mode: BestCrypt v4 Volume Encryption
- Added hash-mode: Bisq .wallet (scrypt)
- Added hash-mode: Bitcoin raw private key (P2PKH)
- Added hash-mode: Bitcoin raw private key (P2SH(P2WPKH))
- Added hash-mode: Bitcoin raw private key (P2WPKH, Bech32)
- Added hash-mode: CubeCart (Whirlpool($salt.$pass.$salt)
- Added hash-mode: DANE RFC7929/RFC8162 SHA2-256
- Added hash-mode: Dahua NVR/DVR/HVR (md5($salt1.strtoupper(md5($salt2.$pass))))
- Added hash-mode: Dogechain.info Wallet
- Added hash-mode: Domain Cached Credentials (DCC), MS Cache (NT)
- Added hash-mode: Domain Cached Credentials 2 (DCC2), MS Cache 2, (NT)
- Added hash-mode: ENCsecurity Datavault (MD5/keychain)
- Added hash-mode: ENCsecurity Datavault (MD5/no keychain)
- Added hash-mode: ENCsecurity Datavault (PBKDF2/keychain)
- Added hash-mode: ENCsecurity Datavault (PBKDF2/no keychain)
- Added hash-mode: Empire CMS (Admin password)
- Added hash-mode: GPG (AES-128/AES-256 (SHA-1($pass)))
- Added hash-mode: GPG (AES-128/AES-256 (SHA-256($pass)))
- Added hash-mode: GPG (AES-128/AES-256 (SHA-512($pass)))
- Added hash-mode: GPG (CAST5 (SHA-1($pass)))
- Added hash-mode: HMAC-RIPEMD160 (key = $pass)
- Added hash-mode: HMAC-RIPEMD160 (key = $salt)
- Added hash-mode: HMAC-RIPEMD320 (key = $pass)
- Added hash-mode: HMAC-RIPEMD320 (key = $salt)
- Added hash-mode: Kerberos 5, etype 17, AS-REP
- Added hash-mode: Kerberos 5, etype 18, AS-REP
- Added hash-mode: MetaMask Mobile Wallet
- Added hash-mode: MetaMask Wallet (short hash, plaintext check)
- Added hash-mode: Microsoft Online Account (PBKDF2-HMAC-SHA256 + AES256)
- Added hash-mode: NetIQ SSPR (MD5)
- Added hash-mode: NetIQ SSPR (PBKDF2WithHmacSHA1)
- Added hash-mode: NetIQ SSPR (PBKDF2WithHmacSHA256)
- Added hash-mode: NetIQ SSPR (PBKDF2WithHmacSHA512)
- Added hash-mode: NetIQ SSPR (SHA-1 with Salt)
- Added hash-mode: NetIQ SSPR (SHA-256 with Salt)
- Added hash-mode: NetIQ SSPR (SHA-512 with Salt)
- Added hash-mode: NetIQ SSPR (SHA1)
- Added hash-mode: RC4 104-bit DropN
- Added hash-mode: RC4 40-bit DropN
- Added hash-mode: RC4 72-bit DropN
- Added hash-mode: RIPEMD-320
- Added hash-mode: RSA Security Analytics / NetWitness (sha256)
- Added hash-mode: SecureCRT MasterPassphrase v2
- Added hash-mode: Veeam VB
- Added hash-mode: bcrypt(sha256($pass))
- Added hash-mode: md5($salt.md5($pass).$salt)
- Added hash-mode: md5($salt1.$pass.$salt2)
- Added hash-mode: md5($salt1.sha1($salt2.$pass))
- Added hash-mode: md5(md5($pass.$salt))
- Added hash-mode: md5(md5($salt).md5(md5($pass)))
- Added hash-mode: md5(md5(md5($pass)).$salt)
- Added hash-mode: md5(md5(md5($pass).$salt1).$salt2)
- Added hash-mode: md5(md5(md5($pass.$salt1)).$salt2)
- Added hash-mode: md5(sha1($pass.$salt))
- Added hash-mode: md5(sha1($salt.$pass))
- Added hash-mode: md5(sha1(md5($pass)))
- Added hash-mode: mega.nz password-protected link (PBKDF2-HMAC-SHA512)
- Added hash-mode: sha512(sha512($pass).$salt)
- Added hash-mode: sha512(sha512_bin($pass).$salt)

##
## Features
##

- Added display of password length mininum and maximum in the Kernel.Feature status line
- Added new feature (-Y) that creates N virtual instances for each device in your system at the cost of N times the device memory consumption
- Added option --backend-devices-keepfree to configure X percentage of device memory available to keep free
- Added option --total-candidates to provide the total candidate count for an attack instead of the internal "--keyspace" value
- Added options --benchmark-min and --benchmark-max to set a hash-mode range to be used during the benchmark
- Added the 'edge' test type to test.pl and the corresponding tool test_edge.sh

##
## Performance
##

- DEScrypt Kernel (1500): Improved performance from 950MH/s to 2200MH/s (RX6900XT) on HIP backend by workaround invalid compile time optimizer

##
## Bugs
##

- Added verification of token buffer length when using TOKEN_ATTR_FIXED_LENGTH
- Fix missing check for -j and -k before writing hashcat.dictstat2 which can lead to false negatives
- Fixed a bug in all SCRYPT-based hash modes with Apple Metal
- Fixed buffer overflow on module_26600.c / module_hash_encode()
- Fixed bug in --stdout that caused certain rules to malfunction
- Fixed bug in --stdout when multiple computing devices are active
- Fixed bug in 18400 module_hash_encode
- Fixed bug in 23800/unrar with Apple Silicon
- Fixed bug in 26900 module_hash_encode
- Fixed bug in 29600 module OPTS_TYPE setting
- Fixed bug in 32600 by adding missing module_jit_build_options
- Fixed bug in Hardware Monitor: prevent disable if ADL fail
- Fixed bug in grep out-of-memory workaround on Unit Test
- Fixed bug in inc_rp_optimized.cl on Apple Intel with Metal
- Fixed bug in input_tokenizer when TOKEN_ATTR_FIXED_LENGTH is used and refactor modules
- Fixed bug in module_constraints and kernel for hash-mode 7800
- Fixed bug in module_constraints and kernel for hash-mode 7801
- Fixed build failed for 10700 optimized with Apple Metal
- Fixed build failed for 13772 and 13773 with Apple Metal
- Fixed build failed for 18400 with Apple Metal
- Fixed build failed for 18600 with Apple Metal
- Fixed build failed for 4410 with vector width > 1
- Fixed build failed for aarch64 (es: rpi)
- Fixed build failure for almost all hash modes that make use of hc_swap64 and/or hc_swap64_S with Apple Metal / Apple Silicon
- Fixed clang identification in src/Makefile
- Fixed debug mode 5 by adding the missing colon between original-word and finding-rule
- Fixed display problem of the "Optimizers applied" list for algorithms using OPTI_TYPE_SLOW_HASH_SIMD_INIT2 and/or OPTI_TYPE_SLOW_HASH_SIMD_LOOP2
- Fixed incompatible pointer types (salt1 and salt2 buf) in 3730 a3 kernel
- Fixed incorrect plaintext check for 25400 and 26610. Increased plaintext check to 32 bytes to prevent false positives.
- Fixed keys extraction in luks2hashcat - now extracts all active keys
- Fixed maximum password length in module/test_module of hash-mode 2400
- Fixed maximum password length in module/test_module of hash-mode 2410
- Fixed memory leaks in tuning_db_init in tuningdb.c
- Fixed minimum password length in module of hash-mode 28200
- Fixed minimum password length in module of hash-mode 29800
- Fixed out-of-boundary read when a fast hash defines a kernel_loops_min value higher than the amplifiers provided by the user
- Fixed perl deprecation warnings on test module for 30906
- Fixed race condition in selftest_init on OpenCL with non-blocking write
- Fixed stack buffer overflow in PKZIP modules (17200, 17210, 17220, 17225, 17230)
- Fixed vector datatypes usage for HIP
- Handle signed/unsigned PDF permission P value for all PDF hash-modes
- Improve ASN.1 check for RSA/DSA/EC/OpenSSH Private Keys modules (22911, 22921, 22931, 22941, 22951)
- Prevent Hashcat from hanging by checking during startup whether the output file is a named pipe
- Skip chained generated rules that exceed the maximum number of function calls

##
## Technical
##

- AMD Driver: Updated requirements for AMD Windows drivers to "AMD Adrenalin Edition" (23.7.2 or later) and "AMD HIP SDK" (23.Q3 or later)
- Alias Devices: Prevents hashcat, when started with x86_64 emulation on Apple Silicon, from showing the Apple M1 OpenCL CPU as an alias for the Apple M1 Metal GPU
- Apple Driver: Automatically enable GPU support on Apple OpenCL instead of CPU support
- Apple Driver: Updated requirements to use Apple OpenCL API to macOS 13.0
- Backend Checks: Describe workaround in error message when detecting more than 64 backend devices
- Backend Info: Added --machine-readable format
- Backend: Added workaround to get rid of internal runtimes memory leaks
- Backend: Splitting backend_ctx_devices_init into smaller runtime-specific functions
- Backend: Updated OpenCL/CUDA/HIP/Metal API's
- Backend: Updated filename chksum format to prevent invalid cache on Apple Silicon when switching arch
- Brain: Added sanity check and corresponding error message for invalid --brain-port values
- Building: Support building windows binaries on macOS using MinGW
- Debug: Added -g to build_options if DEBUG >= 1 (only with HIP and OpenCL)
- Dependencies: Added sse2neon v1.8.0 (commit 658eeac)
- Dependencies: Updated LZMA SDK to 24.09
- Dependencies: Updated OpenCL-Headers to v2024.10.24 (commit 265df85)
- Dependencies: Updated unrar source to 6.2.7
- Dependencies: Updated xxHash to 0.8.3 (commit 50f4226)
- Documents: Renamed status_code.txt in exit_status_code.txt and added device_status_code.txt
- Documents: Updated BUILD.md and added BUILD_macOS.md (containing instructions for building windows binaries on macOS)
- HIP Backend: Avoid deprecated functions
- Hardware Monitor: Splitting hwmon_ctx_init function into smaller library-specific functions
- Hardware Monitor: avoid sprintf in src/ext_iokit.c
- Hash-Info: show more details using -HH
- Help: show supported hash-modes only with -hh
- Kernel: Renamed multiple defines in CAST cipher to fit expected naming convention of the C++ language standard
- Makefile: prevent make failure with Apple Silicon in case of partial rebuild
- Makefile: updated MACOSX_DEPLOYMENT_TARGET to 15.0
- MetaMask: update extraction tool to support MetaMask Mobile wallets
- Metal Backend: added support to 2D/3D Compute
- Metal Backend: added workaround to prevent 'Infinite Loop' bug when build kernels
- Metal Backend: added workaround to set the true Processor value in Metal devices on Apple Intel
- Metal Backend: allow use of devices with Metal if runtime version is >= 200
- Metal Backend: define USE_BITSELECT and USE_SWIZZLE for Apple Intel
- Metal Backend: disable Metal devices only if at least one OpenCL device is active
- Metal Backend: improved compute workloads calculation
- Metal Backend: parallelize pipeline state object (PSO) compilation internally
- Modules: Added OPTS_TYPE_PT_BASE58 in 28501 28502 28503 28504 28505 28506 30901 30902 30903 30904 30905 30906
- Modules: Added module_unstable_warning for 22500, update module_unstable_warning for 10700
- Modules: Added support for non-zero IVs for -m 6800 (Lastpass). Also added `tools/lastpass2hashcat.py`
- Modules: Check UnpackSize to raise false positive with hc_decompress_rar
- Modules: Updated module_unstable_warning
- Open Document Format: Added support for small documents with content length < 1024
- OpenCL Backend: added workaround to set device_available_memory from CUDA/HIP alias device
- Rules: Add support to character class rules
- Rules: Rename best64.rule to best66.rule and remove the unknown section from it
- Scrypt: Increase buffer sizes in module for hash mode 8900 to allow longer scrypt digests
- SecureCRT MasterPassphrase v2: update module, pure kernels and test unit. Add optimized kernels.
- Selftest: rename selftest function to process_selftest and splitting into 3 smaller functions
- Status Code: Add specific return code for self-test fail (-11)
- Types: Added OPTS_TYPE_PT_BASE58 and removed OPTS_TYPE_MAXIMUM_ACCEL in opts_type
- Unicode: Update UTF-8 to UTF-16 conversion to match RFC 3629
<<<<<<< HEAD
- Unit tests: Updated install_modules.sh, test.pl and some test modules (1000, 16000, 31300, 31500, 31600) by removing Text:Iconv and using Encode instead
- Unit tests: Updated install_modules.sh with Crypt::Argon2
- Unit tests: Updated install_modules.sh with Crypt::Passwd::XS, to test suite works also on Apple (ex: 1800)
- Unit tests: Updated install_modules.sh to use an external module for Crypt::OpenSSL::EC, due to maintenance being discontinued
=======
- Unit tests: Updated install_modules.sh to remove php and Crypt::GCrypt (updated relative test modules)
>>>>>>> 104a2545
- Unit tests: Updated install_modules.sh to use an external module for Digest::BLAKE2, due to maintenance being discontinued
- Unit tests: Updated install_modules.sh to use an external module for Digest::GOST, due to maintenance being discontinued
- Unit tests: Updated install_modules.sh to use an external package for pygost, due to not available anymore
- Unit tests: Updated install_modules.sh to use cpanm instead of cpan
- Unit tests: Updated install_modules.sh with Crypt::Argon2
- Unit tests: Updated install_modules.sh with Crypt::Passwd::XS, to test suite works also on Apple (ex: 1800)
- Unit tests: Updated install_modules.sh, test.pl and some test modules (1000, 16000, 31300, 31500, 31600) by removing Text:Iconv and using Encode instead
- User Options: Added error message when mixing --username and --show to warn users of exponential delay
- User Options: added --metal-compiler-runtime option
- User Options: assigned -H to --hash-info
- User Options: limit --bitmap-max value to 31

* changes v6.2.5 -> v6.2.6

##
## Algorithms
##

- Added hash-mode: Amazon AWS4-HMAC-SHA256
- Added hash-mode: Bitcoin WIF private key (P2PKH)
- Added hash-mode: Bitcoin WIF private key (P2SH(P2WPKH))
- Added hash-mode: Bitcoin WIF private key (P2WPKH, Bech32)
- Added hash-mode: BLAKE2b-512($pass.$salt)
- Added hash-mode: BLAKE2b-512($salt.$pass)
- Added hash-mode: DPAPI masterkey file v1 (context 3)
- Added hash-mode: DPAPI masterkey file v2 (context 3)
- Added hash-mode: Exodus Desktop Wallet (scrypt)
- Added hash-mode: Flask session cookie
- Added hash-mode: KeePass 1 (AES/Twofish) and KeePass 2 (AES) - keyfile only mode
- Added hash-mode: Kerberos 5, etype 17, DB
- Added hash-mode: Kerberos 5, etype 18, DB
- Added hash-mode: PostgreSQL SCRAM-SHA-256
- Added hash-mode: Radmin3
- Added hash-mode: Teamspeak 3 (channel hash)
- Added hash-mode: Terra Station Wallet (AES256-CBC(PBKDF2($pass)))
- Added hash-mode: bcrypt(sha512($pass)) / bcryptsha512
- Added hash-mode: md5(sha1($pass).$salt)
- Added hash-mode: sha1($salt.sha1(utf16le($username).':'.utf16le($pass)))
- Added hash-mode: sha256($salt.sha256_bin($pass))

##
## Features
##

- Added new backend support for Metal, the OpenCL replacement API on Apple
- Added support for building universal macOS binary on Apple Silicon
- Added support for using --debug-mode in attack-mode 9 (association attack)
- Added hex encoding format for --separator option
- Added password candidates range to --status-json output
- Added parameter to Bitwarden mode for second iteration count
- Added support for using 'John the Ripper' hash format with hash-type 13100
- Added support for using 'John the Ripper' hash format with hash-type 18200
- Added hash extraction scripts from the tools folder to beta/release versions
- Added user advice if a hash throws 'token length exception'
- Added tunings/ folder in order to replace hashcat.hctune. Configuration files with *.hctune suffix are automatically load on startup
- Added link to 'ubernoob' documentation when no parameters are supplied on Windows

##
## Bugs
##

- Fixed accepted salt length by PKCS#8 Private Keys modules
- Fixed autodetect memory allocation for temporary hashes for LUKS v1 (legacy) in --identify mode
- Fixed backend active devices checks
- Fixed building error on Raspberry Pi
- Fixed display problem of incorrect negative values in case of large numbers
- Fixed display problem of the "Optimizers applied" list for algorithms using Register-Limit
- Fixed example password output of --hash-info: force uppercase if OPTS_TYPE_PT_UPPER is set
- Fixed false negative on hash-type 27800 if using vector width greater than 1 and -a 3
- Fixed false negative on hash-types 4510 and 4710 for hashes with long salts
- Fixed false negative on hash-types 8900, 15700, 22700, 27700 and 28200 if using the HIP backend
- Fixed false negative on Unit Test in case of out-of-memory with grep in single mode
- Fixed false negative on Unit Test with hash-type 25400
- Fixed functional error when nonce-error-corrections that were set on the command line in hash-mode 22000/22001 were not accepted
- Fixed handling of devices in benchmark mode for "kernel build error". Instead of canceling, skip the device and move on to the next
- Fixed handling of password candidates that are shorter than the minimum password length in Association Attack
- Fixed invalid handling of keyfiles in Keepass if transf_random_seed doesn't change
- Fixed memory leak in CPU rule engine
- Fixed method of how OPTS_TYPE_AUX* kernels are called in an association attack, for example in WPA/WPA2 kernel
- Fixed missing option flag OPTS_TYPE_SUGGEST_KG for hash-mode 11600 to inform the user about possible false positives in this mode
- Fixed optimized (-O) candidate generation with --stdout and -a 7
- Fixed password limit in optimized kernel for hash-mode 10700
- Fixed password reassembling function reporting an incorrect candidate in some cases when the correct candidate has zero length
- Fixed undefined function call to hc_byte_perm_S() in hash-mode 17010 on non-CUDA compute devices
- Fixed unit test early exit on luks test file download/extract failure
- Fixed unit test false negative if there are spaces in the filesystem path to hashcat
- Fixed unit test salt-max in case of optimized kernel, with hash-type 22 and 23
- Fixed usage of --rule-right (-k) in -a 7 with optimized (-O) kernels
- Fixed wordlist handling in -m 3000 when candidate passwords use the $HEX[...] syntax

##
## Technical
##

- AMD Driver: Updated requirements for AMD Linux drivers to "AMDGPU" (21.50 or later) and "ROCm" (5.0 or later)
- AMD Driver: Updated requirements for AMD Windows drivers to "AMD Adrenalin Edition" (Adrenalin 22.5.1 exactly)
- Association Attack: Enable module specific pw_min and pw_max settings to avoid false positives in -a 9 attack-mode
- Autotune: Added error handling. By default skipping device on error, with --force using accel/loops/threads min values instead
- Backend: improved management of systems with multiple OpenCL platforms
- Backend Info: Added folder_config info to output
- Backend Info: Added generic system info to output (must be completed on Windows side)
- Backend Info: Added local memory size to output
- Backend: with kernel build options, switch from -I to -D INCLUDE_PATH, in order to support Apple Metal runtime
- Command Line: Disallow combinations of some options. for instance, using -t in -a 0 mode
- CUDA Backend: moved functions to ext_cuda.c/ext_nvrtc.c and includes to ext_cuda.h/ext_nvrtc.h
- Debug Rules: Set --debug-file to $session.debugfile if --debug-mode was set by the user and --debug-file was not set
- Hardware Monitor: Add support for GPU device utilization readings using iokit on Apple Silicon (OpenCL and Metal)
- Hash Info: show more information (Updated Hash-Format. Added Autodetect, Self-Test, Potfile and Plaintext encoding)
- HIP Backend: moved functions to ext_hip.c/ext_hiprtc.c and includes to ext_hip.h/ext_hiprtc.h
- HIP Backend: removed unused functions from hiprtc to workaround missing function symbols on windows dll
- Kernels: Refactored standard kernel declaration to use a structure holding u32/u64 attributes to reduce the number of attributes
- Kernels: Refactored standard kernel includes, KERN_ATTR macros and RC4 cipher functions, in order to support Apple Metal runtime
- Kernels: Set the default Address Space Qualifier for any pointer, in order to support Apple Metal runtime
- Logfile: Write per-session "recovered new" value to logfile
- Makefile: updated MACOSX_DEPLOYMENT_TARGET to 10.15 and removed OpenCL framework from LFLAGS_NATIVE on MacOS
- Metal Runtime: added support for vectors up to 4
- Modules: Added suffix *legacy* to old TrueCrypt modules (6211-6243)
- Modules: Added suffix *legacy* to old VeraCrypt modules (13711-13783)
- Modules: Added support of a custom charset setting for benchmarks to the module interface
- Modules: New LUKS v1 modules (29511-29543) which do not use `module_hash_binary_parse` to get data from containers anymore (use new tool `tools/luks2hashcat.py`)
- Modules: New TrueCrypt modules (29311-29343) which do not use `module_hash_binary_parse` to get data from containers anymore (use new tool `tools/truecrypt2hashcat.py`)
- Modules: New VeraCrypt modules (29411-29483) which do not use `module_hash_binary_parse` to get data from containers anymore (use new tool `tools/veracrypt2hashcat.py`)
- Modules: Renamed old LUKS module into LUKS v1 and added suffix *legacy* (14600)
- OpenCL Backend: added workaround to make optimized kernels work on Apple Silicon
- OpenCL Backend: moved functions to ext_OpenCL.c and includes to ext_OpenCL.h
- OpenCL Backend: show device_type in device list info on Apple Silicon
- OpenCL Kernel: Set native_threads to 32 on Apple GPU's for various hash-modes
- OpenCL Runtime: Added support to use Apple Silicon compute devices
- OpenCL Runtime: Add some unstable warnings detected on macOS
- OpenCL Runtime: Set default device-type to GPU with Apple Silicon compute devices
- Restore: Restore timer is decreased from 60 seconds to 1 second, but only updates if there's actually a change compared to previous data written to restore file
- Rules: Add new rulesets from T0XlC: T0XlCv2, T0XlC_3_rule, T0XlC_insert_HTLM_entities_0_Z
- Rules: Add support to include source wordlist in debugging format
- Rules: Update hand-written rulesets to covers years up to 2029
- Status code: updated negative status code (added kernel create failure and resync)
- Status code: updated negative status code, useful in Unit tests engine (test.sh)
- Terminal: Increased size of hash name column in `--help` and `--identify` options
- Terminal: Limit output length of example hash in --example-hash mode to 200. Use --mach to see full example hash
- Terminal: show empty OpenCL platforms only in backend information mode
- Tuning Database: Added a warning if a module implements module_extra_tuningdb_block but the installed computing device is not found
- Unit tests: added -r (--runtime) option
- Unit tests: handle negative status code, skip deprecated hash-types, skip hash-types with known perl modules issues, updated output
- Unit tests: Updated test.sh to set default device-type to CPU with Apple Intel and added -f (--force) option
- Usage Screen: On windows console, wait for any keypress if usage_mini_print() is used
- User Options: Add new module function module_hash_decode_postprocess() to override hash specific configurations from command line
- User Options: Change --backend-info/-I option type, from bool to uint
- Workflow: Added basic workflow for GitHub Actions

* changes v6.2.4 -> v6.2.5

##
## Algorithms
##

- Added hash-mode: CRC32C
- Added hash-mode: CRC64Jones
- Added hash-mode: MultiBit Classic .wallet (scrypt)
- Added hash-mode: MurmurHash3
- Added hash-mode: Windows Hello PIN/Password

##
## Performance
##

- PDF Kernel (10700): Improved performance on AMD GPUs by using shared memory for the scratch buffer and disabled inlining to save spilling

##
## Bugs
##

- Fixed divide by zero error because backend_ctx->hardware_power_all was not re-inserted after refactoring device_param->hardware_power
- Fixed invalid handling of initialization value for -m 11500
- Fixed invalid progress counter initialization in attack-mode 9 when using --skip or --restore
- Fixed out-of-boundary reads in attack-mode 9 that were caused by a missing work item limit in the refactored autotune engine
- Fixed out-of-boundary reads in hash-mode 22400 (AES Crypt) kernel
- Fixed strategy for eliminating hashes with zero length in LM when multiple hashes contain a zero hash

##
## Technical
##

- AMD Driver: Updated requirements for AMD Linux drivers to ROCm 4.5 or later due to new HIP interface
- Backend devices: In -S mode, limit the number of workitems so that no more than 2GB of host memory is required per backend device
- Backend devices: In non -S mode, limit the number of workitems so that no more than 4GB of host memory is required per backend device
- Backend types: The default filter for the device types is now set so that only the GPU is used, except for APPLE, where we set CPU
- Benchmark: Update benchmark_deep.pl with new hash modes added (also new hash modes which were added with v6.2.3)
- Electrum Wallet: Added new entropy-based check to test whether the decryption was successful or not
- Module Optimizers: Added OPTS_TYPE_MAXIMUM_THREADS to deactivate the else branch route in the section to find -T before compilation
- Makefile: Added wildcard include src/modules/module_*.mk directive so that plugin developers can add 3rd party libraries for their plugins
- Rejects: Disabled checking of the minimum and maximum length of the password candidate in attack-mode 9 because they are incompatible
- POCL: Added a workaround for an issue in POCL where a quote character is used as a part of the path itself which is passed as a path for the -I option
- Device Threads: The default maximum device thread number has been reduced from 1024 to 256, users can still overwrite with the -T option
- Tuning-DB: Add missing entries for -m 25600 and -m 25800 for CPU cracking
- OpenCL Backend: added workaround to support Apple Silicon (GPU: M1, M1 Pro, and M1 Max)
- MacOS v10.8+ (PBKDF2-SHA512): Added support for parsing new mac2john hash format directly in the module for -m 7100

* changes v6.2.3 -> v6.2.4

##
## Algorithms
##

- Added hash-mode: SNMPv3 HMAC-MD5-96/HMAC-SHA1-96
- Added hash-mode: SNMPv3 HMAC-MD5-96
- Added hash-mode: SNMPv3 HMAC-SHA1-96
- Added hash-mode: SNMPv3 HMAC-SHA224-128
- Added hash-mode: SNMPv3 HMAC-SHA256-192
- Added hash-mode: SNMPv3 HMAC-SHA384-256
- Added hash-mode: SNMPv3 HMAC-SHA512-384
- Added hash-mode: VirtualBox (PBKDF2-HMAC-SHA256 & AES-128-XTS)
- Added hash-mode: VirtualBox (PBKDF2-HMAC-SHA256 & AES-256-XTS)

##
## Features
##

- Added option --deprecated-check-disable to enable deprecated plugins
- Added option --generate-rules-func-sel to specify a pool of operators that the random rule generator is allowed to pick from
- Added option --multiply-accel-disable (short: -M) to disable multiplying of the kernel accel with the multiprocessor count
- Added rule function '3' to change the case of the first letter after the occurrence of N of character X
- Added support for auto tuning --kernel-threads (-T) at startup
- Added support for HIP version 4.3 or later and removed support for older HIP versions as they are not compatible

##
## Bugs
##

- Fixed broken support for --generate-rules-func-min which was ignored under certain conditions
- Fixed buffer overflow in DPAPI masterkey file v1/v2 module in hash_encode() and hash_decode()
- Fixed buffer overflow in Stargazer Stellar Wallet XLM module in hash_encode() when a hash was cracked
- Fixed false negative in all VeraCrypt hash modes if both conditions are met: 1. Use CPU for cracking and 2. PIM area was used
- Fixed invalid data type in the sha384_hmac_init_vector_128() function that take effect if the vector data type was specified manually
- Fixed out-of-boundary read in input_tokenizer() if the signature in the hash is longer than the length of the plugin's signature constant
- Fixed out-of-boundary read in PKZIP masterkey kernel if the password candidate has length zero
- Fixed out-of-boundary read in the Stuffit5 module in hash_decode()
- Fixed random rule generator option --generate-rules-func-min by fixing switch() case to not select a not existing option group type
- Fixed segfault when a combination of the flags --user and --show is given and a hash was specified directly on the command line
- Fixed syntax check of HAS_VPERM macro in several kernel includes causing invalid error message for AMD GPUs on Windows
- Fixed uninitialized tmps variable in autotune for slow hashes by calling _init and _prepare kernel before calling _loop kernel
- Fixed unintentional overwriting of the --quiet option in benchmark and speed-only mode

##
## Performance
##

- AMD GPUs: Add inline assembly code for md5crypt, sha256crypt, PDF 1.7, 7-Zip, RAR3, Samsung Android and Windows Phone 8+
- AMD GPUs: On the Apple OpenCL platform, we ask for the preferred kernel thread size rather than hard-coding 32
- Backend Interface: Replace most of the blocking Compute API functions with asynchronous ones to improve GPU utilization
- Blake Kernels: Optimize 3/4 BLAKE2B_ROUND() 64-bit rotations with inline assembly hc_byte_perm_S() calls
- Blowfish Kernels: Backport optimizations to reduce bank conflicts from bcrypt to Password Safe v2 and Open Document Format (ODF) 1.1
- ECC secp256k1: The inline assembly code for AMD GPUs has been removed as the latest JIT compilers optimize it with the same efficiency
- HIP Kernels: Enable vector data types for HIP kernels for functionality and performance
- Kernel threads: Use warp size / wavefront size query instead of hard-coded values as the basis for kernel threads
- SCRYPT Kernels: Improve Hashcat.hctune entries for many NV and AMD GPUs for hash mode 8900, 9300, 15700 and 22700
- STDIN: Reduce the performance gap between stdin and wordlist by disabling the --stdin-timeout-abort check after 1000 successful reads
- Tuning Database: Add new module function module_extra_tuningdb_block() to extend hashcat.hctune content from a module

##
## Technical
##

- 7-Zip Hook: Increase the supported data length from 320kb to 8mb
- ADL: Updated support for AMD Display Library to 15.0, updated data types
- AMD Driver: Updated requirements for AMD Linux drivers to ROCm 4.3 or later due to new HIP interface
- AMD Driver: Updated requirements for AMD Windows drivers to Adrenalin 21.2.1 or later due to new ADL library
- Autotune: Add autotune event to inform the user about autotune is starting/stopping on startup
- Backend Interface: Implement gpu_bzero() as a gpu_memset() replacement, since all gpu_memset() operations used 0 as the value
- Backend Interface: Improve the query kernel's dynamic memory size based on DEVICE_ATTRIBUTE_MAX_SHARED_MEMORY_PER_BLOCK_OPTIN instead of BF
- Brain Session: Adds hashconfig-specific opti_type and opts_type parameters to the session calculation to enable cover functions like -O
- Commandline: Fix some memory leaks in case hashcat aborts due to command line parameter settings
- Commandline: Throw an error if the separator specified by the user with the -p option is not exactly 1 byte
- Community: Add link to new hashcat discord to docs/contact.txt
- Constants: Make const char * pointers actually const char * const pointers
- Deprecated Plugins: Add new module function module_deprecated_notice() to mark a plugin as deprecated and to return a free text user notice
- Deprecated Plugins: Marked plugins 2500/2501 and 16800/16801 as deprecated
- Encoding: Truncate password candidates in UTF8 -> UTF16 conversion if it contains an invalid UTF8 byte sequence
- Filehandling: Avoid direct access to some file handles and use internal structures instead
- Filehandling: Use const char for fopen mode to fix -Wwrite-strings warnings
- Hardware Monitor: Added support for OverDrive 7 and 8 based GPUs
- HIP Kernels: Dependency on hip/hip runtime.h has been removed to enable easier integration of the HIP backend under Windows
- Kernel cache: Add kernel threads for hash calculation, which will later be used in the file name of the kernel cache
- Memory Management: Check in OpenCL that CL_DEVICE_HOST_UNIFIED_MEMORY is true and if so, then half of the available memory
- Memory Management: Refactored the code responsible for limiting kernel accel with the goal to avoid low host memory situations
- MetaMask: Added special extraction tool for MetaMask wallets
- NEO driver: Activate the NEO driver (Intel GPU) after it passed several tests in hashcat using the latest NEO driver version
- OpenCL Runtime: The use of clUnloadPlatformCompiler () was disabled after some users received unexpected return codes
- OpenCL Runtime: Workaround for Intel OpenCL runtime: segmentation fault when compiling hc_enc_next() / hc_enc_next_global()
- Potfile: Fixed some leaks in potfile_*_open(), potfile_*_close(), potfile_destroy() and don't assume plain file
- RC4 Kernels: Use improved native thread derivation for RC4-based hash modes 7500, 13100, 18200, 25400
- Shared Memory: Calculate the dynamic memory size of the kernel based on CU_DEVICE_ATTRIBUTE_MAX_SHARED_MEMORY_PER_BLOCK_OPTIN
- Slow kernels: Set some of the slowest kernels to OPTS_TYPE_MP_MULTI_DISABLE to make it easier to handle small word lists
- Status view: Add hash-mode (-m number) in addition to hash-name
- Vendor Discovery: Add "Intel" as a valid vendor name for GPUs on macOS
- MetaMask: Increase the supported data len from 784b to 3136b and set pw-min to 8

* changes v6.2.2 -> v6.2.3

##
## Algorithms
##

- Added hash-mode: AES-128-ECB NOKDF (PT = $salt, key = $pass)
- Added hash-mode: AES-192-ECB NOKDF (PT = $salt, key = $pass)
- Added hash-mode: AES-256-ECB NOKDF (PT = $salt, key = $pass)
- Added hash-mode: iPhone passcode (UID key + System Keybag)
- Added hash-mode: MetaMask Wallet
- Added hash-mode: VeraCrypt PBKDF2-HMAC-Streebog-512 + XTS 512 bit  + boot-mode
- Added hash-mode: VeraCrypt PBKDF2-HMAC-Streebog-512 + XTS 1024 bit + boot-mode
- Added hash-mode: VeraCrypt PBKDF2-HMAC-Streebog-512 + XTS 1536 bit + boot-mode

##
## Features
##

- Added new backend support for HIP, an OpenCL alternative API for AMD GPUs (similar to CUDA for NVIDIA GPUs)
- Added option --markov-inverse to inverse markov statistics, with the idea of reversing the order of the password candidates
- Added temperature watchdog and fanspeed readings for CPU and GPU on macOS using iokit
- Added temperature watchdog and utilization for CPU on linux using sysfs and procfs
- Added option --increment-inverse to increment masks from right-to-left instead of left-to-right

##
## Bugs
##

- Fixed access violation in hashconfig_destroy if hashcat_ctx_t is only partially initialized
- Fixed 'E' rule in pure kernel mode which was ignoring letters that are in positions that are multiples of 4
- Fixed false negative in hash-mode 15900 (DPAPI masterkey file v2) if password was longer than 64 characters
- Fixed hashcat_ctx leak and refactor module and kernel existence checks
- Fixed integer overflow in Recovered/Time status view column caused by division > 0 but < 1
- Fixed invalid ETA if --limit was specified, several salts are in a hash list and some of them were found in a potfile
- Fixed memory leak in iconv_ctx and iconv_tmp in backend.c
- Fixed missing option to automatically disable kernel cache in -m 25600 and -m 25800
- Fixed out-of-boundary write in slow candidates mode in combinator attack

##
## Improvements
##

- Alias Devices: Show a warning in case the user specifically listed a device to use which in a later step is skipped because it is an alias of another active device
- Backend Information: Added new column showing the PCI Address per CUDA/OpenCL device to easier identify broken cards
- Bcrypt-SHA1/MD5 Kernels: Get rid of local memory use for binary to hex conversion to avoid false negatives on several OpenCL runtimes
- CPU Affinity: Allow mask up to 64 processors in Windows and remove call to SetThreadAffinityMask as SetProcessAffinityMask limits all threads in process
- Debug Rules: HEX-ify rules debug non-rules outputs that contain colons
- KeePass: Increase supported size for KeePass 1 databases from 300kB to 16MB
- Potfile: Disable potfile for hash-mode 99999
- VeraCrypt: Increase password length support for non-boot volumes from 64 to 128
- WPA Kernels: Increased performance by 3.5% for backend devices controlled by CUDA backend

##
## Technical
##

- Autodetect: Limit the number of errors per hash-mode try to 100 to avoid long startup time
- Brain: Add brain_ctx_t to hashcat_ctx_t to enable runtime check if hashcat was compiled with brain support
- File handling: Do not abort on seeing a BOM in input files, just warn and ignore the BOM
- Folders: Do not escape the variable cpath_real to prevent certain OpenCL runtimes from running into an error which do not support escape characters
- Java Object hashCode: Add OPTS_TYPE_SUGGEST_KG as a default option
- LM: Workaround JiT compiler bug in -m 3000 on NV leading to false negatives with large amount of hashes
- OpenCL Runtime: Workaround a problem of the AMD OpenCL GPU driver under macOS which results in false negatives due to changes in the kernel crypto library
- OpenCL Runtime: Workaround JiT crash (SC failed. No reason given.) on macOS by limiting local memory allocations to 32k
- Status View: Include time and duration info when pausing and resuming
- Tests: Changed tests for VeraCrypt from -a 0 to -a 3, because password extension is not available to all shells
- WinZip Kernel: Increase supported data length from 8k to 16mb

* changes v6.2.1 -> v6.2.2

##
## Algorithms
##

- Added hash-mode: bcrypt(md5($pass)) / bcryptmd5
- Added hash-mode: bcrypt(sha1($pass)) / bcryptsha1
- Added hash-mode: FortiGate256 (FortiOS256)
- Added hash-mode: Linux Kernel Crypto API (2.4)
- Added hash-mode: MurmurHash
- Added hash-mode: OpenEdge Progress Encode
- Added hash-mode: md5(utf16le($pass))
- Added hash-mode: sha1(utf16le($pass))
- Added hash-mode: sha256(utf16le($pass))
- Added hash-mode: sha384(utf16le($pass))
- Added hash-mode: sha512(utf16le($pass))
- Added hash-mode: md5(md5(md5($pass)))
- Added hash-mode: sha1(sha1($salt.$pass.$salt))
- Added hash-mode: sha256($salt.sha256($pass))
- Added hash-mode: sha384($pass.$salt)
- Added hash-mode: sha384($salt.$pass)
- Added hash-mode: sha384($salt.utf16le($pass))
- Added hash-mode: sha384(utf16le($pass).$salt)

##
## Features
##

- Autodetect hash-type: performs an automatic analysis of input hash(es), either listing compatible algorithms, or executing the attack (if only one compatible format is found)
- Autodetect hash-type: added option --identify to only perform autodetection of hash-type, without back-end device initialization

##
## Bugs
##

- Fixed error message in -a 9 mode with rules when number of words from wordlist is not in sync with number of unique salts
- Fixed error-handling logic in monitor thread to not return in case of error (disk full, permission error, ...) but to retry instead
- Fixed false negatives with TrueCrypt/VeraCrypt when zip- or gzip-compressed files were used as keyfiles
- Fixed free memory-size output for skipped GPU (both automatic and manual) of --backend-info information screen

##
## Improvements
##

- AES Crypt Plugin: Reduced max password length from 256 to 128 which improved performance by 22%
- CUDA Backend: If --stdout is used, do not warn about missing CUDA SDK
- Folder Management: Add support for XDG Base Directory specification when hashcat is installed using 'make install'
- Hardware Monitor: Add support for GPU device utilization readings from sysfs (AMD on Linux)
- OpenCL Backend: Use CL_DEVICE_BOARD_NAME_AMD instead of CL_DEVICE_NAME for device name (when supported by OpenCL runtime)
- Performance Monitor: Suggest -S to improve cracking performance in specific attack configurations
- RAR3-p (Compressed): Fix workaround in unrar library in AES constant table generation to enable multi-threading support
- RC4 Kernels: Improved performance by 20%+ with new RC4 code in hash-modes Kerberos 5 (etype 23), MS Office (<= 2003) and PDF (<= 1.6)
- Scrypt Kernels: Re-enable use of kernel cache in scrypt-based kernels
- Status Screen: Show currently-running kernel type (pure, optimized) and generator type (host, device)
- UTF8-to-UTF16: Replaced naive UTF8-to-UTF16 conversion with true conversion for RAR3, AES Crypt, MultiBit HD (scrypt) and Umbraco HMAC-SHA1

##
## Technical
##

- Dependencies: Updated LZMA SDK from 19.00 to 21.02 alpha
- Dependencies: Updated xxHash from 0.1.0 to v0.8.0 - Stable XXH3
- Documentation: Update missing documentation in plugin developer guide for OPTS_TYPE_MP_MULTI_DISABLE and OPTS_TYPE_NATIVE_THREADS
- Hashrate: Update inner-loop hashrate prediction to handle new salt_repeats feature and also respect _loop2 kernel runtime
- Kernels: Add RC4 cipher to crypto library with optimized shared memory access pattern which will not cause any bank conflicts if -u <= 32
- Kernels: Add standalone true UTF8-to-UTF16 converter kernel that runs after amplifier. Use OPTS_TYPE_POST_AMP_UTF16LE from plugin
- Kernel Cache: Add module_jit_build_options() string from modules to kernel cache checksum calculation
- Modules: Recategorized HASH_CATEGORY option in various modules
- Modules: Added hash categories HASH_CATEGORY_IMS and HASH_CATEGORY_CRYPTOCURRENCY_WALLET
- Modules: Changed hash category of Python passlib from HASH_CATEGORY_GENERIC_KDF to HASH_CATEGORY_FRAMEWORK
- Unit-Tests: Added missing support for OPTS_TYPE_LOOP_PREPARE, OPTS_TYPE_LOOP_PREPARE2 and salt_repeats in self-test
- Unit-Tests: Added missing unit-test for Stargazer Stellar Wallet XLM

* changes v6.2.0 -> v6.2.1

##
## Technical
##

- Dependencies: Updated unrar source from 5.9.4 to 6.0.5
- Dependencies: Make unrar dependencies optional and disable hash-mode 23800 if dependency is disabled

* changes v6.1.1 -> v6.2.0

##
## Algorithms
##

- Added hash-mode: Apple iWork
- Added hash-mode: AxCrypt 2 AES-128
- Added hash-mode: AxCrypt 2 AES-256
- Added hash-mode: BestCrypt v3 Volume Encryption
- Added hash-mode: Bitwarden
- Added hash-mode: Dahua Authentication MD5
- Added hash-mode: KNX IP Secure - Device Authentication Code
- Added hash-mode: MongoDB ServerKey SCRAM-SHA-1
- Added hash-mode: MongoDB ServerKey SCRAM-SHA-256
- Added hash-mode: Mozilla key3.db
- Added hash-mode: Mozilla key4.db
- Added hash-mode: MS Office 2016 - SheetProtection
- Added hash-mode: PDF 1.4 - 1.6 (Acrobat 5 - 8) - edit password
- Added hash-mode: PKCS#8 Private Keys
- Added hash-mode: RAR3-p (Compressed)
- Added hash-mode: RAR3-p (Uncompressed)
- Added hash-mode: RSA/DSA/EC/OPENSSH Private Keys
- Added hash-mode: SolarWinds Orion v2
- Added hash-mode: SolarWinds Serv-U
- Added hash-mode: SQLCipher
- Added hash-mode: Stargazer Stellar Wallet XLM
- Added hash-mode: Stuffit5
- Added hash-mode: Telegram Desktop >= v2.1.14 (PBKDF2-HMAC-SHA512)
- Added hash-mode: Umbraco HMAC-SHA1
- Added hash-mode: sha1($salt.sha1($pass.$salt))
- Added hash-mode: sha1(sha1($pass).$salt)

##
## Features
##

- Added new attack-mode: Association Attack (aka "Context Attack") to attack hashes from a hashlist with associated "hints"
- Added support for true UTF-8 to UTF-16 conversion in kernel crypto library
- Added option --hash-info to show generic information for each hash-mode
- Added command prompt [f]inish to tell hashcat to quit after finishing the current attack

##
## Bugs
##

- Fixed access to filename which is a null-pointer in benchmark mode
- Fixed both false negative and false positive results in -m 3000 in -a 3 (affecting only NVIDIA GPU)
- Fixed buffer overflow in -m 1800 in -O mode which is optimized to handle only password candidates up to length 15
- Fixed buffer overflow in -m 4710 in -P mode and only in single hash mode if salt length is larger than 32 bytes
- Fixed hardware management sysfs readings in status screen (typically ROCm controlled GPUs)
- Fixed include guards in several header files
- Fixed incorrect maximum password length support for -m 400 in optimized mode (reduced from 55 to 39)
- Fixed internal access on module option attribute OPTS_TYPE_SUGGEST_KG with the result that it was unused
- Fixed invalid handling of outfile folder entries for -m 22000
- Fixed memory leak causing problems in sessions with many iterations - for instance, --benchmark-all or large mask files
- Fixed memory leaks in several cases of errors with access to temporary files
- Fixed NVML initialization in WSL2 environments
- Fixed out-of-boundary reads in cases where user activates -S for fast but pure hashes in -a 1 or -a 3 mode
- Fixed out-of-boundary reads in kernels using module_extra_buffer_size() if -n is set to 1
- Fixed password reassembling for cracked hashes on host for slow hashes in optimized mode that are longer than 32 characters
- Fixed race condition in potfile check during removal of empty hashes
- Fixed race condition resulting in out of memory error on startup if multiple hashcat instances are started at the same time
- Fixed rare case of misalignment of the status prompt when other user warnings are shown in the hashcat output
- Fixed search of tuning database - if a device was not assigned an alias, it couldn't be found in general
- Fixed test on gzip header in wordlists and hashlists
- Fixed too-early execution of some module functions that use non-final values opts_type and opti_type
- Fixed unexpected non-unique salts in multi-hash cracking in Bitcoin/Litecoin wallet.dat module which led to false negatives
- Fixed unit test for -m 3000 by preventing it to generate zero hashes
- Fixed unit tests using 'null' as padding method in Crypt::CBC but actually want to use 'none'
- Fixed unterminated salt buffer in -m 23400 module_hash_encode() in case salt was of length 256
- Fixed vector datatype support in -m 21100 only -P mode and only -a 3 mode were affected

##
## Improvements
##

- Apple Keychain: Notify the user about the risk of collisions / false positives
- CUDA Backend: Do not warn about missing CUDA SDK installation if --backend-ignore-cuda is used
- CUDA Backend: Give detailed warning if either the NVIDIA CUDA or the NVIDIA RTC library cannot be initialized
- CUDA Backend: Use blocking events to avoid 100% CPU core usage (per GPU)
- OpenCL Runtime: Workaround JiT compiler deadlock on NVIDIA driver >= 465.89
- OpenCL Runtime: Workaround JiT compiler segfault on legacy AMDGPU driver compiling RAR3 OpenCL kernel
- RAR3 Kernels: Improved loop code, improving performance by 23%
- Scrypt Kernels: Added a number of GPU specific optimizations per hash modes to hashcat.hctune
- Scrypt Kernels: Added detailed documentation on device specific tunings in hashcat.hctune
- Scrypt Kernels: Optimized Salsa code portion by reducing register copies and removed unnecessary byte swaps
- Scrypt Kernels: Reduced kernel wait times by making it a true split kernel where iteration count = N value
- Scrypt Kernels: Refactored workload configuration strategy based on available resources
- Startup time: Improved startup time by avoiding some time-intensive operations for skipped devices

##
## Technical
##

- Bcrypt: Make BCRYPT entry for CPU in hashcat.hctune after switch to OPTS_TYPE_MP_MULTI_DISABLE (basically set -n to 1)
- Benchmark: Update benchmark_deep.pl with new hash modes added (also new hash modes which were added with v6.1.0)
- Building: Declare phony targets in Makefile to avoid conflicts of a target name with a file of the same name
- Building: Fixed build warnings on macOS for unrar sources
- Building: Fixed test for DARWIN_VERSION in Makefile
- Commandline Options: Removed option --example-hashes, now an alias of --hash-info
- Compute API: Skipping devices instead of stop if error occurred in initialization
- Documentation: Added 3rd party licenses to docs/license_libs
- Hash-Mode 8900 (Scrypt): Changed default benchmark scrypt parameters from 1k:1:1 to 16k:8:1 (default)
- Hash-Mode 11600 (7-Zip): Improved memory handling (alloc and free) for the hook function
- Hash-Mode 13200 (AxCrypt): Changed the name to AxCrypt 1 to avoid confusion
- Hash-Mode 13300 (AxCrypt in-memory SHA1): Changed the name to AxCrypt 1 in-memory SHA1
- Hash-Mode 16300 (Ethereum Pre-Sale Wallet, PBKDF2-HMAC-SHA256): Use correct buffer size allocation for AES key
- Hash-Mode 20710 (sha256(sha256($pass).$salt)): Removed unused code and fixed module_constraints
- Hash-Mode 22000 (WPA-PBKDF2-PMKID+EAPOL): Support loading a hash from command line
- Hash-Mode 23300 (Apple iWork): Use correct buffer size allocation for AES key
- Hash Parser: Output support for machine-readable hash lines in --show and --left and in error messages
- Kernel Development: Kernel cache is disabled automatically when hashcat is compiled with DEBUG=1
- Kernel Functions: Added generic AES-GCM interface see OpenCL/inc_cipher_aes-gcm.h
- Kernel Functions: Refactored OpenCL/inc_ecc_secp256k1.cl many functions, add constants and documentation
- Kernel Functions: Refactored OpenCL/inc_ecc_secp256k1.cl to improve usage in external programs
- Kernel Functions: Wrap atomic functions with hc_ prefix. Custom kernels need to rename "atomic_inc()" to "hc_atomic_inc()"
- Kernel Parameters: Added new parameter 'salt_repeat' to improve large buffer management
- Module Parameters: Add OPTS_TYPE_MP_MULTI_DISABLE for use by plugin developers to prevent multiply -n with the MCU count
- Module Parameters: Add OPTS_TYPE_NATIVE_THREADS for use by plugin developers to enforce native thread count
- Module Structure: Add 3rd party library hook management functions. This also requires an update to all existing module_init()
- OpenCL Runtime: Add support for clUnloadPlatformCompiler() to release some resources after JiT compilation
- OpenCL Runtime: Switched default OpenCL device type on macOS from GPU to CPU. Use -D 2 to enable GPU devices
- OpenCL Runtime: Update module_unstable_warnings() for all hash modes based on most recent versions of many OpenCL runtimes
- Unit tests: Added 'potthrough' (like passthrough, but hash:plain) to tools/test.pl
- Unit tests: Added Python 3 support for all of the Python code in our test framework
- Unit tests: Fixed the packaging of test (-p) feature
- Unit tests: Updated test.sh to show kernel type (pure or optimized) in output
- Unit tests: Use python3/pip3 instead of just python/pip in tools/install_modules.sh

* changes v6.1.0 -> v6.1.1

##
## Bugs
##

- Fixed unresolvable relative paths in hashcat.log

* changes v6.0.0 -> v6.1.0

##
## Algorithms
##

- Added hash-mode: Apple Keychain
- Added hash-mode: XMPP SCRAM

##
## Bugs
##

- Fixed alias detection with additional processor core count check
- Fixed false negatives in hash-mode 10901 if hash-mode 9200, 10000, 10900 or 20300 was used to compile the kernel binary
- Fixed integer overflow for large masks in -a 6 attack mode
- Fixed maximum password length in modules of hash-modes 600, 7800, 7801 and 9900
- Fixed non-zero status code when using --stdout
- Fixed uninitialized value in bitsliced DES kernel (BF mode only) leading to false negatives

##
## Improvements
##

- Compile macOS: Fixed makefile target 'clean' to correctly remove *.dSYM folders
- Compile ZLIB: Fixed makefile include paths in case USE_SYSTEM_ZLIB is used
- Hcchr Files: Renamed some .charset files into .hcchr files
- Hash-Mode 21200 (md5(sha1($salt).md5($pass))): Improved speed by using pre-computed SHA1
- OpenCL Devices: Utilize PCI domain to improve alias device detection
- OpenCL Kernels: Added datatypes to literals of enum constants
- OpenCL Kernels: Added pure kernels for hash-mode 600 (BLAKE2b-512)
- OpenCL Runtime: Add some unstable warnings for some SHA512 based algorithms on AMD GPU on macOS
- OpenCL Runtime: Reinterpret return code CL_DEVICE_NOT_FOUND from clGetDeviceIDs() as non-fatal

##
## Technical
##

- Backend: Changed the maximum number of compute devices from 64 to 128
- Tests: Improved tests for hash-mode 11300 (Bitcoin/Litecoin wallet.dat)
- Tests: Improved tests for hash-mode 13200 (AxCrypt)
- Tests: Improved tests for hash-mode 13600 (WinZip)
- Tests: Improved tests for hash-mode 16400 (CRAM-MD5 Dovecot)
- Tests: Improved tests for hash-mode 16800 (WPA-PMKID-PBKDF2)

* changes v5.1.0 -> v6.0.0

##
## Features
##

- Refactored hash-mode integration and replaced it with a fully modularized plugin interface
- Converted all existing hardwired hash-modes to hashcat plugins
- Added comprehensive plugin developer guide on adding new/custom hash-modes to hashcat
- Refactored compute backend interface to allow adding compute API other than OpenCL
- Added CUDA as a new compute backend (enables hashcat to run on NVIDIA Jetson, IBM POWER9 w/ Nvidia V100, etc.)
- Support automatic use of all available GPU memory when using CUDA backend
- Support automatic use of all available CPU cores for hash-mode-specific hooks
- Support on-the-fly loading of compressed wordlists in zip and gzip format
- Support deflate decompression for the 7-Zip hash-mode using zlib hook
- Added additional documentation on hashcat brain, slow-candidate interface and keyboard-layout mapping features
- Keep output of --show and --left in the original ordering of the input hash file
- Improved performance of many hash-modes

##
## Algorithms
##

- Added hash-mode: AES Crypt (SHA256)
- Added hash-mode: Android Backup
- Added hash-mode: AuthMe sha256
- Added hash-mode: BitLocker
- Added hash-mode: BitShares v0.x
- Added hash-mode: Blockchain, My Wallet, Second Password (SHA256)
- Added hash-mode: Citrix NetScaler (SHA512)
- Added hash-mode: Citrix NetScaler (PBKDF2-HMAC-SHA256)
- Added hash-mode: DiskCryptor
- Added hash-mode: Electrum Wallet (Salt-Type 3-5)
- Added hash-mode: Huawei Router sha1(md5($pass).$salt)
- Added hash-mode: Java Object hashCode()
- Added hash-mode: Kerberos 5 Pre-Auth etype 17 (AES128-CTS-HMAC-SHA1-96)
- Added hash-mode: Kerberos 5 Pre-Auth etype 18 (AES256-CTS-HMAC-SHA1-96)
- Added hash-mode: Kerberos 5 TGS-REP etype 17 (AES128-CTS-HMAC-SHA1-96)
- Added hash-mode: Kerberos 5 TGS-REP etype 18 (AES256-CTS-HMAC-SHA1-96)
- Added hash-mode: MultiBit Classic .key (MD5)
- Added hash-mode: MultiBit HD (scrypt)
- Added hash-mode: MySQL $A$ (sha256crypt)
- Added hash-mode: Open Document Format (ODF) 1.1 (SHA-1, Blowfish)
- Added hash-mode: Open Document Format (ODF) 1.2 (SHA-256, AES)
- Added hash-mode: Oracle Transportation Management (SHA256)
- Added hash-mode: PKZIP archive encryption
- Added hash-mode: PKZIP Master Key
- Added hash-mode: Python passlib pbkdf2-sha1
- Added hash-mode: Python passlib pbkdf2-sha256
- Added hash-mode: Python passlib pbkdf2-sha512
- Added hash-mode: QNX /etc/shadow (MD5)
- Added hash-mode: QNX /etc/shadow (SHA256)
- Added hash-mode: QNX /etc/shadow (SHA512)
- Added hash-mode: RedHat 389-DS LDAP (PBKDF2-HMAC-SHA256)
- Added hash-mode: Ruby on Rails Restful-Authentication
- Added hash-mode: SecureZIP AES-128
- Added hash-mode: SecureZIP AES-192
- Added hash-mode: SecureZIP AES-256
- Added hash-mode: SolarWinds Orion
- Added hash-mode: Telegram Desktop App Passcode (PBKDF2-HMAC-SHA1)
- Added hash-mode: Telegram Mobile App Passcode (SHA256)
- Added hash-mode: Web2py pbkdf2-sha512
- Added hash-mode: WPA-PBKDF2-PMKID+EAPOL
- Added hash-mode: WPA-PMK-PMKID+EAPOL
- Added hash-mode: md5($salt.sha1($salt.$pass))
- Added hash-mode: md5(sha1($pass).md5($pass).sha1($pass))
- Added hash-mode: md5(sha1($salt).md5($pass))
- Added hash-mode: sha1(md5(md5($pass)))
- Added hash-mode: sha1(md5($pass.$salt))
- Added hash-mode: sha1(md5($pass).$salt)
- Added hash-mode: sha1($salt1.$pass.$salt2)
- Added hash-mode: sha256(md5($pass))
- Added hash-mode: sha256($salt.$pass.$salt)
- Added hash-mode: sha256(sha256_bin($pass))
- Added hash-mode: sha256(sha256($pass).$salt)

##
## Bugs
##

- Fixed buffer overflow in build_plain() function
- Fixed buffer overflow in mp_add_cs_buf() function
- Fixed calculation of brain-session ID - only the first hash of the hashset was taken into account
- Fixed cleanup of password candidate buffers on GPU as set from autotune when -n parameter was used
- Fixed copy/paste error leading to invalid "Integer overflow detected in keyspace of mask" in attack-mode 6 and 7
- Fixed cracking multiple Office hashes (modes 9500, 9600) if hashes shared the same salt
- Fixed cracking of Blockchain, My Wallet (V1 and V2) hashes when testing decrypted data in unexpected format
- Fixed cracking of Cisco-PIX and Cisco-ASA MD5 passwords in mask-attack mode when mask > length 16
- Fixed cracking of DNSSEC (NSEC3) hashes by replacing all dots in the passwords with lengths
- Fixed cracking of Electrum Wallet Salt-Type 2 hashes
- Fixed cracking of NetNTLMv1 passwords in mask-attack mode when mask > length 16 (optimized kernels only)
- Fixed cracking of RAR3-hp hashes with pure kernel for passwords longer than 28 bytes
- Fixed cracking of VeraCrypt Streebog-512 hashes (CPU only)
- Fixed cracking raw Streebog-HMAC 256 and 512 hashes for passwords of length >= 64
- Fixed cracking raw Whirlpool hashes cracking for passwords of length >= 32
- Fixed incorrect progress-only result in a special race condition
- Fixed invalid call of mp_css_utf16le_expand()/mp_css_utf16be_expand() in slow-candidate sessions
- Fixed invalid password truncation in attack-mode 1 when the final password is longer than 32 characters
- Fixed invalid use of --hex-wordlist if encoded wordlist string is larger than length 256
- Fixed maximum password length limit which was announced as 256 but was actually 255
- Fixed out-of-boundary read in pure kernel rule engine rule 'p' when parameter was set to 2 or higher
- Fixed out-of-boundary write to decrypted[] in DPAPI masterkey file v1 kernel
- Fixed output of IKE PSK (mode 5300 and 5400) hashes to use separators in the correct position
- Fixed output password of "e" rule in pure and CPU rule engine when separator character is also the first letter
- Fixed problem with usage of hexadecimal notation (\x00-\xff) within rules
- Fixed race condition in maskfile mode by using a dedicated flag for restore execution
- Fixed some memory leaks when hashcat is shutting down due to some file error
- Fixed some memory leaks when mask-files are used in optimized mode
- Fixed --status-json to correctly escape certain characters in hashes
- Fixed the 7-Zip parser to allow the entire supported range of encrypted and decrypted data lengths
- Fixed the validation of the --brain-client-features command line argument (only values 1, 2 or 3 are allowed)

##
## Improvements
##

- Bitcoin Wallet: Be more user friendly by allowing a larger data range for ckey and public_key
- Brain: Added new parameter --brain-server-timer to specify seconds between scheduled backups
- Building: Fix for library compilation failure due to multiple definition of sbob_xx64()
- Cracking bcrypt and Password Safe v2: Use feedback from the compute API backend to dynamically calculate optimal thread count
- Dictstat: On Windows, the st_ino attribute in the stat struct is not set, which can lead to invalid cache hits. Added the filename to the database entry.
- Documents: Added README on how to build hashcat on Cygwin, MSYS2 and WSL
- File handling: Print a truncation warning when an oversized line is detected
- My Wallet: Added additional plaintext pattern used in newer versions
- Office cracking: Support hash format with second block data for 40-bit oldoffice files (eliminates false positives)
- OpenCL Runtime: Added a warning if OpenCL runtime NEO, Beignet, POCL (v1.4 or older) or MESA is detected, and skip associated devices (override with --force)
- OpenCL Runtime: Allow the kernel to access post-48k shared memory region on CUDA. Requires both module and kernel preparation
- OpenCL Runtime: Disable OpenCL kernel cache on Apple for Intel CPU (throws CL_BUILD_PROGRAM_FAILURE for no reason)
- OpenCL Runtime: Do not run shared- or constant-memory size checks if their memory type is of type global memory (typically CPU)
- OpenCL Runtime: Improve ROCm detection and make sure to not confuse with recent AMDGPU drivers
- OpenCL Runtime: Not using amd_bytealign (amd_bitalign is fine) on AMDGPU driver drastically reduces JiT segfaults
- OpenCL Runtime: Unlocked maximum thread count for NVIDIA GPU
- OpenCL Runtime: Update unstable mode warnings for Apple and AMDGPU drivers
- OpenCL Runtime: Workaround JiT compiler error on AMDGPU driver compiling WPA-EAPOL-PBKDF2 OpenCL kernel
- OpenCL Runtime: Workaround JiT compiler error on ROCm 2.3 driver if the 'inline' keyword is used in function declaration
- OpenCL Runtime: Workaround memory allocation error on AMD driver on Windows leading to CL_MEM_OBJECT_ALLOCATION_FAILURE
- OpenCL Runtime: Removed some workarounds by calling chdir() to specific folders on startup
- Outfile: Added new system to specify the outfile format, the new --outfile-format now also supports timestamps
- Startup Checks: Improved the pidfile check: Do not just check for existing PID, but also check executable filename
- Startup Checks: Prevent the user from modifying options which are overwritten automatically in benchmark mode
- Startup Screen: Add extra warning when using --force
- Startup Screen: Add extra warning when using --keep-guessing
- Startup Screen: Provide an estimate of host memory required for the requested attack
- Status Screen: Added brain status for all compute devices
- Status Screen: Added remaining counts and changed recovered count logic
- Status Screen: Added --status-json flag for easier machine reading of hashcat status output
- Tab Completion: Allow using "make install" version of hashcat
- Tuning Database: Updated hashcat.hctune with new models and refreshed vector width values
- VeraCrypt: Added support for VeraCrypt PIM brute-force, replaced --veracrypt-pim with --veracrypt-pim-start and --veracrypt-pim-stop
- WipZip cracking: Added two byte early reject, resulting in higher cracking speed
- WPA/WPA2 cracking: In the potfile, replace password with PMK in order to detect already cracked networks across all WPA modes

##
## Technical
##

- Backend Interface: Added new options --backend-ignore-cuda and --backend-ignore-opencl to prevent CUDA and/or OpenCL API from being used
- Binary Distribution: Removed 32-bit binary executables
- Building: On macOS, switch from ar to /usr/bin/ar to improve building compatibility
- Building: Skipping Travis/Appveyor build for non-code changes
- Codebase: Cleanup of many unused rc_* variables
- Codebase: Fixed some printf() format arguments
- Codebase: Fixed some type casting to avoid truncLongCastAssignment warnings
- Codebase: Moved hc_* file functions from shared.c to filehandling.c
- Codebase: Ran through a bunch of clang-tidy checkers and updated code accordingly
- Codebase: Remove redundant calls to fclose()
- Dependencies: Updated LZMA-Headers from 18.05 to 19.00
- Dependencies: Updated OpenCL-Headers to latest version from GitHub master repository
- Hash-Mode 12500 (RAR3-hp): Allow cracking of passwords up to length 64
- Hash-mode 1460 (HMAC-SHA256 (key = $salt)): Allow up to 64 byte of salt
- Hash-Mode 1680x (WPA-PMKID) specific: Changed separator character from '*' to ':'
- Hash-Mode 8300 (DNSSEC (NSEC3)) specific: Allow empty salt
- Keep Guessing: No longer automatically activate --keep-guessing for modes 9720, 9820, 14900 and 18100
- Keep Guessing: No longer mark hashes as cracked/removed when in potfile
- Kernel Cache: Reactivate OpenCL runtime specific kernel caches
- Kernel Compile: Removed -cl-std= from all kernel build options since we're compatible to all OpenCL versions
- OpenCL Kernels: Fix OpenCL compiler warning on double precision constants
- OpenCL Kernels: Moved "gpu_decompress", "gpu_memset" and "gpu_atinit" into shared.cl in order to reduce compile time
- OpenCL Options: Removed --opencl-platforms filter in order to force backend device numbers to stay constant
- OpenCL Options: Set --spin-damp to 0 (disabled) by default. With the CUDA backend this workaround became deprecated
- Parsers: switched from strtok() to strtok_r() for thread safety
- Requirements: Add new requirement for NVIDIA GPU: CUDA Toolkit (9.0 or later)
- Requirements: Update runtime check for minimum NVIDIA driver version from 367.x to 440.64 or later
- Test Script: Switched from /bin/bash to generic /bin/sh and updated code accordingly

* changes v5.0.0 -> v5.1.0

##
## Features
##

- Added support for using --stdout in brain-client mode
- Added new option --stdin-timeout-abort, to set how long hashcat should wait for stdin input before aborting
- Added new option --kernel-threads to manually override the automatically-calculated number of threads
- Added new option --keyboard-layout-mapping to map users keyboard layout, required to crack TC/VC system boot volumes

##
## Algorithms
##

- Added pure kernels for hash-mode 11700 (Streebog-256)
- Added pure kernels for hash-mode 11800 (Streebog-512)
- Added hash-mode 11750 (HMAC-Streebog-256 (key = $pass), big-endian)
- Added hash-mode 11760 (HMAC-Streebog-256 (key = $salt), big-endian)
- Added hash-mode 11850 (HMAC-Streebog-512 (key = $pass), big-endian)
- Added hash-mode 11860 (HMAC-Streebog-512 (key = $salt), big-endian)
- Added hash-mode 13771 (VeraCrypt PBKDF2-HMAC-Streebog-512 + XTS 512 bit)
- Added hash-mode 13772 (VeraCrypt PBKDF2-HMAC-Streebog-512 + XTS 1024 bit)
- Added hash-mode 13773 (VeraCrypt PBKDF2-HMAC-Streebog-512 + XTS 1536 bit)
- Added hash-mode 18200 (Kerberos 5 AS-REP etype 23)
- Added hash-mode 18300 (Apple File System (APFS))
- Added Kuznyechik cipher and cascades support for VeraCrypt kernels
- Added Camellia cipher and cascades support for VeraCrypt kernels

##
## Improvements
##

- OpenCL Devices: Add support for up to 64 OpenCL devices per system
- OpenCL Platforms: Add support for up to 64 OpenCL platforms per system
- OpenCL Runtime: Use our own yielding technique for synchronizing rather than vendor specific
- Startup: Show OpenCL runtime initialization message (per device)
- xxHash: Added support for using the version provided by the OS/distribution

##
## Bugs
##

- Fixed automated calculation of brain-session when not using all hashes in the hashlist
- Fixed calculation of brain-attack if a given wordlist has zero size
- Fixed checking the length of the last token in a hash if it was given the attribute TOKEN_ATTR_FIXED_LENGTH
- Fixed endianness and invalid separator character in outfile format for hash-mode 16801 (WPA-PMKID-PMK)
- Fixed ignoring --brain-client-features configuration when brain server has attack-position information from a previous run
- Fixed invalid hardware monitor detection in benchmark mode
- Fixed invalid warnings about throttling when --hwmon-disable was used
- Fixed missing call to WSACleanup() to cleanly shutdown windows sockets system
- Fixed missing call to WSAStartup() and client indexing in order to start the brain server on Windows
- Fixed out-of-boundary read in DPAPI masterkey file v2 OpenCL kernel
- Fixed out-of-bounds write in short-term memory of the brain server
- Fixed output of --speed-only and --progress-only when fast hashes are used in combination with --slow-candidates
- Fixed selection of OpenCL devices (-d) if there's more than 32 OpenCL devices installed
- Fixed status output of progress value when -S and -l are used in combination
- Fixed thread count maximum for pure kernels in straight attack mode

##
## Technical
##

- Brain: Set --brain-client-features default from 3 to 2
- Dependencies: Added xxHash and OpenCL-Headers to deps/ in order to allow building hashcat from GitHub source release package
- Dependencies: Removed gitmodules xxHash and OpenCL-Headers
- Keymaps: Added hashcat keyboard mapping us.hckmap (can be used as template)
- Keymaps: Added hashcat keyboard mapping de.hckmap
- Hardware Monitor: Renamed --gpu-temp-abort to --hwmon-temp-abort
- Hardware Monitor: Renamed --gpu-temp-disable to --hwmon-disable
- Memory: Limit maximum host memory allocation depending on bitness
- Memory: Reduced default maximum bitmap size from 24 to 18 and give a notice to use --bitmap-max to restore
- Parameter: Rename --nvidia-spin-damp to --spin-damp (now accessible for all devices)
- Pidfile: Treat a corrupted pidfile like a not existing pidfile
- OpenCL Device: Do a real query on OpenCL local memory type instead of just assuming it
- OpenCL Runtime: Disable auto-vectorization for Intel OpenCL runtime to workaround hanging JiT since version 18.1.0.013
- Tests: Added hash-mode 11700 (Streebog-256)
- Tests: Added hash-mode 11750 (HMAC-Streebog-256 (key = $pass), big-endian)
- Tests: Added hash-mode 11760 (HMAC-Streebog-256 (key = $salt), big-endian)
- Tests: Added hash-mode 11800 (Streebog-512)
- Tests: Added hash-mode 11850 (HMAC-Streebog-512 (key = $pass), big-endian)
- Tests: Added hash-mode 11860 (HMAC-Streebog-512 (key = $salt), big-endian)
- Tests: Added hash-mode 13711 (VeraCrypt PBKDF2-HMAC-RIPEMD160 + XTS 512 bit)
- Tests: Added hash-mode 13712 (VeraCrypt PBKDF2-HMAC-RIPEMD160 + XTS 1024 bit)
- Tests: Added hash-mode 13713 (VeraCrypt PBKDF2-HMAC-RIPEMD160 + XTS 1536 bit)
- Tests: Added hash-mode 13721 (VeraCrypt PBKDF2-HMAC-SHA512 + XTS 512 bit)
- Tests: Added hash-mode 13722 (VeraCrypt PBKDF2-HMAC-SHA512 + XTS 1024 bit)
- Tests: Added hash-mode 13723 (VeraCrypt PBKDF2-HMAC-SHA512 + XTS 1536 bit)
- Tests: Added hash-mode 13731 (VeraCrypt PBKDF2-HMAC-Whirlpool + XTS 512 bit)
- Tests: Added hash-mode 13732 (VeraCrypt PBKDF2-HMAC-Whirlpool + XTS 1024 bit)
- Tests: Added hash-mode 13733 (VeraCrypt PBKDF2-HMAC-Whirlpool + XTS 1536 bit)
- Tests: Added hash-mode 13751 (VeraCrypt PBKDF2-HMAC-SHA256 + XTS 512 bit)
- Tests: Added hash-mode 13752 (VeraCrypt PBKDF2-HMAC-SHA256 + XTS 1024 bit)
- Tests: Added hash-mode 13753 (VeraCrypt PBKDF2-HMAC-SHA256 + XTS 1536 bit)
- Tests: Added hash-mode 13771 (VeraCrypt PBKDF2-HMAC-Streebog-512 + XTS 512 bit)
- Tests: Added hash-mode 13772 (VeraCrypt PBKDF2-HMAC-Streebog-512 + XTS 1024 bit)
- Tests: Added hash-mode 13773 (VeraCrypt PBKDF2-HMAC-Streebog-512 + XTS 1536 bit)
- Tests: Added VeraCrypt containers for Kuznyechik cipher and cascades
- Tests: Added VeraCrypt containers for Camellia cipher and cascades

* changes v4.2.1 -> v5.0.0

##
## Features
##

- Added new option --slow-candidates which allows hashcat to generate passwords on-host
- Added new option --brain-server to start a hashcat brain server
- Added new option --brain-client to start a hashcat brain client, automatically activates --slow-candidates
- Added new option --brain-host and --brain-port to specify ip and port of brain server, both listening and connecting
- Added new option --brain-session to override automatically calculated brain session ID
- Added new option --brain-session-whitelist to allow only explicit written session ID on brain server
- Added new option --brain-password to specify the brain server authentication password
- Added new option --brain-client-features which allows enable and disable certain features of the hashcat brain

##
## Algorithms
##

- Added hash-mode 17300 = SHA3-224
- Added hash-mode 17400 = SHA3-256
- Added hash-mode 17500 = SHA3-384
- Added hash-mode 17600 = SHA3-512
- Added hash-mode 17700 = Keccak-224
- Added hash-mode 17800 = Keccak-256
- Added hash-mode 17900 = Keccak-384
- Added hash-mode 18000 = Keccak-512
- Added hash-mode 18100 = TOTP (HMAC-SHA1)
- Removed hash-mode 5000 = SHA-3 (Keccak)

##
## Improvements
##

- Added additional hybrid "passthrough" rules, to enable variable-length append/prepend attacks
- Added a periodic check for read timeouts in stdin/pipe mode, and abort if no input was provided
- Added a tracker for salts, amplifier and iterations to the status screen
- Added option --markov-hcstat2 to make it clear that the new hcstat2 format (compressed hcstat2gen output) must be used
- Allow bitcoin master key lengths other than 96 bytes (but they must be always multiples of 16)
- Allow hashfile for -m 16800 to be used with -m 16801
- Allow keepass iteration count to be larger than 999999
- Changed algorithms using colon as separators in the hash to not use the hashconfig separator on parsing
- Do not allocate memory segments for bitmap tables if we don't need it - for example, in benchmark mode
- Got rid of OPTS_TYPE_HASH_COPY for Ansible Vault
- Improved the speed of the outfile folder scan when using many hashes/salts
- Increased the maximum size of edata2 in Kerberos 5 TGS-REP etype 23
- Make the masks parser more restrictive by rejecting a single '?' at the end of the mask (use ?? instead)
- Override --quiet and show final status screen in case --status is used
- Removed duplicate words in the dictionary file example.dict
- Updated Intel OpenCL runtime version check
- Work around some AMD OpenCL runtime segmentation faults
- Work around some padding issues with host compilers and OpenCL JiT on 32 and 64-bit systems

##
## Bugs
##

- Fixed a invalid scalar datatype return value in hc_bytealign() where it should be a vector datatype return value
- Fixed a problem with attack mode -a 7 together with stdout mode where the mask bytes were missing in the output
- Fixed a problem with tab completion where --self-test-disable incorrectly expected a further parameter/value
- Fixed a race condition in status view that lead to out-of-bound reads
- Fixed detection of unique ESSID in WPA-PMKID-* parser
- Fixed missing wordlist encoding in combinator mode
- Fixed speed/delay problem when quitting while the outfile folder is being scanned
- Fixed the ciphertext max length in Ansible Vault parser
- Fixed the tokenizer configuration in Postgres hash parser
- Fixed the byte order of digest output for hash-mode 11800 (Streebog-512)

* changes v4.2.0 -> v4.2.1

##
## Improvements
##

- Try to evaluate available OpenCL device memory and use this information instead of total available OpenCL device memory for autotune

##
## Bugs
##

- Fixed a buffer overflow in precompute_salt_md5() in case salt was longer than 64 characters

* changes v4.1.0 -> v4.2.0

##
## Algorithms
##

- Added hash-mode 16700 = FileVault 2
- Added hash-mode 16800 = WPA-PMKID-PBKDF2
- Added hash-mode 16801 = WPA-PMKID-PMK
- Added hash-mode 16900 = Ansible Vault

##
## Improvements
##

- Added JtR-compatible support for hex notation in rules engine
- Added OpenCL device utilization to the status information in machine-readable output
- Added missing NV Tesla and Titan GPU details to tuning database
- General file handling: Abort if a byte order mark (BOM) was detected in a wordlist, hashlist, maskfile or rulefile
- HCCAPX management: Use advanced hints in message_pair stored by hcxtools about endian bitness of replay counter
- OpenCL kernels: Abort session if kernel self-test fails
- OpenCL kernels: Add '-pure' prefix to kernel filenames to avoid problems caused by reusing existing hashcat installation folder
- OpenCL kernels: Removed the use of 'volatile' in inline assembly instructions where it is not needed
- OpenCL kernels: Switched array pointer types in function declarations in order to be compatible with OpenCL 2.0
- Refactored code for --progress-only and --speed-only calculation
- SIP cracking: Increased the nonce field to allow a salt of 1024 bytes
- TrueCrypt/VeraCrypt cracking: Do an entropy check on the TC/VC header on start

##
## Bugs
##

- Fixed a function declaration attribute in -m 8900 kernel leading to unusable -m 9300 which shares kernel code with -m 8900
- Fixed a miscalculation in --progress-only mode output for extremely slow kernels like -m 14800
- Fixed a missing check for errors on OpenCL devices leading to invalid removal of restore file
- Fixed a missing kernel in -m 5600 in combination with -a 3 and -O if mask is >= 16 characters
- Fixed detection of AMD_GCN version in case the rocm driver is used
- Fixed missing code section in -m 2500 and -m 2501 to crack corrupted handshakes with a LE endian bitness base
- Fixed a missing check for hashmodes using OPTS_TYPE_PT_UPPER causing the self-test to fail when using combinator- and hybrid-mode

* changes v4.0.1 -> v4.1.0

##
## Features
##

- Added option --benchmark-all to benchmark all hash-modes (not just the default selection)
- Removed option --gpu-temp-retain that tried to retain GPU temperature at X degrees celsius - please use driver-specific tools
- Removed option --powertune-enable to enable power tuning - please use driver specific tools

##
## Algorithms
##

- Added hash-mode 16000 = Tripcode
- Added hash-mode 16100 = TACACS+
- Added hash-mode 16200 = Apple Secure Notes
- Added hash-mode 16300 = Ethereum Pre-Sale Wallet, PBKDF2-SHA256
- Added hash-mode 16400 = CRAM-MD5 Dovecot
- Added hash-mode 16500 = JWT (JSON Web Token)
- Added hash-mode 16600 = Electrum Wallet (Salt-Type 1-2)

##
## Bugs
##

- Fixed a configuration setting for -m 400 in pure kernel mode which said it was capable of doing SIMD when it is not
- Fixed a hash parsing problem for 7-Zip hashes: allow a longer CRC32 data length field within the hash format
- Fixed a hash parsing problem when using --show/--left with hashes with long salts that required pure kernels
- Fixed a logic error in storing temporary progress for slow hashes, leading to invalid speeds in status view
- Fixed a mask-length check issue: return -1 in case the mask length is not within the password-length range
- Fixed a missing check for return code in case hashcat.hcstat2 was not found
- Fixed a race condition in combinator- and hybrid-mode where the same scratch buffer was used by multiple threads
- Fixed a restore issue leading to "Restore value is greater than keyspace" when mask files or wordlist folders were used
- Fixed a uninitialized value in OpenCL kernels 9720, 9820 and 10420 leading to absurd benchmark performance
- Fixed the maximum password length check in password-reassembling function
- Fixed the output of --show when $HEX[] passwords were present within the potfile

##
## Improvements
##

- OpenCL Kernels: Add a decompressing kernel and a compressing host code in order to reduce PCIe transfer time
- OpenCL Kernels: Improve performance preview accuracy in --benchmark, --speed-only and --progress-only mode
- OpenCL Kernels: Remove password length restriction of 16 for Cisco-PIX and Cisco-ASA hashes
- Terminal: Display set cost/rounds during benchmarking
- Terminal: Show [r]esume in prompt only in pause mode, and show [p]ause in prompt only in resume mode

##
## Technical
##

- Autotune: Improve autotune engine logic and synchronize results on same OpenCL devices
- Documents: Added docs/limits.txt
- Files: Copy include/ folder and its content when SHARED is set to 1 in Makefile
- Files: Switched back to relative current working directory on windows to work around problems with Unicode characters
- Hashcat Context: Fixed a memory leak in shutdown phase
- Hash Parser: Changed the way large strings are handled/truncated within the event buffer if they are too large to fit
- Hash Parser: Fixed a memory leak in shutdown phase
- Hash Parser: Fixed the use of strtok_r () calls
- OpenCL Devices: Fixed several memory leaks in shutdown phase
- OpenCL Kernels: Add general function declaration keyword (inline) and some OpenCL runtime specific exceptions for NV and CPU devices
- OpenCL Kernels: Replace variables from uXX to uXXa if used in __constant space
- OpenCL Kernels: Use a special kernel to initialize the password buffer used during autotune measurements, to reduce startup time
- OpenCL Kernels: Refactored kernel thread management from native to maximum per kernel
- OpenCL Kernels: Use three separate comparison kernels (depending on keyver) for WPA instead of one
- OpenCL Runtime: Add current timestamp to OpenCL kernel source in order to force OpenCL JiT compiler to recompile and not use the cache
- OpenCL Runtime: Enforce use of OpenCL version 1.2 to restrain OpenCL runtimes to make use of the __generic address space qualifier
- OpenCL Runtime: Updated rocm detection
- Returncode: Enforce return code 0 when the user selects --speed-only or --progress-only and no other error occurs
- Rules: Fixed some default rule-files after changing rule meaning of 'x' to 'O'
- Self Test: Skip self-test for mode 8900 - user-configurable scrypt settings are incompatible with fixed settings in the self-test hash
- Self Test: Skip self-test for mode 15700 because the settings are too high and cause startup times that are too long
- Terminal: Add workitem settings to status display (can be handy for debugging)
- Terminal: Send clear-line code to the same output stream as the message immediately following
- Timer: Switch from gettimeofday() to clock_gettime() to work around problems on cygwin
- User Options: According to getopts manpage, the last element of the option array has to be filled with zeros

* changes v4.0.0 -> v4.0.1:

##
## Improvements
##

- Changed the maximum length of the substring of a hash shown whenever the parser found a problem while parsing the hash

##
## Bugs
##

- Fixed a memory leak while parsing a wordlist
- Fixed compile of kernels on AMD systems on windows due to invalid detection of ROCm
- Fixed compile of sources using clang under MSYS2
- Fixed overlapping memory segment copy in CPU rule engine if using a specific rule function
- Fixed a parallel build problem when using the "install" Makefile target
- Fixed the version number extraction for github releases which do not including the .git directory

* changes v3.6.0 -> v4.0.0:

##
## Features
##

- Added support to crack passwords and salts up to length 256
- Added option --optimized-kernel-enable to use faster kernels but limit the maximum supported password- and salt-length
- Added self-test functionality to detect broken OpenCL runtimes on startup
- Added option --self-test-disable to disable self-test functionality on startup
- Added option --wordlist-autohex-disable to disable the automatic conversion of $HEX[] words from the word list
- Added option --example-hashes to show an example hash for each hash-mode
- Removed option --weak-hash-check (zero-length password check) to increase startup time, it also causes many Trap 6 error on macOS

##
## Algorithms
##

- Added hash-mode 2500 = WPA/WPA2 (SHA256-AES-CMAC)
- Added hash-mode 2501 = WPA/WPA2 PMK

##
## Bugs
##

- Fixed a buffer overflow in mangle_dupechar_last function
- Fixed a calculation error in get_power() leading to errors of type "BUG pw_add()!!"
- Fixed a memory problem that occurred when the OpenCL folder was not found and e.g. the shared and session folder were the same
- Fixed a missing barrier() call in the RACF OpenCL kernel
- Fixed a missing salt length value in benchmark mode for SIP
- Fixed an integer overflow in hash buffer size calculation
- Fixed an integer overflow in innerloop_step and innerloop_cnt variables
- Fixed an integer overflow in masks not skipped when loaded from file
- Fixed an invalid optimization code in kernel 7700 depending on the input hash, causing the kernel to loop forever
- Fixed an invalid progress value in status view if words from the base wordlist get rejected because of length
- Fixed a parser error for mode -m 9820 = MS Office <= 2003 $3, SHA1 + RC4, collider #2
- Fixed a parser error in multiple modes not checking for return code, resulting in negative memory index writes
- Fixed a problem with changed current working directory, for instance by using --restore together with --remove
- Fixed a problem with the conversion to the $HEX[] format: convert/hexify also all passwords of the format $HEX[]
- Fixed the calculation of device_name_chksum; should be done for each iteration
- Fixed the dictstat lookup if nanoseconds are used in timestamps for the cached files
- Fixed the estimated time value whenever the value is very large and overflows
- Fixed the output of --show when used together with the collider modes -m 9710, 9810 or 10410
- Fixed the parsing of command line options. It doesn't show two times the same error about an invalid option anymore
- Fixed the parsing of DCC2 hashes by allowing the "#" character within the user name
- Fixed the parsing of descrypt hashes if the hashes do have non-standard characters within the salt
- Fixed the use of --veracrypt-pim option. It was completely ignored without showing an error
- Fixed the version number used in the restore file header

##
## Improvements
##

- Autotune: Do a pre-autotune test run to find out if kernel runtime is above some TDR limit
- Charset: Add additional DES charsets with corrected parity
- OpenCL Buffers: Do not allocate memory for amplifiers for fast hashes, it's simply not needed
- OpenCL Kernels: Improved performance of SHA-3 Kernel (keccak) by hardcoding the 0x80 stopbit
- OpenCL Kernels: Improved rule engine performance by 6% on for NVidia
- OpenCL Kernels: Move from ld.global.v4.u32 to ld.const.v4.u32 in _a3 kernels
- OpenCL Kernels: Replace bitwise swaps with rotate() versions for AMD
- OpenCL Kernels: Rewritten Keccak kernel to run fully on registers and partially reversed last round
- OpenCL Kernels: Rewritten SIP kernel from scratch
- OpenCL Kernels: Thread-count is set to hardware native count except if -w 4 is used then OpenCL maximum is used
- OpenCL Kernels: Updated default scrypt TMTO to be ideal for latest NVidia and AMD top models
- OpenCL Kernels: Vectorized tons of slow kernels to improve CPU cracking speed
- OpenCL Runtime: Improved detection for AMD and NV devices on macOS
- OpenCL Runtime: Improved performance on Intel MIC devices (Xeon PHI) on runtime level (300MH/s to 2000MH/s)
- OpenCL Runtime: Updated AMD ROCm driver version check, warn if version < 1.1
- Show cracks: Improved the performance of --show/--left if used together with --username
- Startup: Add visual indicator of active options when benchmarking
- Startup: Check and abort session if outfile and wordlist point to the same file
- Startup: Show some attack-specific optimizer constraints on start, eg: minimum and maximum support password- and salt-length
- WPA cracking: Improved nonce-error-corrections mode to use a both positive and negative corrections

##
## Technical
##

- General: Update C standard from c99 to gnu99
- Hash Parser: Improved salt-length checks for generic hash modes
- HCdict File: Renamed file from hashcat.hcdict to hashcat.hcdict2 and add header because versions are incompatible
- HCstat File: Add code to read LZMA compressed hashcat.hcstat2
- HCstat File: Add hcstat2 support to enable masks of length up to 256, also adds a filetype header
- HCstat File: Renamed file from hashcat.hcstat to hashcat.hcstat2 and add header because versions are incompatible
- HCtune File: Remove apple related GPU entries to workaround Trap 6 error
- OpenCL Kernels: Added code generator for most of the switch_* functions and replaced existing code
- OpenCL Kernels: Declared all include functions as static to reduce binary kernel cache size
- OpenCL Kernels: On AMD GPU, optimized kernels for use with AMD ROCm driver
- OpenCL Kernels: Removed some include functions that are no longer needed to reduce compile time
- OpenCL Runtime: Fall back to 64 threads default (from 256) on AMD GPU to prevent creating too many workitems
- OpenCL Runtime: Forcing OpenCL 1.2 no longer needed. Option removed from build options
- OpenCL Runtime: On AMD GPU, recommend AMD ROCm driver for Linux
- Restore: Fixed the version number used in the restore file header
- Time: added new type for time measurements hc_time_t and related functions to force the use of 64 bit times

* changes v3.5.0 -> v3.6.0:

##
## Algorithms
##

- Added hash-mode   600 = BLAKE2-512
- Added hash-mode 15200 = Blockchain, My Wallet, V2
- Added hash-mode 15300 = DPAPI masterkey file v1 and v2
- Added hash-mode 15400 = ChaCha20
- Added hash-mode 15500 = JKS Java Key Store Private Keys (SHA1)
- Added hash-mode 15600 = Ethereum Wallet, PBKDF2-HMAC-SHA256
- Added hash-mode 15700 = Ethereum Wallet, PBKDF2-SCRYPT

##
## Features
##

- 7-Zip cracking: increased max. data length to 320k and removed AES padding attack to avoid false negatives
- Dictionary cache: Show time spent on dictionary cache building at startup
- Rules: Support added for position 'p' (Nth instance of a character) in host mode (using -j or -k)
- Rules: Support added for rejection rule '_N' (reject plains of length not equal to N) in host mode
- Rules: Support added for rule 'eX'
- Wordlist encoding: Added parameters --encoding-from and --encoding-to to configure wordlist encoding handling
- Wordlist encoding: Support added for internal conversion between user-defined encodings during runtime

##
## Workarounds
##

- Workaround added for NVIDIA NVML library: If libnvidia-ml.so couldn't be loaded, try again using libnvidia-ml.so.1

##
## Improvements
##

- WPA cracking: Improved nonce-error-corrections mode to fix corrupt nonces generated on big-endian devices

##
## Bugs
##

- Fixed a condition that caused hybrid attacks using a maskfile to not select all wordlists from a wordlist folder
- Fixed a memory leak that was present when a user periodically prints hashcat status (using --status-timer)
- Fixed a missing type specifier in a function declaration of the RACF kernel

##
## Technical
##

- Building: In the binary release packages, link libiconv static for Windows binaries
- Dictstat: Structure for dictstat file changed to include --encoding-from and --encoding-to parameters
- OpenCL Runtime: Updated AMDGPU-PRO driver version check, warn if version 17.10 (known to be broken) is detected
- WPA cracking: Reduced --nonce-error-corrections default from 16 to 8 to compensate for speed drop caused by big-endian fixes

* changes v3.40 -> v3.5.0:

##
## Features
##

- WPA cracking: Added support for WPA/WPA2 handshake AP nonce automatic error correction
- WPA cracking: Added parameter --nonce-error-corrections to configure range of error correction

##
## Algorithms
##

- Added hash-mode 15100 = Juniper/NetBSD sha1crypt

##
## Improvements
##

- Abbreviate long hashes to display the Hash.Target status line within 80 characters
- Refactored internal use of esalt to sync with the number of digests instead of the number of salts
- Refactored other output to display within 80 characters without wrapping

##
## Bugs
##

- Fixed a hash validation error when trying to load Android FDE < 4.3 hashes
- Fixed a problem where --keyspace combined with custom charsets incorrectly displayed an error message
- Fixed a problem where --stdout combined with custom charsets incorrectly displayed an error message
- Fixed a problem with parsing and displaying -m 7000 = Fortigate (FortiOS) hashes
- Fixed a race condition after sessions finish, where the input-base was freed but accessed afterwards
- Fixed a typo that resulted in the minimum password length not being correctly initialized
- Fixed --outfile-format formats 11 through 15 to show the correct crack position
- Fixed --remove to apply even when all hashes are either found in the potfile or detected in weak-hash checks

##
## Technical
##

- Building: Added missing prototypes for atlassian_parse_hash function
- Dictionary Cache: Split long status line into multiple lines to stay < 80 chars
- Files: Detect and error when users try to use -r with a parameter which is not a file
- HCCAPX Parser: Added support for a special bit (bit 8) of the message_pair that indicates if replay counters match
- Parameter: Detect and error when users try to use an empty string (length 0) for parameters like --session=
- Parameter: Detect and error when users try to use non-digit input when only digits are expected
- Sessions: Improved string comparison in case user sets --session to "hashcat"
- Status View: Add rejected counter to machine-readable output
- Status View: Rename labels Input.Mode, Input.Base, ... to Guess.Mode, Guess.Base, ...
- Status View: Added a visual indicator to the status screen when checkpoint quit has been requested
- Versions: Changed version naming convention from x.yz to x.y.z

* changes v3.30 -> v3.40:

##
## Features
##

- Added support for loading hccapx files
- Added support for filtering hccapx message pairs using --hccapx-message-pair
- Added support for parsing 7-Zip hashes with LZMA/LZMA2 compression indicator set to a non-zero value
- Added support for decompressing LZMA1/LZMA2 data for -m 11600 = 7-Zip to validate the CRC
- Added support for automatic merge of LM halves in case --show and --left is used
- Added support for showing all user names with --show and --left if --username was specified
- Added support for GPU temperature management on cygwin build

##
## Algorithms
##

- Added hash-mode  1411 = SSHA-256(Base64), LDAP {SSHA256}
- Added hash-mode  3910 = md5(md5($pass).md5($salt))
- Added hash-mode  4010 = md5($salt.md5($salt.$pass))
- Added hash-mode  4110 = md5($salt.md5($pass.$salt))
- Added hash-mode  4520 = sha1($salt.sha1($pass))
- Added hash-mode  4522 = PunBB
- Added hash-mode  7000 = Fortigate (FortiOS)
- Added hash-mode 12001 = Atlassian (PBKDF2-HMAC-SHA1)
- Added hash-mode 14600 = LUKS
- Added hash-mode 14700 = iTunes Backup < 10.0
- Added hash-mode 14800 = iTunes Backup >= 10.0
- Added hash-mode 14900 = Skip32
- Added hash-mode 15000 = FileZilla Server >= 0.9.55

##
## Workarounds
##

- Workaround added for AMDGPU-Pro OpenCL runtime: AES encrypt and decrypt Invertkey function was calculated wrong in certain cases
- Workaround added for AMDGPU-Pro OpenCL runtime: RAR3 kernel require a volatile variable to work correctly
- Workaround added for Apple OpenCL runtime: bcrypt kernel requires a volatile variable because of a compiler optimization bug
- Workaround added for Apple OpenCL runtime: LUKS kernel requires some volatile variables because of a compiler optimization bug
- Workaround added for Apple OpenCL runtime: TrueCrypt kernel requires some volatile variables because of a compiler optimization bug
- Workaround added for NVidia OpenCL runtime: RACF kernel requires EBCDIC lookup to be done on shared memory

##
## Bugs
##

- Fixed a problem within the Kerberos 5 TGS-REP (-m 13100) hash parser
- Fixed clEnqueueNDRangeKernel(): CL_UNKNOWN_ERROR caused by an invalid work-item count during weak-hash-check
- Fixed cracking of PeopleSoft Token (-m 13500) if salt length + password length is >= 128 byte
- Fixed cracking of Plaintext (-m 99999) in case MD4 was used in a previous session
- Fixed DEScrypt cracking in BF mode in case the hashlist contains more than 16 times the same salt
- Fixed duplicate detection for WPA handshakes with the same ESSID
- Fixed nvapi datatype definition for NvS32 and NvU32
- Fixed overflow in bcrypt kernel in expand_key() function
- Fixed pointer to local variable outside scope in case -j or -k is used
- Fixed pointer to local variable outside scope in case --markov-hcstat is not used
- Fixed recursion in loopback handling when session was aborted by the user
- Fixed rule 'O' (RULE_OP_MANGLE_OMIT) in host mode in case the offset + length parameter equals the length of the input word
- Fixed rule 'i' (RULE_OP_MANGLE_INSERT) in host mode in case the offset parameter equals the length of the input word
- Fixed string not null terminated inside workaround for checking drm driver path
- Fixed string not null terminated while reading maskfiles
- Fixed truncation of password after position 32 with the combinator attack
- Fixed use of option --keyspace in combination with -m 2500 (WPA)
- Fixed WPA/WPA2 cracking in case eapol frame is >= 248 byte

##
## Technical
##

- Building: Add SHARED variable to Makefile to choose if hashcat is build as static or shared binary (using libhashcat.so/hashcat.dll)
- Building: Removed compiler option -march=native as this created problems for maintainers on various distributions
- Building: Removed the use of RPATH on linker level
- Building: Replaced linking of CRT_glob.o with the use of int _dowildcard
- Commandline: Do some checks related to custom-charset options if user specifies them
- CPU Affinity: Fixed memory leak in case invalid cpu Id was specified
- Dispatcher: Fixed several memory leaks in case an OpenCL error occurs
- Events: Improved the maximum event message handling. event_log () will now also internally make sure that the message is properly terminated
- File Locking: Improved error detection on file locks
- File Reads: Fixed memory leak in case outfile or hashfile was not accessible
- File Reads: Improved error detection on file reads, especially when getting the file stats
- Files: Do several file and folder checks on startup rather than when they are actually used to avoid related error after eventual intense operations
- Hardware Management: Bring back kernel exec timeout detection for NVidia on user request
- Hardware Monitor: Fixed several memory leaks in case hash-file writing (caused by --remove) failed
- Hardware Monitor: Fixed several memory leaks in case no hardware monitor sensor is found
- Hardware Monitor: In case NVML initialization failed, do not try to initialize NVAPI or XNVCTRL because they both depend on NVML
- Hash Parsing: Added additional bound checks for the SIP digest authentication (MD5) parser (-m 11400)
- Hash Parsing: Make sure that all files are correctly closed whenever a hash file parsing error occurs
- Helper: Added functions to check existence, type, read- and write-permissions and rewrite sources to use them instead of stat()
- Keyfile handling: Make sure that the memory is cleanly freed whenever a VeraCrypt/TrueCrypt keyfile fails to load
- Mask Checks: Added additional memory cleanups after parsing/verifying masks
- Mask Checks: Added integer overflow detection for a keyspace of a mask provided by user
- Mask Increment: Fixed memory leak in case mask_append() fails
- OpenCL Device: Do a check on available constant memory size and abort if it's less than 64kB
- OpenCL Device Management: Fixed several memory leaks in case initialization of an OpenCL device or platform failed
- OpenCL Header: Updated CL_* errorcode to OpenCL 1.2 standard
- OpenCL Kernel: Move kernel binary buffer from heap to stack memory
- OpenCL Kernel: Refactored read_kernel_binary to load only a single kernel for a single device
- OpenCL Kernel: Remove "static" keyword from function declarations; Causes older Intel OpenCL runtimes to fail compiling
- OpenCL Kernel: Renumbered hash-mode 7600 to 4521
- OpenCL Runtime: Added a warning about using Mesa OpenCL runtime
- OpenCL Runtime: Updated AMDGPU-Pro driver version check, do warn if version 16.60 is detected which is known to be broken
- Outfile Check: Fixed a memory leak for failed outfile reads
- Restore: Add some checks on the rd->cwd variable in restore case
- Rule Engine: Fixed several memory leaks in case loading of rules failed
- Session Management: Automatically set dedicated session names for non-cracking parameters, for example: --stdout
- Session Management: Fixed several memory leaks in case profile- or install-folder setup failed
- Sessions: Move out handling of multiple instance from restore file into separate pidfile
- Status screen: Do not try to clear prompt in --quiet mode
- Tests: Fixed the timeout status code value and increased the runtime to 400 seconds
- Threads: Restored strerror as %m is unsupported by the BSDs
- Wordlists: Disable dictstat handling for hash-mode 3000 as it virtually creates words in the wordlist which is not the case for other modes
- Wordlists: Fixed memory leak in case access a file in a wordlist folder fails
- WPA: Changed format for outfile and potfile from essid:mac1:mac2 to hash:mac_ap:mac_sta:essid
- WPA: Changed format for outfile_check from essid:mac1:mac2 to hash

* changes v3.20 -> v3.30:

##
## Features
##

- Files: Use $HEX[...] in case the password includes the separator character, increases potfile reading performance
- Files: If the user specifies a folder to scan for wordlists instead of directly a wordlist, then ignore the hidden files
- Loopback: Include passwords for removed hashes present in the potfile to next loopback iteration
- New option --progress-only: Quickly provides ideal progress step size and time to process on the user hashes and selected options, then quit
- Status screen: Reenabled automatic status screen display in case of stdin used
- Truecrypt/Veracrypt: Use CRC32 to verify headers instead of fuzzy logic, greatly reduces false positives from 18:2^48 to 3:2^64
- WPA cracking: Reuse PBKDF2 intermediate keys if duplicate essid is detected

##
## Algorithms
##

- Added hash-mode 1300 = SHA-224

##
## Bugs
##

- Fixed buffer overflow in status screen display in case of long non-utf8 string
- Fixed buffer overflow in plaintext parsing code: Leading to segfault
- Fixed custom char parsing code in maskfiles in --increment mode: Custom charset wasn't used
- Fixed display screen to show input queue when using custom charset or rules
- Fixed double fclose() using AMDGPU-Pro on sysfs compatible platform: Leading to segfault
- Fixed hash-mode 11400 = SIP digest authentication (MD5): Cracking of hashes which did not include *auth* or *auth-int* was broken
- Fixed hex output of plaintext in case --outfile-format 4, 5, 6 or 7 was used
- Fixed infinite loop when using --loopback in case all hashes have been cracked
- Fixed kernel loops in --increment mode leading to slower performance
- Fixed mask length check in hybrid attack-modes: Do not include hash-mode dependant mask length checks
- Fixed parsing of hashes in case the last line did not include a linefeed character
- Fixed potfile loading to accept blank passwords
- Fixed runtime limit: No longer required so sample startup time after refactorization

##
## Workarounds
##

- Workaround added for Intel OpenCL runtime: GPU support is broken, skip the device unless user forces to enable it

##
## Technical
##

- Building: Added hashcat32.dll and hashcat64.dll makefile targets for building hashcat windows libraries
- Building: Added production flag in Makefile to disable all the GCC compiler options needed only for development
- Building: Removed access to readlink() on FreeBSD
- Building: For CYGWIN prefer to use "opencl.dll" (installed by drivers) instead of optional "cygOpenCL-1.dll"
- Events: Added new event EVENT_WEAK_HASH_ALL_CRACKED if all hashes have been cracked during weak hash check
- Hardware management: Switched matching ADL device with OpenCL device by using PCI bus, device and function
- Hardware management: Switched matching NvAPI device with OpenCL device by using PCI bus, device and function
- Hardware management: Switched matching NVML device with OpenCL device by using PCI bus, device and function
- Hardware management: Switched matching xnvctrl device with OpenCL device by using PCI bus, device and function
- Hardware management: Removed *throttled* message from NVML as this created more confusion than it helped
- Hash Parser: Improved error detection of invalid hex characters where hex character are expected
- OpenCL Runtime: Updated AMDGPU-Pro driver version check, do warn if version 16.50 is detected which is known to be broken
- OpenCL Runtime: Updated hashcat.hctune for Iris Pro GPU on macOS
- Potfile: In v3.10 already, the default potfile suffix changed but the note about was missing. The "hashcat.pot" became "hashcat.potfile"
- Potfile: Added old potfile detection, show warning message
- Returncode: Added dedicated returncode (see docs/status_codes.txt) for shutdowns caused by --runtime and checkpoint keypress
- Sanity: Added sanity check to disallow --speed-only in combination with -i
- Sanity: Added sanity check to disallow --loopback in combination with --runtime
- Threads: Replaced all calls to ctime() with ctime_r() to ensure thread safety
- Threads: Replaced all calls to strerror() with %m printf() GNU extension to ensure thread safety

* changes v3.10 -> v3.20:

The hashcat core was completely refactored to be a MT-safe library (libhashcat).
The goal was to help developers include hashcat into distributed clients or GUI frontends.
The CLI (hashcat.bin or hashcat.exe) works as before but from a technical perspective it's a library frontend.

##
## Features
##

- New option --speed-only: Quickly provides cracking speed per device based on the user hashes and selected options, then quit
- New option --keep-guessing: Continue cracking hashes even after they have been cracked (to find collisions)
- New option --restore-file-path: Manually override the path to the restore file (useful if we want all session files in the same folder)
- New option --opencl-info: Show details about OpenCL compatible devices like an embedded clinfo tool (useful for bug reports)
- Documents: Added colors for warnings (yellow) and errors (red) instead of WARNING: and ERROR: prefix
- Documents: Added hints presented to the user about optimizing performance while hashcat is running
- Hardware management: Support --gpu-temp-retain for AMDGPU-Pro driver
- Hardware management: Support --powertune-enable for AMDGPU-Pro driver
- Password candidates: Allow words of length > 31 in wordlists for -a 0 for some slow hashes if no rules are in use
- Password candidates: Do not use $HEX[] if the password candidate is a valid UTF-8 string and print out as-is
- Pause mode: Allow quit program also if in pause mode
- Pause mode: Ignore runtime limit in pause mode
- Status view: Show core-clock, memory-clock and execution time in benchmark-mode in case --machine-readable is activated
- Status view: Show temperature, coreclock, memoryclock, fanspeed and pci-lanes for devices using AMDGPU-Pro driver
- Status view: Show the current first and last password candidate test queued for execution per device (as in JtR)
- Status view: Show the current position in the queue for both base and modifier (Example: Wordlist 2/5)
- Markov statistics: Update hashcat.hcstat which is used as reference whenever the user defines a mask
- Charsets: Added lowercase ascii hex (?h) and uppercase ascii hex (?H) as predefined charsets

##
## Algorithms
##

- Added hash-mode 14000 = DES (PT = $salt, key = $pass)
- Added hash-mode 14100 = 3DES (PT = $salt, key = $pass)
- Added hash-mode 14400 = SHA1(CX)
- Added hash-mode 99999 = Plaintext
- Extended hash-mode 3200 = bcrypt: Accept signature $2b$ (February 2014)
- Improved hash-mode 8300 = DNSSEC: Additional parsing error detection

##
## Bugs
##

- Custom charset from file parsing code did not return an error if an error occurred
- Fix some clSetKernelArg() size error that caused slow modes to not work anymore in -a 1 mode
- Hash-mode 11600 = (7-Zip): Depending on input hash a clEnqueueReadBuffer(): CL_INVALID_VALUE error occurred
- Hash-mode 22 = Juniper Netscreen/SSG (ScreenOS): Fix salt length for -m 22 in benchmark mode
- Hash-Mode 5500 = NetNTLMv1 + ESS: Fix loading of NetNTLMv1 + SSP hash
- Hash-mode 6000 = RipeMD160: Fix typo in array index number
- If cracking a hash-mode using unicode passwords, length check of a mask was not taking into account
- If cracking a large salted hashlist the wordlist reject code was too slow to handle it, leading to 0H/s
- Null-pointer dereference in outfile-check shutdown code when using --outfile-check-dir, leading to segfault
- On startup hashcat tried to access the folder defined in INSTALL_FOLDER, leading to segfault if that folder was not existing
- Random rules generator code used invalid parameter for memory copy function (M), leading to use of invalid rule
- Sanity check for --outfile-format was broken if used in combination with --show or --left

##
## Workarounds
##

- Workaround added for AMDGPU-Pro OpenCL runtime: Failed to compile hash-mode 10700 = PDF 1.7 Level 8
- Workaround added for AMDGPU-Pro OpenCL runtime: Failed to compile hash-mode 1800 = sha512crypt
- Workaround added for NVidia OpenCL runtime: Failed to compile hash-mode 6400 = AIX {ssha256}
- Workaround added for NVidia OpenCL runtime: Failed to compile hash-mode 6800 = Lastpass + Lastpass sniffed
- Workaround added for macOS OpenCL runtime: Failed to compile hash-mode 10420 = PDF 1.1 - 1.3 (Acrobat 2 - 4)
- Workaround added for macOS OpenCL runtime: Failed to compile hash-mode 1100 = Domain Cached Credentials (DCC), MS Cache
- Workaround added for macOS OpenCL runtime: Failed to compile hash-mode 13800 = Windows 8+ phone PIN/Password
- Workaround added for pocl OpenCL runtime: Failed to compile hash-mode 5800 = Android PIN

##
## Performance
##

- Improved performance for rule-based attacks for _very_ fast hashes like MD5 and NTLM by 30% or higher
- Improved performance for DEScrypt on AMD, from 373MH/s to 525MH/s
- Improved performance for raw DES-based algorithms (like LM) on AMD, from 1.6GH/s to 12.5GH/s
- Improved performance for raw SHA256-based algorithms using meet-in-the-middle optimization, reduces 7/64 steps
- Improved performance for SAP CODVN B (BCODE) and SAP CODVN F/G (PASSCODE) due to register handling optimization, gives 3% and 25%
- Improved performance by reducing maximum number of allowed function calls per rule from 255 to 31
- Improved performance by update the selection when to use #pragma unroll depending on OpenCL runtime vendor

- Full performance comparison sheet v3.10 vs. v3.20: https://docs.google.com/spreadsheets/d/1B1S_t1Z0KsqByH3pNkYUM-RCFMu860nlfSsYEqOoqco/edit#gid=1591672380

##
## Technical
##

- Autotune: Do not run any caching rounds in autotune in DEBUG mode if -n and -u are specified
- Bash completion: Removed some v2.01 leftovers in the bash completion configuration
- Benchmark: Do not control fan speed in benchmark mode
- Benchmark: On macOS, some hash-modes can't compile because of macOS OpenCL runtime. Skip them and move on to the next
- Building: Added Makefile target "main_shared", a small how-to-use libhashcat example
- Building: Added many additional compiler warning flags in Makefile to improve static code error detection
- Building: Added missing includes for FreeBSD
- Building: Added some types for windows only in case _BASETSD_H was not set
- Building: Changed Makefile to strip symbols in the linker instead of the compiler
- Building: Defined NOMINMAX macro to prevent definition min and max macros in stdlib header files
- Building: Enabled ASLR and DEP for Windows builds
- Building: Fixed almost all errors reported by cppcheck and scan-build
- Building: On macOS, move '-framework OpenCL' from CFLAGS to LDFLAGS
- Building: On macOS, use clang as default compiler
- Building: Support building on Msys2 environment
- Building: Use .gitmodules to simplify the OpenCL header dependency handling process
- Charsets: Added DES_full.charset
- Data Types: Replaced all integer macros with enumerator types
- Data Types: Replaced all integer variables with true bool variables in case they are used as a bool
- Data Types: Replaced all string macros with static const char types
- Data Types: Replaced all uint and uint32_t to u32
- Data Types: Replaced atoi() with atoll(). Eliminates sign conversion warnings
- Documents: Added docs/credits.txt
- Documents: Added docs/team.txt
- Documents: Changed rules.txt to match v3.20 limitations
- Error handling (file handling): Fixed a couple of filepointer leaks
- Error handling (format strings): Fixed a few printf() formats, ex: use %u instead of %d for uint32_t
- Error handling (memory allocation): Removed memory allocation checks, just print to stderr instead
- Error handling (startup): Added some missing returncode checks to get_exec_path()
- Fanspeed: Check both fanpolicy and fanspeed returncode and disable retain support if any of them fail
- Fanspeed: Minimum fanspeed for retain support increased to 33%, same as NV uses as default on windows
- Fanspeed: Reset PID controller settings to what they were initially
- Fanspeed: Set fan speed to default on quit
- File handling: Do a single write test (for files to be written later) directly on startup
- File locking: Use same locking mechanism in potfile as in outfile
- Hardware management: Fixed calling conventions for ADL, NvAPI and NVML on windows
- Hardware management: Improved checking for successful load of the NVML API
- Hardware management: In case fanspeed can not be set, disable --gpu-temp-retain automatically
- Hardware management: In case of initialization error show it only once to the user on startup
- Hardware management: Refactored all code to return returncode (0 or -1) instead of data for more easy error handling
- Hardware management: Refactored macros to real functions
- Hardware management: Removed kernel exec timeout detection on NVIDIA, should no longer occur due to autotune
- Hardware management: Replaced NVML registry functions macros with their ascii versions (Adds NVML support for XP)
- Hashlist loading: Do not load data from hashfile if hashfile changed during runtime
- Kernel cache: Fixed checksum building on oversized device version or driver version strings
- Logging: Improved variable names in hashcat.log
- Loopback: Refactored --loopback support completely, no longer a recursive function
- Memory management: Fixed some memory leaks on shutdown
- Memory management: Got rid of all global variables
- Memory management: Got rid of local_free() and global_free(), no longer required
- Memory management: Refactored all variables with HCBUFSIZ_LARGE size from stack to heap, macOS doesn't like that
- OpenCL Headers: Select OpenCL headers tagged for OpenCL 1.2, since we use -cl-std=CL1.2
- OpenCL Kernels: Added const qualifier to variable declaration of matching global memory objects
- OpenCL Kernels: Got rid of one global kernel_threads variable
- OpenCL Kernels: Moved OpenCL requirement from v1.1 to v1.2
- OpenCL Kernels: Recognize reqd_work_group_size() values from OpenCL kernels and use them in the host if possible
- OpenCL Kernels: Refactored common function append_0x01()
- OpenCL Kernels: Refactored common function append_0x02()
- OpenCL Kernels: Refactored common function append_0x80()
- OpenCL Kernels: Refactored rule function append_block1()
- OpenCL Kernels: Refactored rule function rule_op_mangle_delete_last()
- OpenCL Kernels: Refactored rule function rule_op_mangle_dupechar_last()
- OpenCL Kernels: Refactored rule function rule_op_mangle_rotate_left()
- OpenCL Kernels: Refactored rule function rule_op_mangle_rotate_right()
- OpenCL Kernels: Support mixed kernel thread count for mixed kernels in the same source file
- OpenCL Kernels: Switch from clz() to ffz() for bitsliced algorithms
- OpenCL Kernels: Using platform vendor name is better than using device vendor name for function detection
- OpenCL Runtime: Updated AMDGPU-Pro and AMD Radeon driver version check
- OpenCL Runtime: Updated Intel OpenCL runtime version check
- OpenCL Runtime: Updated NVIDIA driver version check
- Password candidates: The maximum word length in a wordlist is 31 not 32, because 0x80 will eventually be appended
- Potfile: Base logic switched; Assuming the potfile is larger than the hashlist it's better to load hashlist instead of potfile entries
- Potfile: In case all hashes were cracking using potfile abort and inform user
- Restore: Automatically unlink restore file if all hashes have been cracked
- Restore: Do not unlink restore file if restore is disabled
- Rules: Refactored macros to real functions
- Status: Added Input.Queue.Base and Input.Queue.Mod to help the user better understand this concept
- Status: Do not wait for the progress mutex to read and store speed timer
- Status: Do not show Recovered/Time when cracking < 1000 hashes
- Status: Do not show Recovered/Time as floats but as integers to reduce over-information
- Tests: Removed rules_test/ subproject: Would require total rewrite but not used in a long time
- Threads: Replaced all calls to getpwuid() with getpwuid_r() to ensure thread safety
- Threads: Replaced all calls to gmtime() with gmtime_r() to ensure thread safety
- Threads: Replaced all calls to strtok() with strtok_r() to ensure thread safety
- Wordlists: Use larger counter variable to handle larger wordlists (that is > 2^32 words)
- X11: Detect missing coolbits and added some help text for the user how to fix it

* changes v3.00 -> v3.10:

##
## Improvements
##

- Added mask display to modes 3, 6, and 7. Allows the user to see the custom character set used during the run
- Make Linux build POSIX compatible; Also allow it to actually compile on musl-libc systems
- Add support to compile on FreeBSD
- Make use of cl_context_properties[] to clCreateContext(), even if OpenCL specification allow the use of NULL, some runtimes fail without
- The Time.Estimated attribute in status display should also show --runtime limit if user set it
- Fix some strict aliasing rule violation on older compilers
- Fix some variable initializers on older compilers
- Replace DARWIN macro with compiler predefined macro __APPLE__
- Replace LINUX macro with compiler predefined macro __linux__
- Allow the use of enc_id == 0 in hash-mode 10600 and 10700 as it takes no part in the actual computation
- Get rid of exit() calls in OpenCL wrapper library with the goal to have a better control which error can be ignored under special circumstances
- Do not error and exit if an OpenCL platform has no devices, just print a warning and continue with the next platform
- Workaround for OpenCL runtimes which do not accept -I parameter in the OpenCL kernel build options even if this is an OpenCL standard option
- Workaround for OpenCL runtimes which do accept -I parameter in the OpenCL kernel build options, but do not allow quotes
- Output cracked hashes on Windows using \r\n and not \n
- Replace RegGetValue() with RegQueryValueEx() to enable Windows XP 32 bit compatibility
- Slightly increased NVidias rule-processing performance by using generic instructions instead of byte_perm()
- Add support for @ rule (RULE_OP_MANGLE_PURGECHAR) to use on GPU
- Add support for --outfile (short -o) to be used together with --stdout
- Skip periodic status output whenever --stdout is used together with stdin mode, but no outfile was specified
- Show error message if --show is used together with --outfile-autohex-disable (this is currently not supported)
- Show error message if --skip/--limit is used together with mask files or --increment
- Workaround for NVidia OpenCL runtime bug causing -m 6223 to not crack any hashes even with the correct password candidate

##
## Bugs
##

- Fixed a bug where CRAM MD5 checked salt length instead of hash length
- Fixed a bug where hashcat is suppressing --machine-readable output in the final status update
- Fixed a bug where hashcat did not check the return of realpath() and crashes uncontrolled if the path does not exist
- Fixed a bug where hashcat crashes for accessing deallocated buffer if user spams "s" shortly before hashcat shuts down
- Fixed a bug where hashcat crashes in case of a scrypt P setting > 1
- Fixed a bug where hashcat did not correctly use the newly cracked plains whenever --loopback or the induction folder was used
- Fixed a bug where hashcat did not correctly remove hashes of type WPA/WPA2 even if present in potfile
- Fixed a bug where hashcat reported an invalid password for a zero-length password in LM
- Fixed a bug where hashcat did not take into account how long it takes to prepare a session when auto-aborting with --runtime is in use
- Fixed a bug where some kernels used COMPARE_M_SIMD instead of COMPARE_S_SIMD in singlehash mode

##
## Algorithms
##

- Added new hash-mode 13900 = OpenCart

* changes v2.01 -> v3.00:

This release marks the fusion of "hashcat" and "oclHashcat" into "hashcat".
It combines all features of all hashcat projects in one project.

##
## Features
##

- Support for Apple OpenCL runtime
- Support for NVidia OpenCL runtime (replaces CUDA)
- Support for Mesa (Gallium) OpenCL runtime
- Support for pocl OpenCL runtime
- Support for Khronos' OSS OpenCL reference implementation for building
- Support to utilize OpenCL devices-types other than GPU, ex: CPU and FPGA
- Support to utilize multiple different OpenCL platforms in parallel, ex: AMD + NV
- Support to utilize multiple different OpenCL device-types in parallel, ex: GPU + CPU
- Added option --opencl-platform to select a specific OpenCL platform
- Added option --opencl-device-types select specific OpenCL device types
- Added option --opencl-vector-width to override automatically selected vector-width size
- Added makefile native compilation target
- Added makefile install and uninstall targets
- Added autotuning engine and user-configurable tuning database
- Added current engine clock, current memory clock and pci-e lanes to the status display
- Added support for --gpu-temp-retain for NVidia GPU, both Linux and Windows
- Added execution timer of the running kernel to the status display
- Added command prompt to quit at next restore checkpoint
- Added human-readable error message for the OpenCL error codes
- Added option --potfile-path to override potfile path
- Added option --veracrypt-keyfile to set Keyfiles used, can be multiple
- Added option --veracrypt-pim to set the VeraCrypt personal iterations multiplier
- Added option --machine-readable for easier parsing of output
- Added option --powertune-enable to work with NVidia devices as well, not just AMD
- Added option --stdout to print candidates instead of trying to crack a hash

##
## Algorithms
##

- Added new hash-mode   125 = ArubaOS
- Added new hash-mode 12900 = Android FDE (Samsung DEK)
- Added new hash-mode 13000 = RAR5
- Added new hash-mode 13100 = Kerberos 5 TGS-REP etype 23
- Added new hash-mode 13200 = AxCrypt
- Added new hash-mode 13300 = AxCrypt in memory SHA1
- Added new hash-mode 13400 = Keepass 1 (AES/Twofish) and Keepass 2 (AES)
- Added new hash-mode 13500 = PeopleSoft PS_TOKEN
- Added new hash-mode 13600 = WinZip
- Added new hash-mode 137** = VeraCrypt
- Added new hash-mode 13800 = Windows 8+ phone PIN/Password

##
## Performance
##

- Full Table: https://docs.google.com/spreadsheets/d/1B1S_t1Z0KsqByH3pNkYUM-RCFMu860nlfSsYEqOoqco/edit#gid=0

##
## Improvements
##

- Reordering of files to help integration into linux distributions ~/.hashcat etc
- Use a profile directory to write temporary files (session, potfile etc.)
- Workaround dependencies on AMD APP-SDK AMD ADL, NV CUDA-SDK, NV ForceWare, NVML and NVAPI; they are no longer required
- Load external libraries dynamic at runtime instead of link them static at compile-time
- Benchmark accuracy improved; Is now on par to: singlehash -a 3 -w 3 ?b?b?b?b?b?b?b
- Benchmark no longer depends on a fixed time
- Removed option --benchmark-mode, therefore support --workload-profile in benchmark-mode
- Enabled support of --machine-readable in combination with --benchmark for automated benchmark processing
- Replaced --status-automat entirely with --machine-readable to make it more consistent among benchmark and non-benchmark mode
- Extended support from 14 to 255 functions calls per rule
- Extended password length up to 32 for 7zip
- Extended salt length up to 55 for raw hash types, eg: md5($pass.$salt)
- Extended version information
- Removed some duplicate rules in T0XlCv1, d3ad0ne and dive
- Redesigned changes.txt layout
- Redesigned --help menu layout

##
## Bugs
##

- Fixed a bug in speed display: In some situation, especially with slow hashes or lots of salts, it showed a speed of 0H/s
- Fixed a bug in restore handling: user immediately aborting after restart broke the restore file
- Fixed a bug in line counter: conditional jump or move depends on an uninitialised value
- Fixed a bug in rule-engine for NVidia devices: code for left- and right-shift were switched
- Fixed a bug in dive.rule: rules were not updated after the function 'x' was renamed to 'O'
- Fixed a bug in memory allocation "OpenCL -4 error": used uninitialized value in a special situation
- Fixed a bug in memory handling: heap buffer overflow
- Fixed a bug in memory handling: out of bounds access
- Fixed a bug in implementation of DCC2: forced default iteration count for hashes to 10240
- Fixed a bug in implementation of WPA/WPA2: MAC and nonce stay one their original position as in the hccap file
- Fixed a bug in implementation of GOST R 34.11-94: zero length passwords were not cracked
- Fixed a bug in implementation of BLAKE2-512 kernels: incorrect access of the esalt buffer

##
## Technical
##

- Removed deprecated GCC version check requirement
- Removed NPROCS from Makefile, let make automatically detect the optimal number of parallel threads
- Dropped all C++ overloading functions to normal function which helps support more OpenCL platforms
- Renamed functions in common.h to emphasize their purpose
- Refactorized fast-hash kernels to enable SIMD on all OpenCL platforms
- Refactorized SIMD handling: SIMD the inner-loop not the outer-loop to save registers
- Workaround missing clEnqueueFillBuffer() support in certain OpenCL runtimes
- Added amd_bytealign() support in non-AMD OpenCL runtimes
- Added amd_bfe() support in non-AMD OpenCL runtimes
- Added several macros to allow writing optimized code for the different OpenCL platforms
- Replaced typedef for bool with stdbool.h
- Added special DEBUG environment variables to the makefile
- Hashcat now acquires an exclusive lock before writing to any file
- Changed buffers to not use same buffer for both input and output at the same time with snprintf()
- Check for allocatable device-memory depending on kernel_accel amplifier before trying to allocate
- Added additional check for max. ESSID length to prevent possible crashes
- Use a GCC equivalent for __stdcall where applicable
- Synchronize maximum output line size with input line size
- Increased maximum hash line size to 0x50000
- Run weak-hash checks only in straight-attack mode, this greatly reduces code complexity
- Restrict loopback option to straight attack-mode
- Moved rules_optimize to hashcat-utils
- Stick to older libOpenCL in binary package to avoid errors like this: version `OPENCL_2.0' not found
- Tightened hash parser for several algorithms
- Updated old RC4 code in Kerberos 5
- Limited the salt length of Juniper Netscreen/SSG (ScreenOS) hashes to 10
- Updated algorithm used to automatically select an ideal --scrypt-tmto value
- Renamed option --gpu-accel to --kernel-accel
- Renamed option --gpu-loops to --kernel-loops
- Renamed option --gpu-devices to --opencl-devices
- Added inline declaration to functions from simd.c, common.c, rp.c and types_ocl.c to increase performance
- Dropped static declaration from functions in all kernel to achieve OpenCL 1.1 compatibility
- Added -cl-std=CL1.1 to all kernel build options
- Created environment variable to inform NVidia OpenCL runtime to not create its own kernel cache
- Created environment variable to inform pocl OpenCL runtime to not create its own kernel cache
- Dropped special 64-bit rotate() handling for NV, it seems that they've added it to their OpenCL runtime
- Completely get rid of HAVE_ADL, HAVE_NVML and HAVE_NVAPI in sources
- Replaced NVAPI with NVML on windows<|MERGE_RESOLUTION|>--- conflicted
+++ resolved
@@ -191,14 +191,10 @@
 - Status Code: Add specific return code for self-test fail (-11)
 - Types: Added OPTS_TYPE_PT_BASE58 and removed OPTS_TYPE_MAXIMUM_ACCEL in opts_type
 - Unicode: Update UTF-8 to UTF-16 conversion to match RFC 3629
-<<<<<<< HEAD
 - Unit tests: Updated install_modules.sh, test.pl and some test modules (1000, 16000, 31300, 31500, 31600) by removing Text:Iconv and using Encode instead
 - Unit tests: Updated install_modules.sh with Crypt::Argon2
 - Unit tests: Updated install_modules.sh with Crypt::Passwd::XS, to test suite works also on Apple (ex: 1800)
-- Unit tests: Updated install_modules.sh to use an external module for Crypt::OpenSSL::EC, due to maintenance being discontinued
-=======
 - Unit tests: Updated install_modules.sh to remove php and Crypt::GCrypt (updated relative test modules)
->>>>>>> 104a2545
 - Unit tests: Updated install_modules.sh to use an external module for Digest::BLAKE2, due to maintenance being discontinued
 - Unit tests: Updated install_modules.sh to use an external module for Digest::GOST, due to maintenance being discontinued
 - Unit tests: Updated install_modules.sh to use an external package for pygost, due to not available anymore
