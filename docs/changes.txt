* changes v6.2.6 -> v6.2.x

##
## Algorithms
##

- Added hash-mode: 1Password, mobilekeychain (1Password 8)
- Added hash-mode: Adobe AEM (SSPR, SHA-256 with Salt)
- Added hash-mode: Adobe AEM (SSPR, SHA-512 with Salt)
- Added hash-mode: Anope IRC Services (enc_sha256)
- Added hash-mode: BestCrypt v4 Volume Encryption
- Added hash-mode: Bisq .wallet (scrypt)
- Added hash-mode: Bitcoin raw private key (P2PKH)
- Added hash-mode: Bitcoin raw private key (P2SH(P2WPKH))
- Added hash-mode: Bitcoin raw private key (P2WPKH, Bech32)
- Added hash-mode: BLAKE2s-256
- Added hash-mode: CubeCart (Whirlpool($salt.$pass.$salt)
- Added hash-mode: Dahua NVR/DVR/HVR (md5($salt1.strtoupper(md5($salt2.$pass))))
- Added hash-mode: DANE RFC7929/RFC8162 SHA2-256
- Added hash-mode: Dogechain.info Wallet
- Added hash-mode: Empire CMS (Admin password)
- Added hash-mode: ENCsecurity Datavault (MD5/keychain)
- Added hash-mode: ENCsecurity Datavault (MD5/no keychain)
- Added hash-mode: ENCsecurity Datavault (PBKDF2/keychain)
- Added hash-mode: ENCsecurity Datavault (PBKDF2/no keychain)
- Added hash-mode: GPG (AES-128/AES-256 (SHA-1($pass)))
- Added hash-mode: GPG (AES-128/AES-256 (SHA-256($pass)))
- Added hash-mode: GPG (AES-128/AES-256 (SHA-512($pass)))
- Added hash-mode: GPG (CAST5 (SHA-1($pass)))
- Added hash-mode: HMAC-RIPEMD320 (key = $pass)
- Added hash-mode: HMAC-RIPEMD320 (key = $salt)
- Added hash-mode: Kerberos 5, etype 17, AS-REP
- Added hash-mode: Kerberos 5, etype 18, AS-REP
- Added hash-mode: MetaMask Mobile Wallet
- Added hash-mode: MetaMask Wallet (short hash, plaintext check)
- Added hash-mode: Microsoft Online Account (PBKDF2-HMAC-SHA256 + AES256)
- Added hash-mode: NetIQ SSPR (MD5)
- Added hash-mode: NetIQ SSPR (PBKDF2WithHmacSHA1)
- Added hash-mode: NetIQ SSPR (PBKDF2WithHmacSHA256)
- Added hash-mode: NetIQ SSPR (PBKDF2WithHmacSHA512)
- Added hash-mode: NetIQ SSPR (SHA1)
- Added hash-mode: NetIQ SSPR (SHA-1 with Salt)
- Added hash-mode: NetIQ SSPR (SHA-256 with Salt)
- Added hash-mode: NetIQ SSPR (SHA-512 with Salt)
- Added hash-mode: RIPEMD-320
- Added hash-mode: RC4 104-bit DropN
- Added hash-mode: RC4 40-bit DropN
- Added hash-mode: RC4 72-bit DropN
- Added hash-mode: RSA Security Analytics / NetWitness (sha256)
- Added hash-mode: SecureCRT MasterPassphrase v2
- Added hash-mode: Veeam VB
- Added hash-mode: bcrypt(sha256($pass))
- Added hash-mode: HMAC-RIPEMD160 (key = $pass)
- Added hash-mode: HMAC-RIPEMD160 (key = $salt)
- Added hash-mode: md5($salt1.sha1($salt2.$pass))
- Added hash-mode: md5(md5($pass.$salt))
- Added hash-mode: md5(md5($salt).md5(md5($pass)))
- Added hash-mode: Domain Cached Credentials 2 (DCC2), MS Cache 2, (NT)
- Added hash-mode: Domain Cached Credentials (DCC), MS Cache (NT)
- Added hash-mode: md5(md5(md5($pass).$salt1).$salt2)
- Added hash-mode: md5(md5(md5($pass)).$salt)
- Added hash-mode: md5(sha1($pass.$salt))
- Added hash-mode: md5(sha1($salt.$pass))
- Added hash-mode: sha512(sha512($pass).$salt)
- Added hash-mode: sha512(sha512_bin($pass).$salt)

##
## Features
##

- Added new feature (-Y) that creates N virtual instances for each device in your system at the cost of N times the device memory consumption
- Added options --benchmark-min and --benchmark-max to set a hash-mode range to be used during the benchmark
<<<<<<< HEAD
- Added option --total-candidates to provide the total candidate count for an attack insteda of the internal "--keyspace" value
=======
- Added option --backend-devices-keepfree to configure X percentage of device memory available to keep free
>>>>>>> 9457c62e

##
## Performance
##

- DEScrypt Kernel (1500): Improved performance from 950MH/s to 2200MH/s (RX6900XT) on HIP backend by workaround invalid compile time optimizer

##
## Bugs
##

- Added verification of token buffer length when using TOKEN_ATTR_FIXED_LENGTH
- Fixed a bug in all SCRYPT-based hash modes with Apple Metal
- Fixed buffer overflow on module_26600.c / module_hash_encode()
- Fixed bug in 18400 module_hash_encode
- Fixed bug in 23800/unrar with Apple Silicon
- Fixed bug in 26900 module_hash_encode
- Fixed bug in 29600 module OPTS_TYPE setting
- Fixed bug in grep out-of-memory workaround on Unit Test
- Fixed bug in input_tokenizer when TOKEN_ATTR_FIXED_LENGTH is used and refactor modules
- Fixed bug in --stdout that caused certain rules to malfunction
- Fixed bug in Hardware Monitor: prevent disable if ADL fail
- Fixed race condition in selftest_init on OpenCL with non-blocking write
- Fixed build failed for 10700 optimized with Apple Metal
- Fixed build failed for 13772 and 13773 with Apple Metal
- Fixed build failed for 18400 with Apple Metal
- Fixed build failed for 18600 with Apple Metal
- Fixed build failed for 4410 with vector width > 1
- Fixed clang identification in src/Makefile
- Fixed build failure for almost all hash modes that make use of hc_swap64 and/or hc_swap64_S with Apple Metal / Apple Silicon
- Fixed debug mode 5 by adding the missing colon between original-word and finding-rule
- Fixed display problem of the "Optimizers applied" list for algorithms using OPTI_TYPE_SLOW_HASH_SIMD_INIT2 and/or OPTI_TYPE_SLOW_HASH_SIMD_LOOP2
- Fixed incompatible pointer types (salt1 and salt2 buf) in 3730 a3 kernel
- Fixed incorrect plaintext check for 25400 and 26610. Increased plaintext check to 32 bytes to prevent false positives.
- Fixed keys extraction in luks2hashcat - now extracts all active keys
- Fixed maximum password length in module/test_module of hash-mode 2400
- Fixed maximum password length in module/test_module of hash-mode 2410
- Fixed memory leaks in tuning_db_init in tuningdb.c
- Fixed minimum password length in module of hash-mode 28200
- Fixed minimum password length in module of hash-mode 29800
- Fixed out-of-boundary read when a fast hash defines a kernel_loops_min value higher than the amplifiers provided by the user
- Fixed stack buffer overflow in PKZIP modules (17200, 17210, 17220, 17225, 17230)
- Fixed vector datatypes usage for HIP
- Fix missing check for -j and -k before writing hashcat.dictstat2 which can lead to false negatives
- Handle signed/unsigned PDF permission P value for all PDF hash-modes
- Improve ASN.1 check for RSA/DSA/EC/OpenSSH Private Keys modules (22911, 22921, 22931, 22941, 22951)
- Prevent Hashcat from hanging by checking during startup whether the output file is a named pipe
- Skip chained generated rules that exceed the maximum number of function calls

##
## Technical
##

- AMD Driver: Updated requirements for AMD Windows drivers to "AMD Adrenalin Edition" (23.7.2 or later) and "AMD HIP SDK" (23.Q3 or later)
- Alias Devices: Prevents hashcat, when started with x86_64 emulation on Apple Silicon, from showing the Apple M1 OpenCL CPU as an alias for the Apple M1 Metal GPU
- Apple Driver: Automatically enable GPU support on Apple OpenCL instead of CPU support
- Apple Driver: Updated requirements to use Apple OpenCL API to macOS 13.0 - use
- Backend: Updated filename chksum format to prevent invalid cache on Apple Silicon when switching arch
- Backend: Splitting backend_ctx_devices_init into smaller runtime-specific functions
- Backend Checks: Describe workaround in error message when detecting more than 64 backend devices
- Backend Info: Added --machine-readable format
- Brain: Added sanity check and corresponding error message for invalid --brain-port values
- Dependencies: Added sse2neon v1.8.0 (commit 658eeac)
- Dependencies: Updated LZMA SDK to 24.09
- Dependencies: Updated unrar source to 6.2.7
- Dependencies: Updated xxHash to 0.8.3 (commit 50f4226)
- Building: Support building windows binaries on macOS using MinGW
- Dependencies: Updated OpenCL-Headers to v2024.10.24 (commit 265df85)
- Documents: Updated BUILD.md and added BUILD_macOS.md (containing instructions for building windows binaries on macOS)
- Modules: Added support for non-zero IVs for -m 6800 (Lastpass). Also added `tools/lastpass2hashcat.py`
- Modules: Updated module_unstable_warning
- Open Document Format: Added support for small documents with content length < 1024
- OpenCL Backend: added workaround to set device_available_memory from CUDA/HIP alias device
- Selftest: rename selftest function to process_selftest and splitting into 3 smaller functions
- Status Code: Add specific return code for self-test fail (-11)
- Scrypt: Increase buffer sizes in module for hash mode 8900 to allow longer scrypt digests
- Unicode: Update UTF-8 to UTF-16 conversion to match RFC 3629
- Unit tests: Updated install_modules.sh with Crypt::Argon2
- User Options: Added error message when mixing --username and --show to warn users of exponential delay
- MetaMask: update extraction tool to support MetaMask Mobile wallets
- SecureCRT MasterPassphrase v2: update module, pure kernels and test unit. Add optimized kernels.
- Metal Backend: added workaround to prevent 'Infinite Loop' bug when build kernels
- Metal Backend: added workaround to set the true Processor value in Metal devices on Apple Intel
- Metal Backend: added support to 2D/3D Compute
- Metal Backend: allow use of devices with Metal if runtime version is >= 200
- Metal Backend: disable Metal devices only if at least one OpenCL device is active
- Metal Backend: improved compute workloads calculation
- Modules: Check UnpackSize to raise false positive with hc_decompress_rar
- User Options: added --metal-compiler-runtime option
- Hardware Monitor: avoid sprintf in src/ext_iokit.c
- Hardware Monitor: Splitting hwmon_ctx_init function into smaller library-specific functions
- Help: show supported hash-modes only with -hh
- Makefile: prevent make failure with Apple Silicon in case of partial rebuild
- Makefile: updated MACOSX_DEPLOYMENT_TARGET to 15.0
- Rules: Rename best64.rule to best66.rule and remove the unknown section from it

* changes v6.2.5 -> v6.2.6

##
## Algorithms
##

- Added hash-mode: Amazon AWS4-HMAC-SHA256
- Added hash-mode: Bitcoin WIF private key (P2PKH)
- Added hash-mode: Bitcoin WIF private key (P2SH(P2WPKH))
- Added hash-mode: Bitcoin WIF private key (P2WPKH, Bech32)
- Added hash-mode: BLAKE2b-512($pass.$salt)
- Added hash-mode: BLAKE2b-512($salt.$pass)
- Added hash-mode: DPAPI masterkey file v1 (context 3)
- Added hash-mode: DPAPI masterkey file v2 (context 3)
- Added hash-mode: Exodus Desktop Wallet (scrypt)
- Added hash-mode: Flask session cookie
- Added hash-mode: KeePass 1 (AES/Twofish) and KeePass 2 (AES) - keyfile only mode
- Added hash-mode: Kerberos 5, etype 17, DB
- Added hash-mode: Kerberos 5, etype 18, DB
- Added hash-mode: PostgreSQL SCRAM-SHA-256
- Added hash-mode: Radmin3
- Added hash-mode: Teamspeak 3 (channel hash)
- Added hash-mode: Terra Station Wallet (AES256-CBC(PBKDF2($pass)))
- Added hash-mode: bcrypt(sha512($pass)) / bcryptsha512
- Added hash-mode: md5(sha1($pass).$salt)
- Added hash-mode: sha1($salt.sha1(utf16le($username).':'.utf16le($pass)))
- Added hash-mode: sha256($salt.sha256_bin($pass))

##
## Features
##

- Added new backend support for Metal, the OpenCL replacement API on Apple
- Added support for building universal macOS binary on Apple Silicon
- Added support for using --debug-mode in attack-mode 9 (association attack)
- Added hex encoding format for --separator option
- Added password candidates range to --status-json output
- Added parameter to Bitwarden mode for second iteration count
- Added support for using 'John the Ripper' hash format with hash-type 13100
- Added support for using 'John the Ripper' hash format with hash-type 18200
- Added hash extraction scripts from the tools folder to beta/release versions
- Added user advice if a hash throws 'token length exception'
- Added tunings/ folder in order to replace hashcat.hctune. Configuration files with *.hctune suffix are automatically load on startup
- Added link to 'ubernoob' documentation when no parameters are supplied on Windows

##
## Bugs
##

- Fixed accepted salt length by PKCS#8 Private Keys modules
- Fixed autodetect memory allocation for temporary hashes for LUKS v1 (legacy) in --identify mode
- Fixed backend active devices checks
- Fixed building error on Raspberry Pi
- Fixed display problem of incorrect negative values in case of large numbers
- Fixed display problem of the "Optimizers applied" list for algorithms using Register-Limit
- Fixed example password output of --hash-info: force uppercase if OPTS_TYPE_PT_UPPER is set
- Fixed false negative on hash-type 27800 if using vector width greater than 1 and -a 3
- Fixed false negative on hash-types 4510 and 4710 for hashes with long salts
- Fixed false negative on hash-types 8900, 15700, 22700, 27700 and 28200 if using the HIP backend
- Fixed false negative on Unit Test in case of out-of-memory with grep in single mode
- Fixed false negative on Unit Test with hash-type 25400
- Fixed functional error when nonce-error-corrections that were set on the command line in hash-mode 22000/22001 were not accepted
- Fixed handling of devices in benchmark mode for "kernel build error". Instead of canceling, skip the device and move on to the next
- Fixed handling of password candidates that are shorter than the minimum password length in Association Attack
- Fixed invalid handling of keyfiles in Keepass if transf_random_seed doesn't change
- Fixed memory leak in CPU rule engine
- Fixed method of how OPTS_TYPE_AUX* kernels are called in an association attack, for example in WPA/WPA2 kernel
- Fixed missing option flag OPTS_TYPE_SUGGEST_KG for hash-mode 11600 to inform the user about possible false positives in this mode
- Fixed optimized (-O) candidate generation with --stdout and -a 7
- Fixed password limit in optimized kernel for hash-mode 10700
- Fixed password reassembling function reporting an incorrect candidate in some cases when the correct candidate has zero length
- Fixed undefined function call to hc_byte_perm_S() in hash-mode 17010 on non-CUDA compute devices
- Fixed unit test early exit on luks test file download/extract failure
- Fixed unit test false negative if there are spaces in the filesystem path to hashcat
- Fixed unit test salt-max in case of optimized kernel, with hash-type 22 and 23
- Fixed usage of --rule-right (-k) in -a 7 with optimized (-O) kernels
- Fixed wordlist handling in -m 3000 when candidate passwords use the $HEX[...] syntax

##
## Technical
##

- AMD Driver: Updated requirements for AMD Linux drivers to "AMDGPU" (21.50 or later) and "ROCm" (5.0 or later)
- AMD Driver: Updated requirements for AMD Windows drivers to "AMD Adrenalin Edition" (Adrenalin 22.5.1 exactly)
- Association Attack: Enable module specific pw_min and pw_max settings to avoid false positives in -a 9 attack-mode
- Autotune: Added error handling. By default skipping device on error, with --force using accel/loops/threads min values instead
- Backend: improved management of systems with multiple OpenCL platforms
- Backend Info: Added folder_config info to output
- Backend Info: Added generic system info to output (must be completed on Windows side)
- Backend Info: Added local memory size to output
- Backend: with kernel build options, switch from -I to -D INCLUDE_PATH, in order to support Apple Metal runtime
- Command Line: Disallow combinations of some options. for instance, using -t in -a 0 mode
- CUDA Backend: moved functions to ext_cuda.c/ext_nvrtc.c and includes to ext_cuda.h/ext_nvrtc.h
- Debug Rules: Set --debug-file to $session.debugfile if --debug-mode was set by the user and --debug-file was not set
- Hardware Monitor: Add support for GPU device utilization readings using iokit on Apple Silicon (OpenCL and Metal)
- Hash Info: show more information (Updated Hash-Format. Added Autodetect, Self-Test, Potfile and Plaintext encoding)
- HIP Backend: moved functions to ext_hip.c/ext_hiprtc.c and includes to ext_hip.h/ext_hiprtc.h
- HIP Backend: removed unused functions from hiprtc to workaround missing function symbols on windows dll
- Kernels: Refactored standard kernel declaration to use a structure holding u32/u64 attributes to reduce the number of attributes
- Kernels: Refactored standard kernel includes, KERN_ATTR macros and RC4 cipher functions, in order to support Apple Metal runtime
- Kernels: Set the default Address Space Qualifier for any pointer, in order to support Apple Metal runtime
- Logfile: Write per-session "recovered new" value to logfile
- Makefile: updated MACOSX_DEPLOYMENT_TARGET to 10.15 and removed OpenCL framework from LFLAGS_NATIVE on MacOS
- Metal Runtime: added support for vectors up to 4
- Modules: Added suffix *legacy* to old TrueCrypt modules (6211-6243)
- Modules: Added suffix *legacy* to old VeraCrypt modules (13711-13783)
- Modules: Added support of a custom charset setting for benchmarks to the module interface
- Modules: New LUKS v1 modules (29511-29543) which do not use `module_hash_binary_parse` to get data from containers anymore (use new tool `tools/luks2hashcat.py`)
- Modules: New TrueCrypt modules (29311-29343) which do not use `module_hash_binary_parse` to get data from containers anymore (use new tool `tools/truecrypt2hashcat.py`)
- Modules: New VeraCrypt modules (29411-29483) which do not use `module_hash_binary_parse` to get data from containers anymore (use new tool `tools/veracrypt2hashcat.py`)
- Modules: Renamed old LUKS module into LUKS v1 and added suffix *legacy* (14600)
- OpenCL Backend: added workaround to make optimized kernels work on Apple Silicon
- OpenCL Backend: moved functions to ext_OpenCL.c and includes to ext_OpenCL.h
- OpenCL Backend: show device_type in device list info on Apple Silicon
- OpenCL Kernel: Set native_threads to 32 on Apple GPU's for various hash-modes
- OpenCL Runtime: Added support to use Apple Silicon compute devices
- OpenCL Runtime: Add some unstable warnings detected on macOS
- OpenCL Runtime: Set default device-type to GPU with Apple Silicon compute devices
- Restore: Restore timer is decreased from 60 seconds to 1 second, but only updates if there's actually a change compared to previous data written to restore file
- Rules: Add new rulesets from T0XlC: T0XlCv2, T0XlC_3_rule, T0XlC_insert_HTLM_entities_0_Z
- Rules: Add support to include source wordlist in debugging format
- Rules: Update hand-written rulesets to covers years up to 2029
- Status code: updated negative status code (added kernel create failure and resync)
- Status code: updated negative status code, useful in Unit tests engine (test.sh)
- Terminal: Increased size of hash name column in `--help` and `--identify` options
- Terminal: Limit output length of example hash in --example-hash mode to 200. Use --mach to see full example hash
- Terminal: show empty OpenCL platforms only in backend information mode
- Tuning Database: Added a warning if a module implements module_extra_tuningdb_block but the installed computing device is not found
- Unit tests: added -r (--runtime) option
- Unit tests: handle negative status code, skip deprecated hash-types, skip hash-types with known perl modules issues, updated output
- Unit tests: Updated test.sh to set default device-type to CPU with Apple Intel and added -f (--force) option
- Usage Screen: On windows console, wait for any keypress if usage_mini_print() is used
- User Options: Add new module function module_hash_decode_postprocess() to override hash specific configurations from command line
- User Options: Change --backend-info/-I option type, from bool to uint
- Workflow: Added basic workflow for GitHub Actions

* changes v6.2.4 -> v6.2.5

##
## Algorithms
##

- Added hash-mode: CRC32C
- Added hash-mode: CRC64Jones
- Added hash-mode: MultiBit Classic .wallet (scrypt)
- Added hash-mode: MurmurHash3
- Added hash-mode: Windows Hello PIN/Password

##
## Performance
##

- PDF Kernel (10700): Improved performance on AMD GPUs by using shared memory for the scratch buffer and disabled inlining to save spilling

##
## Bugs
##

- Fixed divide by zero error because backend_ctx->hardware_power_all was not re-inserted after refactoring device_param->hardware_power
- Fixed invalid handling of initialization value for -m 11500
- Fixed invalid progress counter initialization in attack-mode 9 when using --skip or --restore
- Fixed out-of-boundary reads in attack-mode 9 that were caused by a missing work item limit in the refactored autotune engine
- Fixed out-of-boundary reads in hash-mode 22400 (AES Crypt) kernel
- Fixed strategy for eliminating hashes with zero length in LM when multiple hashes contain a zero hash

##
## Technical
##

- AMD Driver: Updated requirements for AMD Linux drivers to ROCm 4.5 or later due to new HIP interface
- Backend devices: In -S mode, limit the number of workitems so that no more than 2GB of host memory is required per backend device
- Backend devices: In non -S mode, limit the number of workitems so that no more than 4GB of host memory is required per backend device
- Backend types: The default filter for the device types is now set so that only the GPU is used, except for APPLE, where we set CPU
- Benchmark: Update benchmark_deep.pl with new hash modes added (also new hash modes which were added with v6.2.3)
- Electrum Wallet: Added new entropy-based check to test whether the decryption was successful or not
- Module Optimizers: Added OPTS_TYPE_MAXIMUM_THREADS to deactivate the else branch route in the section to find -T before compilation
- Makefile: Added wildcard include src/modules/module_*.mk directive so that plugin developers can add 3rd party libraries for their plugins
- Rejects: Disabled checking of the minimum and maximum length of the password candidate in attack-mode 9 because they are incompatible
- POCL: Added a workaround for an issue in POCL where a quote character is used as a part of the path itself which is passed as a path for the -I option
- Device Threads: The default maximum device thread number has been reduced from 1024 to 256, users can still overwrite with the -T option
- Tuning-DB: Add missing entries for -m 25600 and -m 25800 for CPU cracking
- OpenCL Backend: added workaround to support Apple Silicon (GPU: M1, M1 Pro, and M1 Max)
- MacOS v10.8+ (PBKDF2-SHA512): Added support for parsing new mac2john hash format directly in the module for -m 7100

* changes v6.2.3 -> v6.2.4

##
## Algorithms
##

- Added hash-mode: SNMPv3 HMAC-MD5-96/HMAC-SHA1-96
- Added hash-mode: SNMPv3 HMAC-MD5-96
- Added hash-mode: SNMPv3 HMAC-SHA1-96
- Added hash-mode: SNMPv3 HMAC-SHA224-128
- Added hash-mode: SNMPv3 HMAC-SHA256-192
- Added hash-mode: SNMPv3 HMAC-SHA384-256
- Added hash-mode: SNMPv3 HMAC-SHA512-384
- Added hash-mode: VirtualBox (PBKDF2-HMAC-SHA256 & AES-128-XTS)
- Added hash-mode: VirtualBox (PBKDF2-HMAC-SHA256 & AES-256-XTS)

##
## Features
##

- Added option --deprecated-check-disable to enable deprecated plugins
- Added option --generate-rules-func-sel to specify a pool of operators that the random rule generator is allowed to pick from
- Added option --multiply-accel-disable (short: -M) to disable multiplying of the kernel accel with the multiprocessor count
- Added rule function '3' to change the case of the first letter after the occurrence of N of character X
- Added support for auto tuning --kernel-threads (-T) at startup
- Added support for HIP version 4.3 or later and removed support for older HIP versions as they are not compatible

##
## Bugs
##

- Fixed broken support for --generate-rules-func-min which was ignored under certain conditions
- Fixed buffer overflow in DPAPI masterkey file v1/v2 module in hash_encode() and hash_decode()
- Fixed buffer overflow in Stargazer Stellar Wallet XLM module in hash_encode() when a hash was cracked
- Fixed false negative in all VeraCrypt hash modes if both conditions are met: 1. Use CPU for cracking and 2. PIM area was used
- Fixed invalid data type in the sha384_hmac_init_vector_128() function that take effect if the vector data type was specified manually
- Fixed out-of-boundary read in input_tokenizer() if the signature in the hash is longer than the length of the plugin's signature constant
- Fixed out-of-boundary read in PKZIP masterkey kernel if the password candidate has length zero
- Fixed out-of-boundary read in the Stuffit5 module in hash_decode()
- Fixed random rule generator option --generate-rules-func-min by fixing switch() case to not select a not existing option group type
- Fixed segfault when a combination of the flags --user and --show is given and a hash was specified directly on the command line
- Fixed syntax check of HAS_VPERM macro in several kernel includes causing invalid error message for AMD GPUs on Windows
- Fixed uninitialized tmps variable in autotune for slow hashes by calling _init and _prepare kernel before calling _loop kernel
- Fixed unintentional overwriting of the --quiet option in benchmark and speed-only mode

##
## Performance
##

- AMD GPUs: Add inline assembly code for md5crypt, sha256crypt, PDF 1.7, 7-Zip, RAR3, Samsung Android and Windows Phone 8+
- AMD GPUs: On the Apple OpenCL platform, we ask for the preferred kernel thread size rather than hard-coding 32
- Backend Interface: Replace most of the blocking Compute API functions with asynchronous ones to improve GPU utilization
- Blake Kernels: Optimize 3/4 BLAKE2B_ROUND() 64-bit rotations with inline assembly hc_byte_perm_S() calls
- Blowfish Kernels: Backport optimizations to reduce bank conflicts from bcrypt to Password Safe v2 and Open Document Format (ODF) 1.1
- ECC secp256k1: The inline assembly code for AMD GPUs has been removed as the latest JIT compilers optimize it with the same efficiency
- HIP Kernels: Enable vector data types for HIP kernels for functionality and performance
- Kernel threads: Use warp size / wavefront size query instead of hard-coded values as the basis for kernel threads
- SCRYPT Kernels: Improve Hashcat.hctune entries for many NV and AMD GPUs for hash mode 8900, 9300, 15700 and 22700
- STDIN: Reduce the performance gap between stdin and wordlist by disabling the --stdin-timeout-abort check after 1000 successful reads
- Tuning Database: Add new module function module_extra_tuningdb_block() to extend hashcat.hctune content from a module

##
## Technical
##

- 7-Zip Hook: Increase the supported data length from 320kb to 8mb
- ADL: Updated support for AMD Display Library to 15.0, updated data types
- AMD Driver: Updated requirements for AMD Linux drivers to ROCm 4.3 or later due to new HIP interface
- AMD Driver: Updated requirements for AMD Windows drivers to Adrenalin 21.2.1 or later due to new ADL library
- Autotune: Add autotune event to inform the user about autotune is starting/stopping on startup
- Backend Interface: Implement gpu_bzero() as a gpu_memset() replacement, since all gpu_memset() operations used 0 as the value
- Backend Interface: Improve the query kernel's dynamic memory size based on DEVICE_ATTRIBUTE_MAX_SHARED_MEMORY_PER_BLOCK_OPTIN instead of BF
- Brain Session: Adds hashconfig-specific opti_type and opts_type parameters to the session calculation to enable cover functions like -O
- Commandline: Fix some memory leaks in case hashcat aborts due to command line parameter settings
- Commandline: Throw an error if the separator specified by the user with the -p option is not exactly 1 byte
- Community: Add link to new hashcat discord to docs/contact.txt
- Constants: Make const char * pointers actually const char * const pointers
- Deprecated Plugins: Add new module function module_deprecated_notice() to mark a plugin as deprecated and to return a free text user notice
- Deprecated Plugins: Marked plugins 2500/2501 and 16800/16801 as deprecated
- Encoding: Truncate password candidates in UTF8 -> UTF16 conversion if it contains an invalid UTF8 byte sequence
- Filehandling: Avoid direct access to some file handles and use internal structures instead
- Filehandling: Use const char for fopen mode to fix -Wwrite-strings warnings
- Hardware Monitor: Added support for OverDrive 7 and 8 based GPUs
- HIP Kernels: Dependency on hip/hip runtime.h has been removed to enable easier integration of the HIP backend under Windows
- Kernel cache: Add kernel threads for hash calculation, which will later be used in the file name of the kernel cache
- Memory Management: Check in OpenCL that CL_DEVICE_HOST_UNIFIED_MEMORY is true and if so, then half of the available memory
- Memory Management: Refactored the code responsible for limiting kernel accel with the goal to avoid low host memory situations
- MetaMask: Added special extraction tool for MetaMask wallets
- NEO driver: Activate the NEO driver (Intel GPU) after it passed several tests in hashcat using the latest NEO driver version
- OpenCL Runtime: The use of clUnloadPlatformCompiler () was disabled after some users received unexpected return codes
- OpenCL Runtime: Workaround for Intel OpenCL runtime: segmentation fault when compiling hc_enc_next() / hc_enc_next_global()
- Potfile: Fixed some leaks in potfile_*_open(), potfile_*_close(), potfile_destroy() and don't assume plain file
- RC4 Kernels: Use improved native thread derivation for RC4-based hash modes 7500, 13100, 18200, 25400
- Shared Memory: Calculate the dynamic memory size of the kernel based on CU_DEVICE_ATTRIBUTE_MAX_SHARED_MEMORY_PER_BLOCK_OPTIN
- Slow kernels: Set some of the slowest kernels to OPTS_TYPE_MP_MULTI_DISABLE to make it easier to handle small word lists
- Status view: Add hash-mode (-m number) in addition to hash-name
- Vendor Discovery: Add "Intel" as a valid vendor name for GPUs on macOS
- MetaMask: Increase the supported data len from 784b to 3136b and set pw-min to 8

* changes v6.2.2 -> v6.2.3

##
## Algorithms
##

- Added hash-mode: AES-128-ECB NOKDF (PT = $salt, key = $pass)
- Added hash-mode: AES-192-ECB NOKDF (PT = $salt, key = $pass)
- Added hash-mode: AES-256-ECB NOKDF (PT = $salt, key = $pass)
- Added hash-mode: iPhone passcode (UID key + System Keybag)
- Added hash-mode: MetaMask Wallet
- Added hash-mode: VeraCrypt PBKDF2-HMAC-Streebog-512 + XTS 512 bit  + boot-mode
- Added hash-mode: VeraCrypt PBKDF2-HMAC-Streebog-512 + XTS 1024 bit + boot-mode
- Added hash-mode: VeraCrypt PBKDF2-HMAC-Streebog-512 + XTS 1536 bit + boot-mode

##
## Features
##

- Added new backend support for HIP, an OpenCL alternative API for AMD GPUs (similar to CUDA for NVIDIA GPUs)
- Added option --markov-inverse to inverse markov statistics, with the idea of reversing the order of the password candidates
- Added temperature watchdog and fanspeed readings for CPU and GPU on macOS using iokit
- Added temperature watchdog and utilization for CPU on linux using sysfs and procfs

##
## Bugs
##

- Fixed access violation in hashconfig_destroy if hashcat_ctx_t is only partially initialized
- Fixed 'E' rule in pure kernel mode which was ignoring letters that are in positions that are multiples of 4
- Fixed false negative in hash-mode 15900 (DPAPI masterkey file v2) if password was longer than 64 characters
- Fixed hashcat_ctx leak and refactor module and kernel existence checks
- Fixed integer overflow in Recovered/Time status view column caused by division > 0 but < 1
- Fixed invalid ETA if --limit was specified, several salts are in a hash list and some of them were found in a potfile
- Fixed memory leak in iconv_ctx and iconv_tmp in backend.c
- Fixed missing option to automatically disable kernel cache in -m 25600 and -m 25800
- Fixed out-of-boundary write in slow candidates mode in combinator attack

##
## Improvements
##

- Alias Devices: Show a warning in case the user specifically listed a device to use which in a later step is skipped because it is an alias of another active device
- Backend Information: Added new column showing the PCI Address per CUDA/OpenCL device to easier identify broken cards
- Bcrypt-SHA1/MD5 Kernels: Get rid of local memory use for binary to hex conversion to avoid false negatives on several OpenCL runtimes
- CPU Affinity: Allow mask up to 64 processors in Windows and remove call to SetThreadAffinityMask as SetProcessAffinityMask limits all threads in process
- Debug Rules: HEX-ify rules debug non-rules outputs that contain colons
- KeePass: Increase supported size for KeePass 1 databases from 300kB to 16MB
- Potfile: Disable potfile for hash-mode 99999
- VeraCrypt: Increase password length support for non-boot volumes from 64 to 128
- WPA Kernels: Increased performance by 3.5% for backend devices controlled by CUDA backend

##
## Technical
##

- Autodetect: Limit the number of errors per hash-mode try to 100 to avoid long startup time
- Brain: Add brain_ctx_t to hashcat_ctx_t to enable runtime check if hashcat was compiled with brain support
- File handling: Do not abort on seeing a BOM in input files, just warn and ignore the BOM
- Folders: Do not escape the variable cpath_real to prevent certain OpenCL runtimes from running into an error which do not support escape characters
- Java Object hashCode: Add OPTS_TYPE_SUGGEST_KG as a default option
- LM: Workaround JiT compiler bug in -m 3000 on NV leading to false negatives with large amount of hashes
- OpenCL Runtime: Workaround a problem of the AMD OpenCL GPU driver under macOS which results in false negatives due to changes in the kernel crypto library
- OpenCL Runtime: Workaround JiT crash (SC failed. No reason given.) on macOS by limiting local memory allocations to 32k
- Status View: Include time and duration info when pausing and resuming
- Tests: Changed tests for VeraCrypt from -a 0 to -a 3, because password extension is not available to all shells
- WinZip Kernel: Increase supported data length from 8k to 16mb

* changes v6.2.1 -> v6.2.2

##
## Algorithms
##

- Added hash-mode: bcrypt(md5($pass)) / bcryptmd5
- Added hash-mode: bcrypt(sha1($pass)) / bcryptsha1
- Added hash-mode: FortiGate256 (FortiOS256)
- Added hash-mode: Linux Kernel Crypto API (2.4)
- Added hash-mode: MurmurHash
- Added hash-mode: OpenEdge Progress Encode
- Added hash-mode: md5(utf16le($pass))
- Added hash-mode: sha1(utf16le($pass))
- Added hash-mode: sha256(utf16le($pass))
- Added hash-mode: sha384(utf16le($pass))
- Added hash-mode: sha512(utf16le($pass))
- Added hash-mode: md5(md5(md5($pass)))
- Added hash-mode: sha1(sha1($salt.$pass.$salt))
- Added hash-mode: sha256($salt.sha256($pass))
- Added hash-mode: sha384($pass.$salt)
- Added hash-mode: sha384($salt.$pass)
- Added hash-mode: sha384($salt.utf16le($pass))
- Added hash-mode: sha384(utf16le($pass).$salt)

##
## Features
##

- Autodetect hash-type: performs an automatic analysis of input hash(es), either listing compatible algorithms, or executing the attack (if only one compatible format is found)
- Autodetect hash-type: added option --identify to only perform autodetection of hash-type, without back-end device initialization

##
## Bugs
##

- Fixed error message in -a 9 mode with rules when number of words from wordlist is not in sync with number of unique salts
- Fixed error-handling logic in monitor thread to not return in case of error (disk full, permission error, ...) but to retry instead
- Fixed false negatives with TrueCrypt/VeraCrypt when zip- or gzip-compressed files were used as keyfiles
- Fixed free memory-size output for skipped GPU (both automatic and manual) of --backend-info information screen

##
## Improvements
##

- AES Crypt Plugin: Reduced max password length from 256 to 128 which improved performance by 22%
- CUDA Backend: If --stdout is used, do not warn about missing CUDA SDK
- Folder Management: Add support for XDG Base Directory specification when hashcat is installed using 'make install'
- Hardware Monitor: Add support for GPU device utilization readings from sysfs (AMD on Linux)
- OpenCL Backend: Use CL_DEVICE_BOARD_NAME_AMD instead of CL_DEVICE_NAME for device name (when supported by OpenCL runtime)
- Performance Monitor: Suggest -S to improve cracking performance in specific attack configurations
- RAR3-p (Compressed): Fix workaround in unrar library in AES constant table generation to enable multi-threading support
- RC4 Kernels: Improved performance by 20%+ with new RC4 code in hash-modes Kerberos 5 (etype 23), MS Office (<= 2003) and PDF (<= 1.6)
- Scrypt Kernels: Re-enable use of kernel cache in scrypt-based kernels
- Status Screen: Show currently-running kernel type (pure, optimized) and generator type (host, device)
- UTF8-to-UTF16: Replaced naive UTF8-to-UTF16 conversion with true conversion for RAR3, AES Crypt, MultiBit HD (scrypt) and Umbraco HMAC-SHA1

##
## Technical
##

- Dependencies: Updated LZMA SDK from 19.00 to 21.02 alpha
- Dependencies: Updated xxHash from 0.1.0 to v0.8.0 - Stable XXH3
- Documentation: Update missing documentation in plugin developer guide for OPTS_TYPE_MP_MULTI_DISABLE and OPTS_TYPE_NATIVE_THREADS
- Hashrate: Update inner-loop hashrate prediction to handle new salt_repeats feature and also respect _loop2 kernel runtime
- Kernels: Add RC4 cipher to crypto library with optimized shared memory access pattern which will not cause any bank conflicts if -u <= 32
- Kernels: Add standalone true UTF8-to-UTF16 converter kernel that runs after amplifier. Use OPTS_TYPE_POST_AMP_UTF16LE from plugin
- Kernel Cache: Add module_jit_build_options() string from modules to kernel cache checksum calculation
- Modules: Recategorized HASH_CATEGORY option in various modules
- Modules: Added hash categories HASH_CATEGORY_IMS and HASH_CATEGORY_CRYPTOCURRENCY_WALLET
- Modules: Changed hash category of Python passlib from HASH_CATEGORY_GENERIC_KDF to HASH_CATEGORY_FRAMEWORK
- Unit-Tests: Added missing support for OPTS_TYPE_LOOP_PREPARE, OPTS_TYPE_LOOP_PREPARE2 and salt_repeats in self-test
- Unit-Tests: Added missing unit-test for Stargazer Stellar Wallet XLM

* changes v6.2.0 -> v6.2.1

##
## Technical
##

- Dependencies: Updated unrar source from 5.9.4 to 6.0.5
- Dependencies: Make unrar dependencies optional and disable hash-mode 23800 if dependency is disabled

* changes v6.1.1 -> v6.2.0

##
## Algorithms
##

- Added hash-mode: Apple iWork
- Added hash-mode: AxCrypt 2 AES-128
- Added hash-mode: AxCrypt 2 AES-256
- Added hash-mode: BestCrypt v3 Volume Encryption
- Added hash-mode: Bitwarden
- Added hash-mode: Dahua Authentication MD5
- Added hash-mode: KNX IP Secure - Device Authentication Code
- Added hash-mode: MongoDB ServerKey SCRAM-SHA-1
- Added hash-mode: MongoDB ServerKey SCRAM-SHA-256
- Added hash-mode: Mozilla key3.db
- Added hash-mode: Mozilla key4.db
- Added hash-mode: MS Office 2016 - SheetProtection
- Added hash-mode: PDF 1.4 - 1.6 (Acrobat 5 - 8) - edit password
- Added hash-mode: PKCS#8 Private Keys
- Added hash-mode: RAR3-p (Compressed)
- Added hash-mode: RAR3-p (Uncompressed)
- Added hash-mode: RSA/DSA/EC/OPENSSH Private Keys
- Added hash-mode: SolarWinds Orion v2
- Added hash-mode: SolarWinds Serv-U
- Added hash-mode: SQLCipher
- Added hash-mode: Stargazer Stellar Wallet XLM
- Added hash-mode: Stuffit5
- Added hash-mode: Telegram Desktop >= v2.1.14 (PBKDF2-HMAC-SHA512)
- Added hash-mode: Umbraco HMAC-SHA1
- Added hash-mode: sha1($salt.sha1($pass.$salt))
- Added hash-mode: sha1(sha1($pass).$salt)

##
## Features
##

- Added new attack-mode: Association Attack (aka "Context Attack") to attack hashes from a hashlist with associated "hints"
- Added support for true UTF-8 to UTF-16 conversion in kernel crypto library
- Added option --hash-info to show generic information for each hash-mode
- Added command prompt [f]inish to tell hashcat to quit after finishing the current attack

##
## Bugs
##

- Fixed access to filename which is a null-pointer in benchmark mode
- Fixed both false negative and false positive results in -m 3000 in -a 3 (affecting only NVIDIA GPU)
- Fixed buffer overflow in -m 1800 in -O mode which is optimized to handle only password candidates up to length 15
- Fixed buffer overflow in -m 4710 in -P mode and only in single hash mode if salt length is larger than 32 bytes
- Fixed hardware management sysfs readings in status screen (typically ROCm controlled GPUs)
- Fixed include guards in several header files
- Fixed incorrect maximum password length support for -m 400 in optimized mode (reduced from 55 to 39)
- Fixed internal access on module option attribute OPTS_TYPE_SUGGEST_KG with the result that it was unused
- Fixed invalid handling of outfile folder entries for -m 22000
- Fixed memory leak causing problems in sessions with many iterations - for instance, --benchmark-all or large mask files
- Fixed memory leaks in several cases of errors with access to temporary files
- Fixed NVML initialization in WSL2 environments
- Fixed out-of-boundary reads in cases where user activates -S for fast but pure hashes in -a 1 or -a 3 mode
- Fixed out-of-boundary reads in kernels using module_extra_buffer_size() if -n is set to 1
- Fixed password reassembling for cracked hashes on host for slow hashes in optimized mode that are longer than 32 characters
- Fixed race condition in potfile check during removal of empty hashes
- Fixed race condition resulting in out of memory error on startup if multiple hashcat instances are started at the same time
- Fixed rare case of misalignment of the status prompt when other user warnings are shown in the hashcat output
- Fixed search of tuning database - if a device was not assigned an alias, it couldn't be found in general
- Fixed test on gzip header in wordlists and hashlists
- Fixed too-early execution of some module functions that use non-final values opts_type and opti_type
- Fixed unexpected non-unique salts in multi-hash cracking in Bitcoin/Litecoin wallet.dat module which led to false negatives
- Fixed unit test for -m 3000 by preventing it to generate zero hashes
- Fixed unit tests using 'null' as padding method in Crypt::CBC but actually want to use 'none'
- Fixed unterminated salt buffer in -m 23400 module_hash_encode() in case salt was of length 256
- Fixed vector datatype support in -m 21100 only -P mode and only -a 3 mode were affected

##
## Improvements
##

- Apple Keychain: Notify the user about the risk of collisions / false positives
- CUDA Backend: Do not warn about missing CUDA SDK installation if --backend-ignore-cuda is used
- CUDA Backend: Give detailed warning if either the NVIDIA CUDA or the NVIDIA RTC library cannot be initialized
- CUDA Backend: Use blocking events to avoid 100% CPU core usage (per GPU)
- OpenCL Runtime: Workaround JiT compiler deadlock on NVIDIA driver >= 465.89
- OpenCL Runtime: Workaround JiT compiler segfault on legacy AMDGPU driver compiling RAR3 OpenCL kernel
- RAR3 Kernels: Improved loop code, improving performance by 23%
- Scrypt Kernels: Added a number of GPU specific optimizations per hash modes to hashcat.hctune
- Scrypt Kernels: Added detailed documentation on device specific tunings in hashcat.hctune
- Scrypt Kernels: Optimized Salsa code portion by reducing register copies and removed unnecessary byte swaps
- Scrypt Kernels: Reduced kernel wait times by making it a true split kernel where iteration count = N value
- Scrypt Kernels: Refactored workload configuration strategy based on available resources
- Startup time: Improved startup time by avoiding some time-intensive operations for skipped devices

##
## Technical
##

- Bcrypt: Make BCRYPT entry for CPU in hashcat.hctune after switch to OPTS_TYPE_MP_MULTI_DISABLE (basically set -n to 1)
- Benchmark: Update benchmark_deep.pl with new hash modes added (also new hash modes which were added with v6.1.0)
- Building: Declare phony targets in Makefile to avoid conflicts of a target name with a file of the same name
- Building: Fixed build warnings on macOS for unrar sources
- Building: Fixed test for DARWIN_VERSION in Makefile
- Commandline Options: Removed option --example-hashes, now an alias of --hash-info
- Compute API: Skipping devices instead of stop if error occurred in initialization
- Documentation: Added 3rd party licenses to docs/license_libs
- Hash-Mode 8900 (Scrypt): Changed default benchmark scrypt parameters from 1k:1:1 to 16k:8:1 (default)
- Hash-Mode 11600 (7-Zip): Improved memory handling (alloc and free) for the hook function
- Hash-Mode 13200 (AxCrypt): Changed the name to AxCrypt 1 to avoid confusion
- Hash-Mode 13300 (AxCrypt in-memory SHA1): Changed the name to AxCrypt 1 in-memory SHA1
- Hash-Mode 16300 (Ethereum Pre-Sale Wallet, PBKDF2-HMAC-SHA256): Use correct buffer size allocation for AES key
- Hash-Mode 20710 (sha256(sha256($pass).$salt)): Removed unused code and fixed module_constraints
- Hash-Mode 22000 (WPA-PBKDF2-PMKID+EAPOL): Support loading a hash from command line
- Hash-Mode 23300 (Apple iWork): Use correct buffer size allocation for AES key
- Hash Parser: Output support for machine-readable hash lines in --show and --left and in error messages
- Kernel Development: Kernel cache is disabled automatically when hashcat is compiled with DEBUG=1
- Kernel Functions: Added generic AES-GCM interface see OpenCL/inc_cipher_aes-gcm.h
- Kernel Functions: Refactored OpenCL/inc_ecc_secp256k1.cl many functions, add constants and documentation
- Kernel Functions: Refactored OpenCL/inc_ecc_secp256k1.cl to improve usage in external programs
- Kernel Functions: Wrap atomic functions with hc_ prefix. Custom kernels need to rename "atomic_inc()" to "hc_atomic_inc()"
- Kernel Parameters: Added new parameter 'salt_repeat' to improve large buffer management
- Module Parameters: Add OPTS_TYPE_MP_MULTI_DISABLE for use by plugin developers to prevent multiply -n with the MCU count
- Module Parameters: Add OPTS_TYPE_NATIVE_THREADS for use by plugin developers to enforce native thread count
- Module Structure: Add 3rd party library hook management functions. This also requires an update to all existing module_init()
- OpenCL Runtime: Add support for clUnloadPlatformCompiler() to release some resources after JiT compilation
- OpenCL Runtime: Switched default OpenCL device type on macOS from GPU to CPU. Use -D 2 to enable GPU devices
- OpenCL Runtime: Update module_unstable_warnings() for all hash modes based on most recent versions of many OpenCL runtimes
- Unit tests: Added 'potthrough' (like passthrough, but hash:plain) to tools/test.pl
- Unit tests: Added Python 3 support for all of the Python code in our test framework
- Unit tests: Fixed the packaging of test (-p) feature
- Unit tests: Updated test.sh to show kernel type (pure or optimized) in output
- Unit tests: Use python3/pip3 instead of just python/pip in tools/install_modules.sh

* changes v6.1.0 -> v6.1.1

##
## Bugs
##

- Fixed unresolvable relative paths in hashcat.log

* changes v6.0.0 -> v6.1.0

##
## Algorithms
##

- Added hash-mode: Apple Keychain
- Added hash-mode: XMPP SCRAM

##
## Bugs
##

- Fixed alias detection with additional processor core count check
- Fixed false negatives in hash-mode 10901 if hash-mode 9200, 10000, 10900 or 20300 was used to compile the kernel binary
- Fixed integer overflow for large masks in -a 6 attack mode
- Fixed maximum password length in modules of hash-modes 600, 7800, 7801 and 9900
- Fixed non-zero status code when using --stdout
- Fixed uninitialized value in bitsliced DES kernel (BF mode only) leading to false negatives

##
## Improvements
##

- Compile macOS: Fixed makefile target 'clean' to correctly remove *.dSYM folders
- Compile ZLIB: Fixed makefile include paths in case USE_SYSTEM_ZLIB is used
- Hcchr Files: Renamed some .charset files into .hcchr files
- Hash-Mode 21200 (md5(sha1($salt).md5($pass))): Improved speed by using pre-computed SHA1
- OpenCL Devices: Utilize PCI domain to improve alias device detection
- OpenCL Kernels: Added datatypes to literals of enum constants
- OpenCL Kernels: Added pure kernels for hash-mode 600 (BLAKE2b-512)
- OpenCL Runtime: Add some unstable warnings for some SHA512 based algorithms on AMD GPU on macOS
- OpenCL Runtime: Reinterpret return code CL_DEVICE_NOT_FOUND from clGetDeviceIDs() as non-fatal

##
## Technical
##

- Backend: Changed the maximum number of compute devices from 64 to 128
- Tests: Improved tests for hash-mode 11300 (Bitcoin/Litecoin wallet.dat)
- Tests: Improved tests for hash-mode 13200 (AxCrypt)
- Tests: Improved tests for hash-mode 13600 (WinZip)
- Tests: Improved tests for hash-mode 16400 (CRAM-MD5 Dovecot)
- Tests: Improved tests for hash-mode 16800 (WPA-PMKID-PBKDF2)

* changes v5.1.0 -> v6.0.0

##
## Features
##

- Refactored hash-mode integration and replaced it with a fully modularized plugin interface
- Converted all existing hardwired hash-modes to hashcat plugins
- Added comprehensive plugin developer guide on adding new/custom hash-modes to hashcat
- Refactored compute backend interface to allow adding compute API other than OpenCL
- Added CUDA as a new compute backend (enables hashcat to run on NVIDIA Jetson, IBM POWER9 w/ Nvidia V100, etc.)
- Support automatic use of all available GPU memory when using CUDA backend
- Support automatic use of all available CPU cores for hash-mode-specific hooks
- Support on-the-fly loading of compressed wordlists in zip and gzip format
- Support deflate decompression for the 7-Zip hash-mode using zlib hook
- Added additional documentation on hashcat brain, slow-candidate interface and keyboard-layout mapping features
- Keep output of --show and --left in the original ordering of the input hash file
- Improved performance of many hash-modes

##
## Algorithms
##

- Added hash-mode: AES Crypt (SHA256)
- Added hash-mode: Android Backup
- Added hash-mode: AuthMe sha256
- Added hash-mode: BitLocker
- Added hash-mode: BitShares v0.x
- Added hash-mode: Blockchain, My Wallet, Second Password (SHA256)
- Added hash-mode: Citrix NetScaler (SHA512)
- Added hash-mode: DiskCryptor
- Added hash-mode: Electrum Wallet (Salt-Type 3-5)
- Added hash-mode: Huawei Router sha1(md5($pass).$salt)
- Added hash-mode: Java Object hashCode()
- Added hash-mode: Kerberos 5 Pre-Auth etype 17 (AES128-CTS-HMAC-SHA1-96)
- Added hash-mode: Kerberos 5 Pre-Auth etype 18 (AES256-CTS-HMAC-SHA1-96)
- Added hash-mode: Kerberos 5 TGS-REP etype 17 (AES128-CTS-HMAC-SHA1-96)
- Added hash-mode: Kerberos 5 TGS-REP etype 18 (AES256-CTS-HMAC-SHA1-96)
- Added hash-mode: MultiBit Classic .key (MD5)
- Added hash-mode: MultiBit HD (scrypt)
- Added hash-mode: MySQL $A$ (sha256crypt)
- Added hash-mode: Open Document Format (ODF) 1.1 (SHA-1, Blowfish)
- Added hash-mode: Open Document Format (ODF) 1.2 (SHA-256, AES)
- Added hash-mode: Oracle Transportation Management (SHA256)
- Added hash-mode: PKZIP archive encryption
- Added hash-mode: PKZIP Master Key
- Added hash-mode: Python passlib pbkdf2-sha1
- Added hash-mode: Python passlib pbkdf2-sha256
- Added hash-mode: Python passlib pbkdf2-sha512
- Added hash-mode: QNX /etc/shadow (MD5)
- Added hash-mode: QNX /etc/shadow (SHA256)
- Added hash-mode: QNX /etc/shadow (SHA512)
- Added hash-mode: RedHat 389-DS LDAP (PBKDF2-HMAC-SHA256)
- Added hash-mode: Ruby on Rails Restful-Authentication
- Added hash-mode: SecureZIP AES-128
- Added hash-mode: SecureZIP AES-192
- Added hash-mode: SecureZIP AES-256
- Added hash-mode: SolarWinds Orion
- Added hash-mode: Telegram Desktop App Passcode (PBKDF2-HMAC-SHA1)
- Added hash-mode: Telegram Mobile App Passcode (SHA256)
- Added hash-mode: Web2py pbkdf2-sha512
- Added hash-mode: WPA-PBKDF2-PMKID+EAPOL
- Added hash-mode: WPA-PMK-PMKID+EAPOL
- Added hash-mode: md5($salt.sha1($salt.$pass))
- Added hash-mode: md5(sha1($pass).md5($pass).sha1($pass))
- Added hash-mode: md5(sha1($salt).md5($pass))
- Added hash-mode: sha1(md5(md5($pass)))
- Added hash-mode: sha1(md5($pass.$salt))
- Added hash-mode: sha1(md5($pass).$salt)
- Added hash-mode: sha1($salt1.$pass.$salt2)
- Added hash-mode: sha256(md5($pass))
- Added hash-mode: sha256($salt.$pass.$salt)
- Added hash-mode: sha256(sha256_bin($pass))
- Added hash-mode: sha256(sha256($pass).$salt)

##
## Bugs
##

- Fixed buffer overflow in build_plain() function
- Fixed buffer overflow in mp_add_cs_buf() function
- Fixed calculation of brain-session ID - only the first hash of the hashset was taken into account
- Fixed cleanup of password candidate buffers on GPU as set from autotune when -n parameter was used
- Fixed copy/paste error leading to invalid "Integer overflow detected in keyspace of mask" in attack-mode 6 and 7
- Fixed cracking multiple Office hashes (modes 9500, 9600) if hashes shared the same salt
- Fixed cracking of Blockchain, My Wallet (V1 and V2) hashes when testing decrypted data in unexpected format
- Fixed cracking of Cisco-PIX and Cisco-ASA MD5 passwords in mask-attack mode when mask > length 16
- Fixed cracking of DNSSEC (NSEC3) hashes by replacing all dots in the passwords with lengths
- Fixed cracking of Electrum Wallet Salt-Type 2 hashes
- Fixed cracking of NetNTLMv1 passwords in mask-attack mode when mask > length 16 (optimized kernels only)
- Fixed cracking of RAR3-hp hashes with pure kernel for passwords longer than 28 bytes
- Fixed cracking of VeraCrypt Streebog-512 hashes (CPU only)
- Fixed cracking raw Streebog-HMAC 256 and 512 hashes for passwords of length >= 64
- Fixed cracking raw Whirlpool hashes cracking for passwords of length >= 32
- Fixed incorrect progress-only result in a special race condition
- Fixed invalid call of mp_css_utf16le_expand()/mp_css_utf16be_expand() in slow-candidate sessions
- Fixed invalid password truncation in attack-mode 1 when the final password is longer than 32 characters
- Fixed invalid use of --hex-wordlist if encoded wordlist string is larger than length 256
- Fixed maximum password length limit which was announced as 256 but was actually 255
- Fixed out-of-boundary read in pure kernel rule engine rule 'p' when parameter was set to 2 or higher
- Fixed out-of-boundary write to decrypted[] in DPAPI masterkey file v1 kernel
- Fixed output of IKE PSK (mode 5300 and 5400) hashes to use separators in the correct position
- Fixed output password of "e" rule in pure and CPU rule engine when separator character is also the first letter
- Fixed problem with usage of hexadecimal notation (\x00-\xff) within rules
- Fixed race condition in maskfile mode by using a dedicated flag for restore execution
- Fixed some memory leaks when hashcat is shutting down due to some file error
- Fixed some memory leaks when mask-files are used in optimized mode
- Fixed --status-json to correctly escape certain characters in hashes
- Fixed the 7-Zip parser to allow the entire supported range of encrypted and decrypted data lengths
- Fixed the validation of the --brain-client-features command line argument (only values 1, 2 or 3 are allowed)

##
## Improvements
##

- Bitcoin Wallet: Be more user friendly by allowing a larger data range for ckey and public_key
- Brain: Added new parameter --brain-server-timer to specify seconds between scheduled backups
- Building: Fix for library compilation failure due to multiple definition of sbob_xx64()
- Cracking bcrypt and Password Safe v2: Use feedback from the compute API backend to dynamically calculate optimal thread count
- Dictstat: On Windows, the st_ino attribute in the stat struct is not set, which can lead to invalid cache hits. Added the filename to the database entry.
- Documents: Added README on how to build hashcat on Cygwin, MSYS2 and WSL
- File handling: Print a truncation warning when an oversized line is detected
- My Wallet: Added additional plaintext pattern used in newer versions
- Office cracking: Support hash format with second block data for 40-bit oldoffice files (eliminates false positives)
- OpenCL Runtime: Added a warning if OpenCL runtime NEO, Beignet, POCL (v1.4 or older) or MESA is detected, and skip associated devices (override with --force)
- OpenCL Runtime: Allow the kernel to access post-48k shared memory region on CUDA. Requires both module and kernel preparation
- OpenCL Runtime: Disable OpenCL kernel cache on Apple for Intel CPU (throws CL_BUILD_PROGRAM_FAILURE for no reason)
- OpenCL Runtime: Do not run shared- or constant-memory size checks if their memory type is of type global memory (typically CPU)
- OpenCL Runtime: Improve ROCm detection and make sure to not confuse with recent AMDGPU drivers
- OpenCL Runtime: Not using amd_bytealign (amd_bitalign is fine) on AMDGPU driver drastically reduces JiT segfaults
- OpenCL Runtime: Unlocked maximum thread count for NVIDIA GPU
- OpenCL Runtime: Update unstable mode warnings for Apple and AMDGPU drivers
- OpenCL Runtime: Workaround JiT compiler error on AMDGPU driver compiling WPA-EAPOL-PBKDF2 OpenCL kernel
- OpenCL Runtime: Workaround JiT compiler error on ROCm 2.3 driver if the 'inline' keyword is used in function declaration
- OpenCL Runtime: Workaround memory allocation error on AMD driver on Windows leading to CL_MEM_OBJECT_ALLOCATION_FAILURE
- OpenCL Runtime: Removed some workarounds by calling chdir() to specific folders on startup
- Outfile: Added new system to specify the outfile format, the new --outfile-format now also supports timestamps
- Startup Checks: Improved the pidfile check: Do not just check for existing PID, but also check executable filename
- Startup Checks: Prevent the user from modifying options which are overwritten automatically in benchmark mode
- Startup Screen: Add extra warning when using --force
- Startup Screen: Add extra warning when using --keep-guessing
- Startup Screen: Provide an estimate of host memory required for the requested attack
- Status Screen: Added brain status for all compute devices
- Status Screen: Added remaining counts and changed recovered count logic
- Status Screen: Added --status-json flag for easier machine reading of hashcat status output
- Tab Completion: Allow using "make install" version of hashcat
- Tuning Database: Updated hashcat.hctune with new models and refreshed vector width values
- VeraCrypt: Added support for VeraCrypt PIM brute-force, replaced --veracrypt-pim with --veracrypt-pim-start and --veracrypt-pim-stop
- WipZip cracking: Added two byte early reject, resulting in higher cracking speed
- WPA/WPA2 cracking: In the potfile, replace password with PMK in order to detect already cracked networks across all WPA modes

##
## Technical
##

- Backend Interface: Added new options --backend-ignore-cuda and --backend-ignore-opencl to prevent CUDA and/or OpenCL API from being used
- Binary Distribution: Removed 32-bit binary executables
- Building: On macOS, switch from ar to /usr/bin/ar to improve building compatibility
- Building: Skipping Travis/Appveyor build for non-code changes
- Codebase: Cleanup of many unused rc_* variables
- Codebase: Fixed some printf() format arguments
- Codebase: Fixed some type casting to avoid truncLongCastAssignment warnings
- Codebase: Moved hc_* file functions from shared.c to filehandling.c
- Codebase: Ran through a bunch of clang-tidy checkers and updated code accordingly
- Codebase: Remove redundant calls to fclose()
- Dependencies: Updated LZMA-Headers from 18.05 to 19.00
- Dependencies: Updated OpenCL-Headers to latest version from GitHub master repository
- Hash-Mode 12500 (RAR3-hp): Allow cracking of passwords up to length 64
- Hash-mode 1460 (HMAC-SHA256 (key = $salt)): Allow up to 64 byte of salt
- Hash-Mode 1680x (WPA-PMKID) specific: Changed separator character from '*' to ':'
- Hash-Mode 8300 (DNSSEC (NSEC3)) specific: Allow empty salt
- Keep Guessing: No longer automatically activate --keep-guessing for modes 9720, 9820, 14900 and 18100
- Keep Guessing: No longer mark hashes as cracked/removed when in potfile
- Kernel Cache: Reactivate OpenCL runtime specific kernel caches
- Kernel Compile: Removed -cl-std= from all kernel build options since we're compatible to all OpenCL versions
- OpenCL Kernels: Fix OpenCL compiler warning on double precision constants
- OpenCL Kernels: Moved "gpu_decompress", "gpu_memset" and "gpu_atinit" into shared.cl in order to reduce compile time
- OpenCL Options: Removed --opencl-platforms filter in order to force backend device numbers to stay constant
- OpenCL Options: Set --spin-damp to 0 (disabled) by default. With the CUDA backend this workaround became deprecated
- Parsers: switched from strtok() to strtok_r() for thread safety
- Requirements: Add new requirement for NVIDIA GPU: CUDA Toolkit (9.0 or later)
- Requirements: Update runtime check for minimum NVIDIA driver version from 367.x to 440.64 or later
- Test Script: Switched from /bin/bash to generic /bin/sh and updated code accordingly

* changes v5.0.0 -> v5.1.0

##
## Features
##

- Added support for using --stdout in brain-client mode
- Added new option --stdin-timeout-abort, to set how long hashcat should wait for stdin input before aborting
- Added new option --kernel-threads to manually override the automatically-calculated number of threads
- Added new option --keyboard-layout-mapping to map users keyboard layout, required to crack TC/VC system boot volumes

##
## Algorithms
##

- Added pure kernels for hash-mode 11700 (Streebog-256)
- Added pure kernels for hash-mode 11800 (Streebog-512)
- Added hash-mode 11750 (HMAC-Streebog-256 (key = $pass), big-endian)
- Added hash-mode 11760 (HMAC-Streebog-256 (key = $salt), big-endian)
- Added hash-mode 11850 (HMAC-Streebog-512 (key = $pass), big-endian)
- Added hash-mode 11860 (HMAC-Streebog-512 (key = $salt), big-endian)
- Added hash-mode 13771 (VeraCrypt PBKDF2-HMAC-Streebog-512 + XTS 512 bit)
- Added hash-mode 13772 (VeraCrypt PBKDF2-HMAC-Streebog-512 + XTS 1024 bit)
- Added hash-mode 13773 (VeraCrypt PBKDF2-HMAC-Streebog-512 + XTS 1536 bit)
- Added hash-mode 18200 (Kerberos 5 AS-REP etype 23)
- Added hash-mode 18300 (Apple File System (APFS))
- Added Kuznyechik cipher and cascades support for VeraCrypt kernels
- Added Camellia cipher and cascades support for VeraCrypt kernels

##
## Improvements
##

- OpenCL Devices: Add support for up to 64 OpenCL devices per system
- OpenCL Platforms: Add support for up to 64 OpenCL platforms per system
- OpenCL Runtime: Use our own yielding technique for synchronizing rather than vendor specific
- Startup: Show OpenCL runtime initialization message (per device)
- xxHash: Added support for using the version provided by the OS/distribution

##
## Bugs
##

- Fixed automated calculation of brain-session when not using all hashes in the hashlist
- Fixed calculation of brain-attack if a given wordlist has zero size
- Fixed checking the length of the last token in a hash if it was given the attribute TOKEN_ATTR_FIXED_LENGTH
- Fixed endianness and invalid separator character in outfile format for hash-mode 16801 (WPA-PMKID-PMK)
- Fixed ignoring --brain-client-features configuration when brain server has attack-position information from a previous run
- Fixed invalid hardware monitor detection in benchmark mode
- Fixed invalid warnings about throttling when --hwmon-disable was used
- Fixed missing call to WSACleanup() to cleanly shutdown windows sockets system
- Fixed missing call to WSAStartup() and client indexing in order to start the brain server on Windows
- Fixed out-of-boundary read in DPAPI masterkey file v2 OpenCL kernel
- Fixed out-of-bounds write in short-term memory of the brain server
- Fixed output of --speed-only and --progress-only when fast hashes are used in combination with --slow-candidates
- Fixed selection of OpenCL devices (-d) if there's more than 32 OpenCL devices installed
- Fixed status output of progress value when -S and -l are used in combination
- Fixed thread count maximum for pure kernels in straight attack mode

##
## Technical
##

- Brain: Set --brain-client-features default from 3 to 2
- Dependencies: Added xxHash and OpenCL-Headers to deps/ in order to allow building hashcat from GitHub source release package
- Dependencies: Removed gitmodules xxHash and OpenCL-Headers
- Keymaps: Added hashcat keyboard mapping us.hckmap (can be used as template)
- Keymaps: Added hashcat keyboard mapping de.hckmap
- Hardware Monitor: Renamed --gpu-temp-abort to --hwmon-temp-abort
- Hardware Monitor: Renamed --gpu-temp-disable to --hwmon-disable
- Memory: Limit maximum host memory allocation depending on bitness
- Memory: Reduced default maximum bitmap size from 24 to 18 and give a notice to use --bitmap-max to restore
- Parameter: Rename --nvidia-spin-damp to --spin-damp (now accessible for all devices)
- Pidfile: Treat a corrupted pidfile like a not existing pidfile
- OpenCL Device: Do a real query on OpenCL local memory type instead of just assuming it
- OpenCL Runtime: Disable auto-vectorization for Intel OpenCL runtime to workaround hanging JiT since version 18.1.0.013
- Tests: Added hash-mode 11700 (Streebog-256)
- Tests: Added hash-mode 11750 (HMAC-Streebog-256 (key = $pass), big-endian)
- Tests: Added hash-mode 11760 (HMAC-Streebog-256 (key = $salt), big-endian)
- Tests: Added hash-mode 11800 (Streebog-512)
- Tests: Added hash-mode 11850 (HMAC-Streebog-512 (key = $pass), big-endian)
- Tests: Added hash-mode 11860 (HMAC-Streebog-512 (key = $salt), big-endian)
- Tests: Added hash-mode 13711 (VeraCrypt PBKDF2-HMAC-RIPEMD160 + XTS 512 bit)
- Tests: Added hash-mode 13712 (VeraCrypt PBKDF2-HMAC-RIPEMD160 + XTS 1024 bit)
- Tests: Added hash-mode 13713 (VeraCrypt PBKDF2-HMAC-RIPEMD160 + XTS 1536 bit)
- Tests: Added hash-mode 13721 (VeraCrypt PBKDF2-HMAC-SHA512 + XTS 512 bit)
- Tests: Added hash-mode 13722 (VeraCrypt PBKDF2-HMAC-SHA512 + XTS 1024 bit)
- Tests: Added hash-mode 13723 (VeraCrypt PBKDF2-HMAC-SHA512 + XTS 1536 bit)
- Tests: Added hash-mode 13731 (VeraCrypt PBKDF2-HMAC-Whirlpool + XTS 512 bit)
- Tests: Added hash-mode 13732 (VeraCrypt PBKDF2-HMAC-Whirlpool + XTS 1024 bit)
- Tests: Added hash-mode 13733 (VeraCrypt PBKDF2-HMAC-Whirlpool + XTS 1536 bit)
- Tests: Added hash-mode 13751 (VeraCrypt PBKDF2-HMAC-SHA256 + XTS 512 bit)
- Tests: Added hash-mode 13752 (VeraCrypt PBKDF2-HMAC-SHA256 + XTS 1024 bit)
- Tests: Added hash-mode 13753 (VeraCrypt PBKDF2-HMAC-SHA256 + XTS 1536 bit)
- Tests: Added hash-mode 13771 (VeraCrypt PBKDF2-HMAC-Streebog-512 + XTS 512 bit)
- Tests: Added hash-mode 13772 (VeraCrypt PBKDF2-HMAC-Streebog-512 + XTS 1024 bit)
- Tests: Added hash-mode 13773 (VeraCrypt PBKDF2-HMAC-Streebog-512 + XTS 1536 bit)
- Tests: Added VeraCrypt containers for Kuznyechik cipher and cascades
- Tests: Added VeraCrypt containers for Camellia cipher and cascades

* changes v4.2.1 -> v5.0.0

##
## Features
##

- Added new option --slow-candidates which allows hashcat to generate passwords on-host
- Added new option --brain-server to start a hashcat brain server
- Added new option --brain-client to start a hashcat brain client, automatically activates --slow-candidates
- Added new option --brain-host and --brain-port to specify ip and port of brain server, both listening and connecting
- Added new option --brain-session to override automatically calculated brain session ID
- Added new option --brain-session-whitelist to allow only explicit written session ID on brain server
- Added new option --brain-password to specify the brain server authentication password
- Added new option --brain-client-features which allows enable and disable certain features of the hashcat brain

##
## Algorithms
##

- Added hash-mode 17300 = SHA3-224
- Added hash-mode 17400 = SHA3-256
- Added hash-mode 17500 = SHA3-384
- Added hash-mode 17600 = SHA3-512
- Added hash-mode 17700 = Keccak-224
- Added hash-mode 17800 = Keccak-256
- Added hash-mode 17900 = Keccak-384
- Added hash-mode 18000 = Keccak-512
- Added hash-mode 18100 = TOTP (HMAC-SHA1)
- Removed hash-mode 5000 = SHA-3 (Keccak)

##
## Improvements
##

- Added additional hybrid "passthrough" rules, to enable variable-length append/prepend attacks
- Added a periodic check for read timeouts in stdin/pipe mode, and abort if no input was provided
- Added a tracker for salts, amplifier and iterations to the status screen
- Added option --markov-hcstat2 to make it clear that the new hcstat2 format (compressed hcstat2gen output) must be used
- Allow bitcoin master key lengths other than 96 bytes (but they must be always multiples of 16)
- Allow hashfile for -m 16800 to be used with -m 16801
- Allow keepass iteration count to be larger than 999999
- Changed algorithms using colon as separators in the hash to not use the hashconfig separator on parsing
- Do not allocate memory segments for bitmap tables if we don't need it - for example, in benchmark mode
- Got rid of OPTS_TYPE_HASH_COPY for Ansible Vault
- Improved the speed of the outfile folder scan when using many hashes/salts
- Increased the maximum size of edata2 in Kerberos 5 TGS-REP etype 23
- Make the masks parser more restrictive by rejecting a single '?' at the end of the mask (use ?? instead)
- Override --quiet and show final status screen in case --status is used
- Removed duplicate words in the dictionary file example.dict
- Updated Intel OpenCL runtime version check
- Work around some AMD OpenCL runtime segmentation faults
- Work around some padding issues with host compilers and OpenCL JiT on 32 and 64-bit systems

##
## Bugs
##

- Fixed a invalid scalar datatype return value in hc_bytealign() where it should be a vector datatype return value
- Fixed a problem with attack mode -a 7 together with stdout mode where the mask bytes were missing in the output
- Fixed a problem with tab completion where --self-test-disable incorrectly expected a further parameter/value
- Fixed a race condition in status view that lead to out-of-bound reads
- Fixed detection of unique ESSID in WPA-PMKID-* parser
- Fixed missing wordlist encoding in combinator mode
- Fixed speed/delay problem when quitting while the outfile folder is being scanned
- Fixed the ciphertext max length in Ansible Vault parser
- Fixed the tokenizer configuration in Postgres hash parser
- Fixed the byte order of digest output for hash-mode 11800 (Streebog-512)

* changes v4.2.0 -> v4.2.1

##
## Improvements
##

- Try to evaluate available OpenCL device memory and use this information instead of total available OpenCL device memory for autotune

##
## Bugs
##

- Fixed a buffer overflow in precompute_salt_md5() in case salt was longer than 64 characters

* changes v4.1.0 -> v4.2.0

##
## Algorithms
##

- Added hash-mode 16700 = FileVault 2
- Added hash-mode 16800 = WPA-PMKID-PBKDF2
- Added hash-mode 16801 = WPA-PMKID-PMK
- Added hash-mode 16900 = Ansible Vault

##
## Improvements
##

- Added JtR-compatible support for hex notation in rules engine
- Added OpenCL device utilization to the status information in machine-readable output
- Added missing NV Tesla and Titan GPU details to tuning database
- General file handling: Abort if a byte order mark (BOM) was detected in a wordlist, hashlist, maskfile or rulefile
- HCCAPX management: Use advanced hints in message_pair stored by hcxtools about endian bitness of replay counter
- OpenCL kernels: Abort session if kernel self-test fails
- OpenCL kernels: Add '-pure' prefix to kernel filenames to avoid problems caused by reusing existing hashcat installation folder
- OpenCL kernels: Removed the use of 'volatile' in inline assembly instructions where it is not needed
- OpenCL kernels: Switched array pointer types in function declarations in order to be compatible with OpenCL 2.0
- Refactored code for --progress-only and --speed-only calculation
- SIP cracking: Increased the nonce field to allow a salt of 1024 bytes
- TrueCrypt/VeraCrypt cracking: Do an entropy check on the TC/VC header on start

##
## Bugs
##

- Fixed a function declaration attribute in -m 8900 kernel leading to unusable -m 9300 which shares kernel code with -m 8900
- Fixed a miscalculation in --progress-only mode output for extremely slow kernels like -m 14800
- Fixed a missing check for errors on OpenCL devices leading to invalid removal of restore file
- Fixed a missing kernel in -m 5600 in combination with -a 3 and -O if mask is >= 16 characters
- Fixed detection of AMD_GCN version in case the rocm driver is used
- Fixed missing code section in -m 2500 and -m 2501 to crack corrupted handshakes with a LE endian bitness base
- Fixed a missing check for hashmodes using OPTS_TYPE_PT_UPPER causing the self-test to fail when using combinator- and hybrid-mode

* changes v4.0.1 -> v4.1.0

##
## Features
##

- Added option --benchmark-all to benchmark all hash-modes (not just the default selection)
- Removed option --gpu-temp-retain that tried to retain GPU temperature at X degrees celsius - please use driver-specific tools
- Removed option --powertune-enable to enable power tuning - please use driver specific tools

##
## Algorithms
##

- Added hash-mode 16000 = Tripcode
- Added hash-mode 16100 = TACACS+
- Added hash-mode 16200 = Apple Secure Notes
- Added hash-mode 16300 = Ethereum Pre-Sale Wallet, PBKDF2-SHA256
- Added hash-mode 16400 = CRAM-MD5 Dovecot
- Added hash-mode 16500 = JWT (JSON Web Token)
- Added hash-mode 16600 = Electrum Wallet (Salt-Type 1-2)

##
## Bugs
##

- Fixed a configuration setting for -m 400 in pure kernel mode which said it was capable of doing SIMD when it is not
- Fixed a hash parsing problem for 7-Zip hashes: allow a longer CRC32 data length field within the hash format
- Fixed a hash parsing problem when using --show/--left with hashes with long salts that required pure kernels
- Fixed a logic error in storing temporary progress for slow hashes, leading to invalid speeds in status view
- Fixed a mask-length check issue: return -1 in case the mask length is not within the password-length range
- Fixed a missing check for return code in case hashcat.hcstat2 was not found
- Fixed a race condition in combinator- and hybrid-mode where the same scratch buffer was used by multiple threads
- Fixed a restore issue leading to "Restore value is greater than keyspace" when mask files or wordlist folders were used
- Fixed a uninitialized value in OpenCL kernels 9720, 9820 and 10420 leading to absurd benchmark performance
- Fixed the maximum password length check in password-reassembling function
- Fixed the output of --show when $HEX[] passwords were present within the potfile

##
## Improvements
##

- OpenCL Kernels: Add a decompressing kernel and a compressing host code in order to reduce PCIe transfer time
- OpenCL Kernels: Improve performance preview accuracy in --benchmark, --speed-only and --progress-only mode
- OpenCL Kernels: Remove password length restriction of 16 for Cisco-PIX and Cisco-ASA hashes
- Terminal: Display set cost/rounds during benchmarking
- Terminal: Show [r]esume in prompt only in pause mode, and show [p]ause in prompt only in resume mode

##
## Technical
##

- Autotune: Improve autotune engine logic and synchronize results on same OpenCL devices
- Documents: Added docs/limits.txt
- Files: Copy include/ folder and its content when SHARED is set to 1 in Makefile
- Files: Switched back to relative current working directory on windows to work around problems with Unicode characters
- Hashcat Context: Fixed a memory leak in shutdown phase
- Hash Parser: Changed the way large strings are handled/truncated within the event buffer if they are too large to fit
- Hash Parser: Fixed a memory leak in shutdown phase
- Hash Parser: Fixed the use of strtok_r () calls
- OpenCL Devices: Fixed several memory leaks in shutdown phase
- OpenCL Kernels: Add general function declaration keyword (inline) and some OpenCL runtime specific exceptions for NV and CPU devices
- OpenCL Kernels: Replace variables from uXX to uXXa if used in __constant space
- OpenCL Kernels: Use a special kernel to initialize the password buffer used during autotune measurements, to reduce startup time
- OpenCL Kernels: Refactored kernel thread management from native to maximum per kernel
- OpenCL Kernels: Use three separate comparison kernels (depending on keyver) for WPA instead of one
- OpenCL Runtime: Add current timestamp to OpenCL kernel source in order to force OpenCL JiT compiler to recompile and not use the cache
- OpenCL Runtime: Enforce use of OpenCL version 1.2 to restrain OpenCL runtimes to make use of the __generic address space qualifier
- OpenCL Runtime: Updated rocm detection
- Returncode: Enforce return code 0 when the user selects --speed-only or --progress-only and no other error occurs
- Rules: Fixed some default rule-files after changing rule meaning of 'x' to 'O'
- Self Test: Skip self-test for mode 8900 - user-configurable scrypt settings are incompatible with fixed settings in the self-test hash
- Self Test: Skip self-test for mode 15700 because the settings are too high and cause startup times that are too long
- Terminal: Add workitem settings to status display (can be handy for debugging)
- Terminal: Send clear-line code to the same output stream as the message immediately following
- Timer: Switch from gettimeofday() to clock_gettime() to work around problems on cygwin
- User Options: According to getopts manpage, the last element of the option array has to be filled with zeros

* changes v4.0.0 -> v4.0.1:

##
## Improvements
##

- Changed the maximum length of the substring of a hash shown whenever the parser found a problem while parsing the hash

##
## Bugs
##

- Fixed a memory leak while parsing a wordlist
- Fixed compile of kernels on AMD systems on windows due to invalid detection of ROCm
- Fixed compile of sources using clang under MSYS2
- Fixed overlapping memory segment copy in CPU rule engine if using a specific rule function
- Fixed a parallel build problem when using the "install" Makefile target
- Fixed the version number extraction for github releases which do not including the .git directory

* changes v3.6.0 -> v4.0.0:

##
## Features
##

- Added support to crack passwords and salts up to length 256
- Added option --optimized-kernel-enable to use faster kernels but limit the maximum supported password- and salt-length
- Added self-test functionality to detect broken OpenCL runtimes on startup
- Added option --self-test-disable to disable self-test functionality on startup
- Added option --wordlist-autohex-disable to disable the automatic conversion of $HEX[] words from the word list
- Added option --example-hashes to show an example hash for each hash-mode
- Removed option --weak-hash-check (zero-length password check) to increase startup time, it also causes many Trap 6 error on macOS

##
## Algorithms
##

- Added hash-mode 2500 = WPA/WPA2 (SHA256-AES-CMAC)
- Added hash-mode 2501 = WPA/WPA2 PMK

##
## Bugs
##

- Fixed a buffer overflow in mangle_dupechar_last function
- Fixed a calculation error in get_power() leading to errors of type "BUG pw_add()!!"
- Fixed a memory problem that occurred when the OpenCL folder was not found and e.g. the shared and session folder were the same
- Fixed a missing barrier() call in the RACF OpenCL kernel
- Fixed a missing salt length value in benchmark mode for SIP
- Fixed an integer overflow in hash buffer size calculation
- Fixed an integer overflow in innerloop_step and innerloop_cnt variables
- Fixed an integer overflow in masks not skipped when loaded from file
- Fixed an invalid optimization code in kernel 7700 depending on the input hash, causing the kernel to loop forever
- Fixed an invalid progress value in status view if words from the base wordlist get rejected because of length
- Fixed a parser error for mode -m 9820 = MS Office <= 2003 $3, SHA1 + RC4, collider #2
- Fixed a parser error in multiple modes not checking for return code, resulting in negative memory index writes
- Fixed a problem with changed current working directory, for instance by using --restore together with --remove
- Fixed a problem with the conversion to the $HEX[] format: convert/hexify also all passwords of the format $HEX[]
- Fixed the calculation of device_name_chksum; should be done for each iteration
- Fixed the dictstat lookup if nanoseconds are used in timestamps for the cached files
- Fixed the estimated time value whenever the value is very large and overflows
- Fixed the output of --show when used together with the collider modes -m 9710, 9810 or 10410
- Fixed the parsing of command line options. It doesn't show two times the same error about an invalid option anymore
- Fixed the parsing of DCC2 hashes by allowing the "#" character within the user name
- Fixed the parsing of descrypt hashes if the hashes do have non-standard characters within the salt
- Fixed the use of --veracrypt-pim option. It was completely ignored without showing an error
- Fixed the version number used in the restore file header

##
## Improvements
##

- Autotune: Do a pre-autotune test run to find out if kernel runtime is above some TDR limit
- Charset: Add additional DES charsets with corrected parity
- OpenCL Buffers: Do not allocate memory for amplifiers for fast hashes, it's simply not needed
- OpenCL Kernels: Improved performance of SHA-3 Kernel (keccak) by hardcoding the 0x80 stopbit
- OpenCL Kernels: Improved rule engine performance by 6% on for NVidia
- OpenCL Kernels: Move from ld.global.v4.u32 to ld.const.v4.u32 in _a3 kernels
- OpenCL Kernels: Replace bitwise swaps with rotate() versions for AMD
- OpenCL Kernels: Rewritten Keccak kernel to run fully on registers and partially reversed last round
- OpenCL Kernels: Rewritten SIP kernel from scratch
- OpenCL Kernels: Thread-count is set to hardware native count except if -w 4 is used then OpenCL maximum is used
- OpenCL Kernels: Updated default scrypt TMTO to be ideal for latest NVidia and AMD top models
- OpenCL Kernels: Vectorized tons of slow kernels to improve CPU cracking speed
- OpenCL Runtime: Improved detection for AMD and NV devices on macOS
- OpenCL Runtime: Improved performance on Intel MIC devices (Xeon PHI) on runtime level (300MH/s to 2000MH/s)
- OpenCL Runtime: Updated AMD ROCm driver version check, warn if version < 1.1
- Show cracks: Improved the performance of --show/--left if used together with --username
- Startup: Add visual indicator of active options when benchmarking
- Startup: Check and abort session if outfile and wordlist point to the same file
- Startup: Show some attack-specific optimizer constraints on start, eg: minimum and maximum support password- and salt-length
- WPA cracking: Improved nonce-error-corrections mode to use a both positive and negative corrections

##
## Technical
##

- General: Update C standard from c99 to gnu99
- Hash Parser: Improved salt-length checks for generic hash modes
- HCdict File: Renamed file from hashcat.hcdict to hashcat.hcdict2 and add header because versions are incompatible
- HCstat File: Add code to read LZMA compressed hashcat.hcstat2
- HCstat File: Add hcstat2 support to enable masks of length up to 256, also adds a filetype header
- HCstat File: Renamed file from hashcat.hcstat to hashcat.hcstat2 and add header because versions are incompatible
- HCtune File: Remove apple related GPU entries to workaround Trap 6 error
- OpenCL Kernels: Added code generator for most of the switch_* functions and replaced existing code
- OpenCL Kernels: Declared all include functions as static to reduce binary kernel cache size
- OpenCL Kernels: On AMD GPU, optimized kernels for use with AMD ROCm driver
- OpenCL Kernels: Removed some include functions that are no longer needed to reduce compile time
- OpenCL Runtime: Fall back to 64 threads default (from 256) on AMD GPU to prevent creating too many workitems
- OpenCL Runtime: Forcing OpenCL 1.2 no longer needed. Option removed from build options
- OpenCL Runtime: On AMD GPU, recommend AMD ROCm driver for Linux
- Restore: Fixed the version number used in the restore file header
- Time: added new type for time measurements hc_time_t and related functions to force the use of 64 bit times

* changes v3.5.0 -> v3.6.0:

##
## Algorithms
##

- Added hash-mode   600 = BLAKE2-512
- Added hash-mode 15200 = Blockchain, My Wallet, V2
- Added hash-mode 15300 = DPAPI masterkey file v1 and v2
- Added hash-mode 15400 = ChaCha20
- Added hash-mode 15500 = JKS Java Key Store Private Keys (SHA1)
- Added hash-mode 15600 = Ethereum Wallet, PBKDF2-HMAC-SHA256
- Added hash-mode 15700 = Ethereum Wallet, PBKDF2-SCRYPT

##
## Features
##

- 7-Zip cracking: increased max. data length to 320k and removed AES padding attack to avoid false negatives
- Dictionary cache: Show time spent on dictionary cache building at startup
- Rules: Support added for position 'p' (Nth instance of a character) in host mode (using -j or -k)
- Rules: Support added for rejection rule '_N' (reject plains of length not equal to N) in host mode
- Rules: Support added for rule 'eX'
- Wordlist encoding: Added parameters --encoding-from and --encoding-to to configure wordlist encoding handling
- Wordlist encoding: Support added for internal conversion between user-defined encodings during runtime

##
## Workarounds
##

- Workaround added for NVIDIA NVML library: If libnvidia-ml.so couldn't be loaded, try again using libnvidia-ml.so.1

##
## Improvements
##

- WPA cracking: Improved nonce-error-corrections mode to fix corrupt nonces generated on big-endian devices

##
## Bugs
##

- Fixed a condition that caused hybrid attacks using a maskfile to not select all wordlists from a wordlist folder
- Fixed a memory leak that was present when a user periodically prints hashcat status (using --status-timer)
- Fixed a missing type specifier in a function declaration of the RACF kernel

##
## Technical
##

- Building: In the binary release packages, link libiconv static for Windows binaries
- Dictstat: Structure for dictstat file changed to include --encoding-from and --encoding-to parameters
- OpenCL Runtime: Updated AMDGPU-PRO driver version check, warn if version 17.10 (known to be broken) is detected
- WPA cracking: Reduced --nonce-error-corrections default from 16 to 8 to compensate for speed drop caused by big-endian fixes

* changes v3.40 -> v3.5.0:

##
## Features
##

- WPA cracking: Added support for WPA/WPA2 handshake AP nonce automatic error correction
- WPA cracking: Added parameter --nonce-error-corrections to configure range of error correction

##
## Algorithms
##

- Added hash-mode 15100 = Juniper/NetBSD sha1crypt

##
## Improvements
##

- Abbreviate long hashes to display the Hash.Target status line within 80 characters
- Refactored internal use of esalt to sync with the number of digests instead of the number of salts
- Refactored other output to display within 80 characters without wrapping

##
## Bugs
##

- Fixed a hash validation error when trying to load Android FDE < 4.3 hashes
- Fixed a problem where --keyspace combined with custom charsets incorrectly displayed an error message
- Fixed a problem where --stdout combined with custom charsets incorrectly displayed an error message
- Fixed a problem with parsing and displaying -m 7000 = Fortigate (FortiOS) hashes
- Fixed a race condition after sessions finish, where the input-base was freed but accessed afterwards
- Fixed a typo that resulted in the minimum password length not being correctly initialized
- Fixed --outfile-format formats 11 through 15 to show the correct crack position
- Fixed --remove to apply even when all hashes are either found in the potfile or detected in weak-hash checks

##
## Technical
##

- Building: Added missing prototypes for atlassian_parse_hash function
- Dictionary Cache: Split long status line into multiple lines to stay < 80 chars
- Files: Detect and error when users try to use -r with a parameter which is not a file
- HCCAPX Parser: Added support for a special bit (bit 8) of the message_pair that indicates if replay counters match
- Parameter: Detect and error when users try to use an empty string (length 0) for parameters like --session=
- Parameter: Detect and error when users try to use non-digit input when only digits are expected
- Sessions: Improved string comparison in case user sets --session to "hashcat"
- Status View: Add rejected counter to machine-readable output
- Status View: Rename labels Input.Mode, Input.Base, ... to Guess.Mode, Guess.Base, ...
- Status View: Added a visual indicator to the status screen when checkpoint quit has been requested
- Versions: Changed version naming convention from x.yz to x.y.z

* changes v3.30 -> v3.40:

##
## Features
##

- Added support for loading hccapx files
- Added support for filtering hccapx message pairs using --hccapx-message-pair
- Added support for parsing 7-Zip hashes with LZMA/LZMA2 compression indicator set to a non-zero value
- Added support for decompressing LZMA1/LZMA2 data for -m 11600 = 7-Zip to validate the CRC
- Added support for automatic merge of LM halves in case --show and --left is used
- Added support for showing all user names with --show and --left if --username was specified
- Added support for GPU temperature management on cygwin build

##
## Algorithms
##

- Added hash-mode  1411 = SSHA-256(Base64), LDAP {SSHA256}
- Added hash-mode  3910 = md5(md5($pass).md5($salt))
- Added hash-mode  4010 = md5($salt.md5($salt.$pass))
- Added hash-mode  4110 = md5($salt.md5($pass.$salt))
- Added hash-mode  4520 = sha1($salt.sha1($pass))
- Added hash-mode  4522 = PunBB
- Added hash-mode  7000 = Fortigate (FortiOS)
- Added hash-mode 12001 = Atlassian (PBKDF2-HMAC-SHA1)
- Added hash-mode 14600 = LUKS
- Added hash-mode 14700 = iTunes Backup < 10.0
- Added hash-mode 14800 = iTunes Backup >= 10.0
- Added hash-mode 14900 = Skip32
- Added hash-mode 15000 = FileZilla Server >= 0.9.55

##
## Workarounds
##

- Workaround added for AMDGPU-Pro OpenCL runtime: AES encrypt and decrypt Invertkey function was calculated wrong in certain cases
- Workaround added for AMDGPU-Pro OpenCL runtime: RAR3 kernel require a volatile variable to work correctly
- Workaround added for Apple OpenCL runtime: bcrypt kernel requires a volatile variable because of a compiler optimization bug
- Workaround added for Apple OpenCL runtime: LUKS kernel requires some volatile variables because of a compiler optimization bug
- Workaround added for Apple OpenCL runtime: TrueCrypt kernel requires some volatile variables because of a compiler optimization bug
- Workaround added for NVidia OpenCL runtime: RACF kernel requires EBCDIC lookup to be done on shared memory

##
## Bugs
##

- Fixed a problem within the Kerberos 5 TGS-REP (-m 13100) hash parser
- Fixed clEnqueueNDRangeKernel(): CL_UNKNOWN_ERROR caused by an invalid work-item count during weak-hash-check
- Fixed cracking of PeopleSoft Token (-m 13500) if salt length + password length is >= 128 byte
- Fixed cracking of Plaintext (-m 99999) in case MD4 was used in a previous session
- Fixed DEScrypt cracking in BF mode in case the hashlist contains more than 16 times the same salt
- Fixed duplicate detection for WPA handshakes with the same ESSID
- Fixed nvapi datatype definition for NvS32 and NvU32
- Fixed overflow in bcrypt kernel in expand_key() function
- Fixed pointer to local variable outside scope in case -j or -k is used
- Fixed pointer to local variable outside scope in case --markov-hcstat is not used
- Fixed recursion in loopback handling when session was aborted by the user
- Fixed rule 'O' (RULE_OP_MANGLE_OMIT) in host mode in case the offset + length parameter equals the length of the input word
- Fixed rule 'i' (RULE_OP_MANGLE_INSERT) in host mode in case the offset parameter equals the length of the input word
- Fixed string not null terminated inside workaround for checking drm driver path
- Fixed string not null terminated while reading maskfiles
- Fixed truncation of password after position 32 with the combinator attack
- Fixed use of option --keyspace in combination with -m 2500 (WPA)
- Fixed WPA/WPA2 cracking in case eapol frame is >= 248 byte

##
## Technical
##

- Building: Add SHARED variable to Makefile to choose if hashcat is build as static or shared binary (using libhashcat.so/hashcat.dll)
- Building: Removed compiler option -march=native as this created problems for maintainers on various distributions
- Building: Removed the use of RPATH on linker level
- Building: Replaced linking of CRT_glob.o with the use of int _dowildcard
- Commandline: Do some checks related to custom-charset options if user specifies them
- CPU Affinity: Fixed memory leak in case invalid cpu Id was specified
- Dispatcher: Fixed several memory leaks in case an OpenCL error occurs
- Events: Improved the maximum event message handling. event_log () will now also internally make sure that the message is properly terminated
- File Locking: Improved error detection on file locks
- File Reads: Fixed memory leak in case outfile or hashfile was not accessible
- File Reads: Improved error detection on file reads, especially when getting the file stats
- Files: Do several file and folder checks on startup rather than when they are actually used to avoid related error after eventual intense operations
- Hardware Management: Bring back kernel exec timeout detection for NVidia on user request
- Hardware Monitor: Fixed several memory leaks in case hash-file writing (caused by --remove) failed
- Hardware Monitor: Fixed several memory leaks in case no hardware monitor sensor is found
- Hardware Monitor: In case NVML initialization failed, do not try to initialize NVAPI or XNVCTRL because they both depend on NVML
- Hash Parsing: Added additional bound checks for the SIP digest authentication (MD5) parser (-m 11400)
- Hash Parsing: Make sure that all files are correctly closed whenever a hash file parsing error occurs
- Helper: Added functions to check existence, type, read- and write-permissions and rewrite sources to use them instead of stat()
- Keyfile handling: Make sure that the memory is cleanly freed whenever a VeraCrypt/TrueCrypt keyfile fails to load
- Mask Checks: Added additional memory cleanups after parsing/verifying masks
- Mask Checks: Added integer overflow detection for a keyspace of a mask provided by user
- Mask Increment: Fixed memory leak in case mask_append() fails
- OpenCL Device: Do a check on available constant memory size and abort if it's less than 64kB
- OpenCL Device Management: Fixed several memory leaks in case initialization of an OpenCL device or platform failed
- OpenCL Header: Updated CL_* errorcode to OpenCL 1.2 standard
- OpenCL Kernel: Move kernel binary buffer from heap to stack memory
- OpenCL Kernel: Refactored read_kernel_binary to load only a single kernel for a single device
- OpenCL Kernel: Remove "static" keyword from function declarations; Causes older Intel OpenCL runtimes to fail compiling
- OpenCL Kernel: Renumbered hash-mode 7600 to 4521
- OpenCL Runtime: Added a warning about using Mesa OpenCL runtime
- OpenCL Runtime: Updated AMDGPU-Pro driver version check, do warn if version 16.60 is detected which is known to be broken
- Outfile Check: Fixed a memory leak for failed outfile reads
- Restore: Add some checks on the rd->cwd variable in restore case
- Rule Engine: Fixed several memory leaks in case loading of rules failed
- Session Management: Automatically set dedicated session names for non-cracking parameters, for example: --stdout
- Session Management: Fixed several memory leaks in case profile- or install-folder setup failed
- Sessions: Move out handling of multiple instance from restore file into separate pidfile
- Status screen: Do not try to clear prompt in --quiet mode
- Tests: Fixed the timeout status code value and increased the runtime to 400 seconds
- Threads: Restored strerror as %m is unsupported by the BSDs
- Wordlists: Disable dictstat handling for hash-mode 3000 as it virtually creates words in the wordlist which is not the case for other modes
- Wordlists: Fixed memory leak in case access a file in a wordlist folder fails
- WPA: Changed format for outfile and potfile from essid:mac1:mac2 to hash:mac_ap:mac_sta:essid
- WPA: Changed format for outfile_check from essid:mac1:mac2 to hash

* changes v3.20 -> v3.30:

##
## Features
##

- Files: Use $HEX[...] in case the password includes the separator character, increases potfile reading performance
- Files: If the user specifies a folder to scan for wordlists instead of directly a wordlist, then ignore the hidden files
- Loopback: Include passwords for removed hashes present in the potfile to next loopback iteration
- New option --progress-only: Quickly provides ideal progress step size and time to process on the user hashes and selected options, then quit
- Status screen: Reenabled automatic status screen display in case of stdin used
- Truecrypt/Veracrypt: Use CRC32 to verify headers instead of fuzzy logic, greatly reduces false positives from 18:2^48 to 3:2^64
- WPA cracking: Reuse PBKDF2 intermediate keys if duplicate essid is detected

##
## Algorithms
##

- Added hash-mode 1300 = SHA-224

##
## Bugs
##

- Fixed buffer overflow in status screen display in case of long non-utf8 string
- Fixed buffer overflow in plaintext parsing code: Leading to segfault
- Fixed custom char parsing code in maskfiles in --increment mode: Custom charset wasn't used
- Fixed display screen to show input queue when using custom charset or rules
- Fixed double fclose() using AMDGPU-Pro on sysfs compatible platform: Leading to segfault
- Fixed hash-mode 11400 = SIP digest authentication (MD5): Cracking of hashes which did not include *auth* or *auth-int* was broken
- Fixed hex output of plaintext in case --outfile-format 4, 5, 6 or 7 was used
- Fixed infinite loop when using --loopback in case all hashes have been cracked
- Fixed kernel loops in --increment mode leading to slower performance
- Fixed mask length check in hybrid attack-modes: Do not include hash-mode dependant mask length checks
- Fixed parsing of hashes in case the last line did not include a linefeed character
- Fixed potfile loading to accept blank passwords
- Fixed runtime limit: No longer required so sample startup time after refactorization

##
## Workarounds
##

- Workaround added for Intel OpenCL runtime: GPU support is broken, skip the device unless user forces to enable it

##
## Technical
##

- Building: Added hashcat32.dll and hashcat64.dll makefile targets for building hashcat windows libraries
- Building: Added production flag in Makefile to disable all the GCC compiler options needed only for development
- Building: Removed access to readlink() on FreeBSD
- Building: For CYGWIN prefer to use "opencl.dll" (installed by drivers) instead of optional "cygOpenCL-1.dll"
- Events: Added new event EVENT_WEAK_HASH_ALL_CRACKED if all hashes have been cracked during weak hash check
- Hardware management: Switched matching ADL device with OpenCL device by using PCI bus, device and function
- Hardware management: Switched matching NvAPI device with OpenCL device by using PCI bus, device and function
- Hardware management: Switched matching NVML device with OpenCL device by using PCI bus, device and function
- Hardware management: Switched matching xnvctrl device with OpenCL device by using PCI bus, device and function
- Hardware management: Removed *throttled* message from NVML as this created more confusion than it helped
- Hash Parser: Improved error detection of invalid hex characters where hex character are expected
- OpenCL Runtime: Updated AMDGPU-Pro driver version check, do warn if version 16.50 is detected which is known to be broken
- OpenCL Runtime: Updated hashcat.hctune for Iris Pro GPU on macOS
- Potfile: In v3.10 already, the default potfile suffix changed but the note about was missing. The "hashcat.pot" became "hashcat.potfile"
- Potfile: Added old potfile detection, show warning message
- Returncode: Added dedicated returncode (see docs/status_codes.txt) for shutdowns caused by --runtime and checkpoint keypress
- Sanity: Added sanity check to disallow --speed-only in combination with -i
- Sanity: Added sanity check to disallow --loopback in combination with --runtime
- Threads: Replaced all calls to ctime() with ctime_r() to ensure thread safety
- Threads: Replaced all calls to strerror() with %m printf() GNU extension to ensure thread safety

* changes v3.10 -> v3.20:

The hashcat core was completely refactored to be a MT-safe library (libhashcat).
The goal was to help developers include hashcat into distributed clients or GUI frontends.
The CLI (hashcat.bin or hashcat.exe) works as before but from a technical perspective it's a library frontend.

##
## Features
##

- New option --speed-only: Quickly provides cracking speed per device based on the user hashes and selected options, then quit
- New option --keep-guessing: Continue cracking hashes even after they have been cracked (to find collisions)
- New option --restore-file-path: Manually override the path to the restore file (useful if we want all session files in the same folder)
- New option --opencl-info: Show details about OpenCL compatible devices like an embedded clinfo tool (useful for bug reports)
- Documents: Added colors for warnings (yellow) and errors (red) instead of WARNING: and ERROR: prefix
- Documents: Added hints presented to the user about optimizing performance while hashcat is running
- Hardware management: Support --gpu-temp-retain for AMDGPU-Pro driver
- Hardware management: Support --powertune-enable for AMDGPU-Pro driver
- Password candidates: Allow words of length > 31 in wordlists for -a 0 for some slow hashes if no rules are in use
- Password candidates: Do not use $HEX[] if the password candidate is a valid UTF-8 string and print out as-is
- Pause mode: Allow quit program also if in pause mode
- Pause mode: Ignore runtime limit in pause mode
- Status view: Show core-clock, memory-clock and execution time in benchmark-mode in case --machine-readable is activated
- Status view: Show temperature, coreclock, memoryclock, fanspeed and pci-lanes for devices using AMDGPU-Pro driver
- Status view: Show the current first and last password candidate test queued for execution per device (as in JtR)
- Status view: Show the current position in the queue for both base and modifier (Example: Wordlist 2/5)
- Markov statistics: Update hashcat.hcstat which is used as reference whenever the user defines a mask
- Charsets: Added lowercase ascii hex (?h) and uppercase ascii hex (?H) as predefined charsets

##
## Algorithms
##

- Added hash-mode 14000 = DES (PT = $salt, key = $pass)
- Added hash-mode 14100 = 3DES (PT = $salt, key = $pass)
- Added hash-mode 14400 = SHA1(CX)
- Added hash-mode 99999 = Plaintext
- Extended hash-mode 3200 = bcrypt: Accept signature $2b$ (February 2014)
- Improved hash-mode 8300 = DNSSEC: Additional parsing error detection

##
## Bugs
##

- Custom charset from file parsing code did not return an error if an error occurred
- Fix some clSetKernelArg() size error that caused slow modes to not work anymore in -a 1 mode
- Hash-mode 11600 = (7-Zip): Depending on input hash a clEnqueueReadBuffer(): CL_INVALID_VALUE error occurred
- Hash-mode 22 = Juniper Netscreen/SSG (ScreenOS): Fix salt length for -m 22 in benchmark mode
- Hash-Mode 5500 = NetNTLMv1 + ESS: Fix loading of NetNTLMv1 + SSP hash
- Hash-mode 6000 = RipeMD160: Fix typo in array index number
- If cracking a hash-mode using unicode passwords, length check of a mask was not taking into account
- If cracking a large salted hashlist the wordlist reject code was too slow to handle it, leading to 0H/s
- Null-pointer dereference in outfile-check shutdown code when using --outfile-check-dir, leading to segfault
- On startup hashcat tried to access the folder defined in INSTALL_FOLDER, leading to segfault if that folder was not existing
- Random rules generator code used invalid parameter for memory copy function (M), leading to use of invalid rule
- Sanity check for --outfile-format was broken if used in combination with --show or --left

##
## Workarounds
##

- Workaround added for AMDGPU-Pro OpenCL runtime: Failed to compile hash-mode 10700 = PDF 1.7 Level 8
- Workaround added for AMDGPU-Pro OpenCL runtime: Failed to compile hash-mode 1800 = sha512crypt
- Workaround added for NVidia OpenCL runtime: Failed to compile hash-mode 6400 = AIX {ssha256}
- Workaround added for NVidia OpenCL runtime: Failed to compile hash-mode 6800 = Lastpass + Lastpass sniffed
- Workaround added for macOS OpenCL runtime: Failed to compile hash-mode 10420 = PDF 1.1 - 1.3 (Acrobat 2 - 4)
- Workaround added for macOS OpenCL runtime: Failed to compile hash-mode 1100 = Domain Cached Credentials (DCC), MS Cache
- Workaround added for macOS OpenCL runtime: Failed to compile hash-mode 13800 = Windows 8+ phone PIN/Password
- Workaround added for pocl OpenCL runtime: Failed to compile hash-mode 5800 = Android PIN

##
## Performance
##

- Improved performance for rule-based attacks for _very_ fast hashes like MD5 and NTLM by 30% or higher
- Improved performance for DEScrypt on AMD, from 373MH/s to 525MH/s
- Improved performance for raw DES-based algorithms (like LM) on AMD, from 1.6GH/s to 12.5GH/s
- Improved performance for raw SHA256-based algorithms using meet-in-the-middle optimization, reduces 7/64 steps
- Improved performance for SAP CODVN B (BCODE) and SAP CODVN F/G (PASSCODE) due to register handling optimization, gives 3% and 25%
- Improved performance by reducing maximum number of allowed function calls per rule from 255 to 31
- Improved performance by update the selection when to use #pragma unroll depending on OpenCL runtime vendor

- Full performance comparison sheet v3.10 vs. v3.20: https://docs.google.com/spreadsheets/d/1B1S_t1Z0KsqByH3pNkYUM-RCFMu860nlfSsYEqOoqco/edit#gid=1591672380

##
## Technical
##

- Autotune: Do not run any caching rounds in autotune in DEBUG mode if -n and -u are specified
- Bash completion: Removed some v2.01 leftovers in the bash completion configuration
- Benchmark: Do not control fan speed in benchmark mode
- Benchmark: On macOS, some hash-modes can't compile because of macOS OpenCL runtime. Skip them and move on to the next
- Building: Added Makefile target "main_shared", a small how-to-use libhashcat example
- Building: Added many additional compiler warning flags in Makefile to improve static code error detection
- Building: Added missing includes for FreeBSD
- Building: Added some types for windows only in case _BASETSD_H was not set
- Building: Changed Makefile to strip symbols in the linker instead of the compiler
- Building: Defined NOMINMAX macro to prevent definition min and max macros in stdlib header files
- Building: Enabled ASLR and DEP for Windows builds
- Building: Fixed almost all errors reported by cppcheck and scan-build
- Building: On macOS, move '-framework OpenCL' from CFLAGS to LDFLAGS
- Building: On macOS, use clang as default compiler
- Building: Support building on Msys2 environment
- Building: Use .gitmodules to simplify the OpenCL header dependency handling process
- Charsets: Added DES_full.charset
- Data Types: Replaced all integer macros with enumerator types
- Data Types: Replaced all integer variables with true bool variables in case they are used as a bool
- Data Types: Replaced all string macros with static const char types
- Data Types: Replaced all uint and uint32_t to u32
- Data Types: Replaced atoi() with atoll(). Eliminates sign conversion warnings
- Documents: Added docs/credits.txt
- Documents: Added docs/team.txt
- Documents: Changed rules.txt to match v3.20 limitations
- Error handling (file handling): Fixed a couple of filepointer leaks
- Error handling (format strings): Fixed a few printf() formats, ex: use %u instead of %d for uint32_t
- Error handling (memory allocation): Removed memory allocation checks, just print to stderr instead
- Error handling (startup): Added some missing returncode checks to get_exec_path()
- Fanspeed: Check both fanpolicy and fanspeed returncode and disable retain support if any of them fail
- Fanspeed: Minimum fanspeed for retain support increased to 33%, same as NV uses as default on windows
- Fanspeed: Reset PID controller settings to what they were initially
- Fanspeed: Set fan speed to default on quit
- File handling: Do a single write test (for files to be written later) directly on startup
- File locking: Use same locking mechanism in potfile as in outfile
- Hardware management: Fixed calling conventions for ADL, NvAPI and NVML on windows
- Hardware management: Improved checking for successful load of the NVML API
- Hardware management: In case fanspeed can not be set, disable --gpu-temp-retain automatically
- Hardware management: In case of initialization error show it only once to the user on startup
- Hardware management: Refactored all code to return returncode (0 or -1) instead of data for more easy error handling
- Hardware management: Refactored macros to real functions
- Hardware management: Removed kernel exec timeout detection on NVIDIA, should no longer occur due to autotune
- Hardware management: Replaced NVML registry functions macros with their ascii versions (Adds NVML support for XP)
- Hashlist loading: Do not load data from hashfile if hashfile changed during runtime
- Kernel cache: Fixed checksum building on oversized device version or driver version strings
- Logging: Improved variable names in hashcat.log
- Loopback: Refactored --loopback support completely, no longer a recursive function
- Memory management: Fixed some memory leaks on shutdown
- Memory management: Got rid of all global variables
- Memory management: Got rid of local_free() and global_free(), no longer required
- Memory management: Refactored all variables with HCBUFSIZ_LARGE size from stack to heap, macOS doesn't like that
- OpenCL Headers: Select OpenCL headers tagged for OpenCL 1.2, since we use -cl-std=CL1.2
- OpenCL Kernels: Added const qualifier to variable declaration of matching global memory objects
- OpenCL Kernels: Got rid of one global kernel_threads variable
- OpenCL Kernels: Moved OpenCL requirement from v1.1 to v1.2
- OpenCL Kernels: Recognize reqd_work_group_size() values from OpenCL kernels and use them in the host if possible
- OpenCL Kernels: Refactored common function append_0x01()
- OpenCL Kernels: Refactored common function append_0x02()
- OpenCL Kernels: Refactored common function append_0x80()
- OpenCL Kernels: Refactored rule function append_block1()
- OpenCL Kernels: Refactored rule function rule_op_mangle_delete_last()
- OpenCL Kernels: Refactored rule function rule_op_mangle_dupechar_last()
- OpenCL Kernels: Refactored rule function rule_op_mangle_rotate_left()
- OpenCL Kernels: Refactored rule function rule_op_mangle_rotate_right()
- OpenCL Kernels: Support mixed kernel thread count for mixed kernels in the same source file
- OpenCL Kernels: Switch from clz() to ffz() for bitsliced algorithms
- OpenCL Kernels: Using platform vendor name is better than using device vendor name for function detection
- OpenCL Runtime: Updated AMDGPU-Pro and AMD Radeon driver version check
- OpenCL Runtime: Updated Intel OpenCL runtime version check
- OpenCL Runtime: Updated NVIDIA driver version check
- Password candidates: The maximum word length in a wordlist is 31 not 32, because 0x80 will eventually be appended
- Potfile: Base logic switched; Assuming the potfile is larger than the hashlist it's better to load hashlist instead of potfile entries
- Potfile: In case all hashes were cracking using potfile abort and inform user
- Restore: Automatically unlink restore file if all hashes have been cracked
- Restore: Do not unlink restore file if restore is disabled
- Rules: Refactored macros to real functions
- Status: Added Input.Queue.Base and Input.Queue.Mod to help the user better understand this concept
- Status: Do not wait for the progress mutex to read and store speed timer
- Status: Do not show Recovered/Time when cracking < 1000 hashes
- Status: Do not show Recovered/Time as floats but as integers to reduce over-information
- Tests: Removed rules_test/ subproject: Would require total rewrite but not used in a long time
- Threads: Replaced all calls to getpwuid() with getpwuid_r() to ensure thread safety
- Threads: Replaced all calls to gmtime() with gmtime_r() to ensure thread safety
- Threads: Replaced all calls to strtok() with strtok_r() to ensure thread safety
- Wordlists: Use larger counter variable to handle larger wordlists (that is > 2^32 words)
- X11: Detect missing coolbits and added some help text for the user how to fix it

* changes v3.00 -> v3.10:

##
## Improvements
##

- Added mask display to modes 3, 6, and 7. Allows the user to see the custom character set used during the run
- Make Linux build POSIX compatible; Also allow it to actually compile on musl-libc systems
- Add support to compile on FreeBSD
- Make use of cl_context_properties[] to clCreateContext(), even if OpenCL specification allow the use of NULL, some runtimes fail without
- The Time.Estimated attribute in status display should also show --runtime limit if user set it
- Fix some strict aliasing rule violation on older compilers
- Fix some variable initializers on older compilers
- Replace DARWIN macro with compiler predefined macro __APPLE__
- Replace LINUX macro with compiler predefined macro __linux__
- Allow the use of enc_id == 0 in hash-mode 10600 and 10700 as it takes no part in the actual computation
- Get rid of exit() calls in OpenCL wrapper library with the goal to have a better control which error can be ignored under special circumstances
- Do not error and exit if an OpenCL platform has no devices, just print a warning and continue with the next platform
- Workaround for OpenCL runtimes which do not accept -I parameter in the OpenCL kernel build options even if this is an OpenCL standard option
- Workaround for OpenCL runtimes which do accept -I parameter in the OpenCL kernel build options, but do not allow quotes
- Output cracked hashes on Windows using \r\n and not \n
- Replace RegGetValue() with RegQueryValueEx() to enable Windows XP 32 bit compatibility
- Slightly increased NVidias rule-processing performance by using generic instructions instead of byte_perm()
- Add support for @ rule (RULE_OP_MANGLE_PURGECHAR) to use on GPU
- Add support for --outfile (short -o) to be used together with --stdout
- Skip periodic status output whenever --stdout is used together with stdin mode, but no outfile was specified
- Show error message if --show is used together with --outfile-autohex-disable (this is currently not supported)
- Show error message if --skip/--limit is used together with mask files or --increment
- Workaround for NVidia OpenCL runtime bug causing -m 6223 to not crack any hashes even with the correct password candidate

##
## Bugs
##

- Fixed a bug where CRAM MD5 checked salt length instead of hash length
- Fixed a bug where hashcat is suppressing --machine-readable output in the final status update
- Fixed a bug where hashcat did not check the return of realpath() and crashes uncontrolled if the path does not exist
- Fixed a bug where hashcat crashes for accessing deallocated buffer if user spams "s" shortly before hashcat shuts down
- Fixed a bug where hashcat crashes in case of a scrypt P setting > 1
- Fixed a bug where hashcat did not correctly use the newly cracked plains whenever --loopback or the induction folder was used
- Fixed a bug where hashcat did not correctly remove hashes of type WPA/WPA2 even if present in potfile
- Fixed a bug where hashcat reported an invalid password for a zero-length password in LM
- Fixed a bug where hashcat did not take into account how long it takes to prepare a session when auto-aborting with --runtime is in use
- Fixed a bug where some kernels used COMPARE_M_SIMD instead of COMPARE_S_SIMD in singlehash mode

##
## Algorithms
##

- Added new hash-mode 13900 = OpenCart

* changes v2.01 -> v3.00:

This release marks the fusion of "hashcat" and "oclHashcat" into "hashcat".
It combines all features of all hashcat projects in one project.

##
## Features
##

- Support for Apple OpenCL runtime
- Support for NVidia OpenCL runtime (replaces CUDA)
- Support for Mesa (Gallium) OpenCL runtime
- Support for pocl OpenCL runtime
- Support for Khronos' OSS OpenCL reference implementation for building
- Support to utilize OpenCL devices-types other than GPU, ex: CPU and FPGA
- Support to utilize multiple different OpenCL platforms in parallel, ex: AMD + NV
- Support to utilize multiple different OpenCL device-types in parallel, ex: GPU + CPU
- Added option --opencl-platform to select a specific OpenCL platform
- Added option --opencl-device-types select specific OpenCL device types
- Added option --opencl-vector-width to override automatically selected vector-width size
- Added makefile native compilation target
- Added makefile install and uninstall targets
- Added autotuning engine and user-configurable tuning database
- Added current engine clock, current memory clock and pci-e lanes to the status display
- Added support for --gpu-temp-retain for NVidia GPU, both Linux and Windows
- Added execution timer of the running kernel to the status display
- Added command prompt to quit at next restore checkpoint
- Added human-readable error message for the OpenCL error codes
- Added option --potfile-path to override potfile path
- Added option --veracrypt-keyfile to set Keyfiles used, can be multiple
- Added option --veracrypt-pim to set the VeraCrypt personal iterations multiplier
- Added option --machine-readable for easier parsing of output
- Added option --powertune-enable to work with NVidia devices as well, not just AMD
- Added option --stdout to print candidates instead of trying to crack a hash

##
## Algorithms
##

- Added new hash-mode   125 = ArubaOS
- Added new hash-mode 12900 = Android FDE (Samsung DEK)
- Added new hash-mode 13000 = RAR5
- Added new hash-mode 13100 = Kerberos 5 TGS-REP etype 23
- Added new hash-mode 13200 = AxCrypt
- Added new hash-mode 13300 = AxCrypt in memory SHA1
- Added new hash-mode 13400 = Keepass 1 (AES/Twofish) and Keepass 2 (AES)
- Added new hash-mode 13500 = PeopleSoft PS_TOKEN
- Added new hash-mode 13600 = WinZip
- Added new hash-mode 137** = VeraCrypt
- Added new hash-mode 13800 = Windows 8+ phone PIN/Password

##
## Performance
##

- Full Table: https://docs.google.com/spreadsheets/d/1B1S_t1Z0KsqByH3pNkYUM-RCFMu860nlfSsYEqOoqco/edit#gid=0

##
## Improvements
##

- Reordering of files to help integration into linux distributions ~/.hashcat etc
- Use a profile directory to write temporary files (session, potfile etc.)
- Workaround dependencies on AMD APP-SDK AMD ADL, NV CUDA-SDK, NV ForceWare, NVML and NVAPI; they are no longer required
- Load external libraries dynamic at runtime instead of link them static at compile-time
- Benchmark accuracy improved; Is now on par to: singlehash -a 3 -w 3 ?b?b?b?b?b?b?b
- Benchmark no longer depends on a fixed time
- Removed option --benchmark-mode, therefore support --workload-profile in benchmark-mode
- Enabled support of --machine-readable in combination with --benchmark for automated benchmark processing
- Replaced --status-automat entirely with --machine-readable to make it more consistent among benchmark and non-benchmark mode
- Extended support from 14 to 255 functions calls per rule
- Extended password length up to 32 for 7zip
- Extended salt length up to 55 for raw hash types, eg: md5($pass.$salt)
- Extended version information
- Removed some duplicate rules in T0XlCv1, d3ad0ne and dive
- Redesigned changes.txt layout
- Redesigned --help menu layout

##
## Bugs
##

- Fixed a bug in speed display: In some situation, especially with slow hashes or lots of salts, it showed a speed of 0H/s
- Fixed a bug in restore handling: user immediately aborting after restart broke the restore file
- Fixed a bug in line counter: conditional jump or move depends on an uninitialised value
- Fixed a bug in rule-engine for NVidia devices: code for left- and right-shift were switched
- Fixed a bug in dive.rule: rules were not updated after the function 'x' was renamed to 'O'
- Fixed a bug in memory allocation "OpenCL -4 error": used uninitialized value in a special situation
- Fixed a bug in memory handling: heap buffer overflow
- Fixed a bug in memory handling: out of bounds access
- Fixed a bug in implementation of DCC2: forced default iteration count for hashes to 10240
- Fixed a bug in implementation of WPA/WPA2: MAC and nonce stay one their original position as in the hccap file
- Fixed a bug in implementation of GOST R 34.11-94: zero length passwords were not cracked
- Fixed a bug in implementation of BLAKE2-512 kernels: incorrect access of the esalt buffer

##
## Technical
##

- Removed deprecated GCC version check requirement
- Removed NPROCS from Makefile, let make automatically detect the optimal number of parallel threads
- Dropped all C++ overloading functions to normal function which helps support more OpenCL platforms
- Renamed functions in common.h to emphasize their purpose
- Refactorized fast-hash kernels to enable SIMD on all OpenCL platforms
- Refactorized SIMD handling: SIMD the inner-loop not the outer-loop to save registers
- Workaround missing clEnqueueFillBuffer() support in certain OpenCL runtimes
- Added amd_bytealign() support in non-AMD OpenCL runtimes
- Added amd_bfe() support in non-AMD OpenCL runtimes
- Added several macros to allow writing optimized code for the different OpenCL platforms
- Replaced typedef for bool with stdbool.h
- Added special DEBUG environment variables to the makefile
- Hashcat now acquires an exclusive lock before writing to any file
- Changed buffers to not use same buffer for both input and output at the same time with snprintf()
- Check for allocatable device-memory depending on kernel_accel amplifier before trying to allocate
- Added additional check for max. ESSID length to prevent possible crashes
- Use a GCC equivalent for __stdcall where applicable
- Synchronize maximum output line size with input line size
- Increased maximum hash line size to 0x50000
- Run weak-hash checks only in straight-attack mode, this greatly reduces code complexity
- Restrict loopback option to straight attack-mode
- Moved rules_optimize to hashcat-utils
- Stick to older libOpenCL in binary package to avoid errors like this: version `OPENCL_2.0' not found
- Tightened hash parser for several algorithms
- Updated old RC4 code in Kerberos 5
- Limited the salt length of Juniper Netscreen/SSG (ScreenOS) hashes to 10
- Updated algorithm used to automatically select an ideal --scrypt-tmto value
- Renamed option --gpu-accel to --kernel-accel
- Renamed option --gpu-loops to --kernel-loops
- Renamed option --gpu-devices to --opencl-devices
- Added inline declaration to functions from simd.c, common.c, rp.c and types_ocl.c to increase performance
- Dropped static declaration from functions in all kernel to achieve OpenCL 1.1 compatibility
- Added -cl-std=CL1.1 to all kernel build options
- Created environment variable to inform NVidia OpenCL runtime to not create its own kernel cache
- Created environment variable to inform pocl OpenCL runtime to not create its own kernel cache
- Dropped special 64-bit rotate() handling for NV, it seems that they've added it to their OpenCL runtime
- Completely get rid of HAVE_ADL, HAVE_NVML and HAVE_NVAPI in sources
- Replaced NVAPI with NVML on windows<|MERGE_RESOLUTION|>--- conflicted
+++ resolved
@@ -70,11 +70,8 @@
 
 - Added new feature (-Y) that creates N virtual instances for each device in your system at the cost of N times the device memory consumption
 - Added options --benchmark-min and --benchmark-max to set a hash-mode range to be used during the benchmark
-<<<<<<< HEAD
 - Added option --total-candidates to provide the total candidate count for an attack insteda of the internal "--keyspace" value
-=======
 - Added option --backend-devices-keepfree to configure X percentage of device memory available to keep free
->>>>>>> 9457c62e
 
 ##
 ## Performance
