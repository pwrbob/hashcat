--- conflicted
+++ resolved
@@ -91,11 +91,8 @@
 - Added verification of token buffer length when using TOKEN_ATTR_FIXED_LENGTH
 - Fixed a bug in all SCRYPT-based hash modes with Apple Metal
 - Fixed buffer overflow on module_26600.c / module_hash_encode()
-<<<<<<< HEAD
 - Fixed bug in module_constraints and kernel for hash-mode 7801
-=======
 - Fixed bug in module_constraints and kernel for hash-mode 7800
->>>>>>> 88b007f5
 - Fixed bug in 18400 module_hash_encode
 - Fixed bug in 23800/unrar with Apple Silicon
 - Fixed bug in 26900 module_hash_encode
