--- conflicted
+++ resolved
@@ -801,14 +801,11 @@
   IDX_BRAIN_SESSION             = 0xff0f,
   IDX_BRAIN_SESSION_WHITELIST   = 0xff10,
   #endif
-<<<<<<< HEAD
   IDX_COLOR                     = 0xff58,
-=======
   IDX_BRIDGE_PARAMETER1         = 0xff80,
   IDX_BRIDGE_PARAMETER2         = 0xff81,
   IDX_BRIDGE_PARAMETER3         = 0xff82,
   IDX_BRIDGE_PARAMETER4         = 0xff83,
->>>>>>> 2015b953
   IDX_CPU_AFFINITY              = 0xff11,
   IDX_CUSTOM_CHARSET_1          = '1',
   IDX_CUSTOM_CHARSET_2          = '2',
