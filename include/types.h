--- conflicted
+++ resolved
@@ -1502,89 +1502,13 @@
 
   int               hip_warp_size;
 
-<<<<<<< HEAD
-  HIPdevice         hip_device;
-  HIPcontext        hip_context;
-  HIPstream         hip_stream;
-
-  HIPevent          hip_event1;
-  HIPevent          hip_event2;
-  HIPevent          hip_event3;
-
-  HIPmodule         hip_module;
-  HIPmodule         hip_module_shared;
-  HIPmodule         hip_module_mp;
-  HIPmodule         hip_module_amp;
-
-  HIPfunction       hip_function1;
-  HIPfunction       hip_function12;
-  HIPfunction       hip_function2p;
-  HIPfunction       hip_function2;
-  HIPfunction       hip_function2e;
-  HIPfunction       hip_function23;
-  HIPfunction       hip_function3;
-  HIPfunction       hip_function4;
-  HIPfunction       hip_function_init2;
-  HIPfunction       hip_function_loop2p;
-  HIPfunction       hip_function_loop2;
-  HIPfunction       hip_function_mp;
-  HIPfunction       hip_function_mp_l;
-  HIPfunction       hip_function_mp_r;
-  HIPfunction       hip_function_amp;
-  HIPfunction       hip_function_tm;
-  HIPfunction       hip_function_memset;
-  HIPfunction       hip_function_bzero;
-  HIPfunction       hip_function_atinit;
-  HIPfunction       hip_function_utf8toutf16le;
-  HIPfunction       hip_function_decompress;
-  HIPfunction       hip_function_aux1;
-  HIPfunction       hip_function_aux2;
-  HIPfunction       hip_function_aux3;
-  HIPfunction       hip_function_aux4;
-
-  HIPdeviceptr      hip_d_pws_buf;
-  HIPdeviceptr      hip_d_pws_amp_buf;
-  HIPdeviceptr      hip_d_pws_comp_buf;
-  HIPdeviceptr      hip_d_pws_idx;
-  HIPdeviceptr      hip_d_rules;
-  HIPdeviceptr      hip_d_rules_c;
-  HIPdeviceptr      hip_d_combs;
-  HIPdeviceptr      hip_d_combs_c;
-  HIPdeviceptr      hip_d_bfs;
-  HIPdeviceptr      hip_d_bfs_c;
-  HIPdeviceptr      hip_d_tm_c;
-  HIPdeviceptr      hip_d_bitmap_s1_a;
-  HIPdeviceptr      hip_d_bitmap_s1_b;
-  HIPdeviceptr      hip_d_bitmap_s1_c;
-  HIPdeviceptr      hip_d_bitmap_s1_d;
-  HIPdeviceptr      hip_d_bitmap_s2_a;
-  HIPdeviceptr      hip_d_bitmap_s2_b;
-  HIPdeviceptr      hip_d_bitmap_s2_c;
-  HIPdeviceptr      hip_d_bitmap_s2_d;
-  HIPdeviceptr      hip_d_plain_bufs;
-  HIPdeviceptr      hip_d_digests_buf;
-  HIPdeviceptr      hip_d_digests_shown;
-  HIPdeviceptr      hip_d_salt_bufs;
-  HIPdeviceptr      hip_d_esalt_bufs;
-  HIPdeviceptr      hip_d_tmps;
-  HIPdeviceptr      hip_d_hooks;
-  HIPdeviceptr      hip_d_result;
-  HIPdeviceptr      hip_d_extra0_buf;
-  HIPdeviceptr      hip_d_extra1_buf;
-  HIPdeviceptr      hip_d_extra2_buf;
-  HIPdeviceptr      hip_d_extra3_buf;
-  HIPdeviceptr      hip_d_root_css_buf;
-  HIPdeviceptr      hip_d_markov_css_buf;
-  HIPdeviceptr      hip_d_st_digests_buf;
-  HIPdeviceptr      hip_d_st_salts_buf;
-  HIPdeviceptr      hip_d_st_esalts_buf;
-=======
   hipDevice_t       hip_device;
   hipCtx_t          hip_context;
   hipStream_t       hip_stream;
 
   hipEvent_t        hip_event1;
   hipEvent_t        hip_event2;
+  hipEvent_t        hip_event3;
 
   hipModule_t       hip_module;
   hipModule_t       hip_module_shared;
@@ -1653,7 +1577,6 @@
   hipDeviceptr_t    hip_d_st_digests_buf;
   hipDeviceptr_t    hip_d_st_salts_buf;
   hipDeviceptr_t    hip_d_st_esalts_buf;
->>>>>>> 03ed0684
 
   // API: opencl
 
