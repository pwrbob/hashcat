--- conflicted
+++ resolved
@@ -464,11 +464,8 @@
   DGST_SIZE_4_32 = (32 * sizeof (u32)), // 128 !!!
   DGST_SIZE_4_64 = (64 * sizeof (u32)), // 256
   DGST_SIZE_8_2  = (2  * sizeof (u64)), // 16 !!!
-<<<<<<< HEAD
+  DGST_SIZE_8_4  = (4  * sizeof (u64)), // 32 !!!
   DGST_SIZE_8_6  = (6  * sizeof (u64)), // 48 !!!
-=======
-  DGST_SIZE_8_4  = (4  * sizeof (u64)), // 32 !!!
->>>>>>> dde75f27
   DGST_SIZE_8_8  = (8  * sizeof (u64)), // 64 !!!
   DGST_SIZE_8_16 = (16 * sizeof (u64)), // 128 !!!
   DGST_SIZE_8_25 = (25 * sizeof (u64))  // 200
