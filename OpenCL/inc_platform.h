--- conflicted
+++ resolved
@@ -21,18 +21,11 @@
 DECLSPEC u64  rotr64_S (const u64  a, const int n);
 #endif
 
-<<<<<<< HEAD
 #if defined IS_CUDA || defined IS_HIP
-DECLSPEC u32    atomic_dec      (u32 *p);
-DECLSPEC u32    atomic_inc      (u32 *p);
-DECLSPEC u32    atomic_or       (u32 *p, u32 val);
-=======
-#ifdef IS_CUDA
 DECLSPEC u32 hc_atomic_dec (volatile GLOBAL_AS u32 *p);
 DECLSPEC u32 hc_atomic_inc (volatile GLOBAL_AS u32 *p);
 DECLSPEC u32 hc_atomic_or  (volatile GLOBAL_AS u32 *p, volatile const u32 val);
 
->>>>>>> 9fc6c26f
 DECLSPEC size_t get_global_id   (const u32 dimindx __attribute__((unused)));
 DECLSPEC size_t get_local_id    (const u32 dimindx __attribute__((unused)));
 DECLSPEC size_t get_local_size  (const u32 dimindx __attribute__((unused)));
@@ -49,6 +42,7 @@
 #ifdef IS_HIP
 #define rotate(a,n) (((a) << (n)) | ((a) >> (32 - (n))))
 #endif
+
 #define bitselect(a,b,c) ((a) ^ ((c) & ((b) ^ (a))))
 #endif
 
