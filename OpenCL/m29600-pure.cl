--- conflicted
+++ resolved
@@ -30,15 +30,9 @@
 
 typedef struct terra
 {
-<<<<<<< HEAD
   u32 salt_buf[8];
   u32 ct[16]; // 16 * 4 = 64 bytes (we have extra 16 bytes in digest: 64 + 16 = 80)
   u32 iv[4];
-=======
-  u32 salt_buf[4];
-  u32 ct_block_a[4];
-
->>>>>>> 99be4f9f
 } terra_t;
 
 #define FIXED_SALT_SIZE 16
