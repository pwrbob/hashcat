#ifndef INC_CIPHER_CAST_H
#define INC_CIPHER_CAST_H

// #include "opencl_misc.h"
#define GET_UINT32BE(n, b, i)          \
  {                                    \
    (n) = ((uint) (b)[(i)]     << 24)  \
        | ((uint) (b)[(i) + 1] << 16)  \
        | ((uint) (b)[(i) + 2] <<  8)  \
        | ((uint) (b)[(i) + 3]      ); \
  }
#define PUT_UINT32BE(n, b, i)        \
  {                                  \
    (b)[(i)    ] = (u8) ((n) >> 24); \
    (b)[(i) + 1] = (u8) ((n) >> 16); \
    (b)[(i) + 2] = (u8) ((n) >>  8); \
    (b)[(i) + 3] = (u8) ((n)      ); \
  }

typedef struct {
  u32 K[32];
} CAST_KEY;

#define GETBYTE(x, y) (uint)(u8)((x)>>(8*(y)))

/* Macros to access 8-bit bytes out of a 32-bit word */
#define U8a(x) GETBYTE(x,3)
#define U8b(x) GETBYTE(x,2)
#define U8c(x) GETBYTE(x,1)
#define U8d(x) GETBYTE(x,0)

/* CAST uses three different round functions */
<<<<<<< HEAD
#define _CAST_f1(l, r, km, kr)              \
  t = hc_rotl32_S(km + r, kr);              \
  l ^= ((s_S[0][U8a(t)] ^ s_S[1][U8b(t)]) - \
   s_S[2][U8c(t)]) + s_S[3][U8d(t)];
#define _CAST_f2(l, r, km, kr)              \
  t = hc_rotl32_S(km ^ r, kr);              \
  l ^= ((s_S[0][U8a(t)] - s_S[1][U8b(t)]) + \
   s_S[2][U8c(t)]) ^ s_S[3][U8d(t)];
#define _CAST_f3(l, r, km, kr)              \
  t = hc_rotl32_S(km - r, kr);              \
  l ^= ((s_S[0][U8a(t)] + s_S[1][U8b(t)]) ^ \
   s_S[2][U8c(t)]) - s_S[3][U8d(t)];
=======
#define CAST_f1(l, r, km, kr) \
	t = hc_rotl32_S(km + r, kr); \
	l ^= ((s_S[0][U8a(t)] ^ s_S[1][U8b(t)]) - \
	 s_S[2][U8c(t)]) + s_S[3][U8d(t)];
#define CAST_f2(l, r, km, kr) \
	t = hc_rotl32_S(km ^ r, kr); \
	l ^= ((s_S[0][U8a(t)] - s_S[1][U8b(t)]) + \
	 s_S[2][U8c(t)]) ^ s_S[3][U8d(t)];
#define CAST_f3(l, r, km, kr) \
	t = hc_rotl32_S(km - r, kr); \
	l ^= ((s_S[0][U8a(t)] + s_S[1][U8b(t)]) ^ \
	 s_S[2][U8c(t)]) - s_S[3][U8d(t)];
>>>>>>> ca16c3b9

#define CAST_F1(l, r, i, j) CAST_f1(l, r, K[i], K[i+j])
#define CAST_F2(l, r, i, j) CAST_f2(l, r, K[i], K[i+j])
#define CAST_F3(l, r, i, j) CAST_f3(l, r, K[i], K[i+j])

/* OpenSSL API compatibility */
#define CAST_set_key(ckey, len, key)     Cast5SetKey(ckey, len, key)
#define CAST_ecb_encrypt(in, out, ckey)  Cast5Encrypt(in, out, ckey)
#define CAST_ecb_decrypt(in, out, ckey)  Cast5Decrypt(in, out, ckey)

#endif /* INC_CIPHER_CAST_H */<|MERGE_RESOLUTION|>--- conflicted
+++ resolved
@@ -30,20 +30,6 @@
 #define U8d(x) GETBYTE(x,0)
 
 /* CAST uses three different round functions */
-<<<<<<< HEAD
-#define _CAST_f1(l, r, km, kr)              \
-  t = hc_rotl32_S(km + r, kr);              \
-  l ^= ((s_S[0][U8a(t)] ^ s_S[1][U8b(t)]) - \
-   s_S[2][U8c(t)]) + s_S[3][U8d(t)];
-#define _CAST_f2(l, r, km, kr)              \
-  t = hc_rotl32_S(km ^ r, kr);              \
-  l ^= ((s_S[0][U8a(t)] - s_S[1][U8b(t)]) + \
-   s_S[2][U8c(t)]) ^ s_S[3][U8d(t)];
-#define _CAST_f3(l, r, km, kr)              \
-  t = hc_rotl32_S(km - r, kr);              \
-  l ^= ((s_S[0][U8a(t)] + s_S[1][U8b(t)]) ^ \
-   s_S[2][U8c(t)]) - s_S[3][U8d(t)];
-=======
 #define CAST_f1(l, r, km, kr) \
 	t = hc_rotl32_S(km + r, kr); \
 	l ^= ((s_S[0][U8a(t)] ^ s_S[1][U8b(t)]) - \
@@ -56,7 +42,6 @@
 	t = hc_rotl32_S(km - r, kr); \
 	l ^= ((s_S[0][U8a(t)] + s_S[1][U8b(t)]) ^ \
 	 s_S[2][U8c(t)]) - s_S[3][U8d(t)];
->>>>>>> ca16c3b9
 
 #define CAST_F1(l, r, i, j) CAST_f1(l, r, K[i], K[i+j])
 #define CAST_F2(l, r, i, j) CAST_f2(l, r, K[i], K[i+j])
