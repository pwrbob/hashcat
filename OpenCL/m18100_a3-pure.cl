<<<<<<< HEAD
/**
 * Author......: See docs/credits.txt
 * License.....: MIT
 */

//#define NEW_SIMD_CODE

#ifdef KERNEL_STATIC
#include M2S(INCLUDE_PATH/inc_vendor.h)
#include M2S(INCLUDE_PATH/inc_types.h)
#include M2S(INCLUDE_PATH/inc_platform.cl)
#include M2S(INCLUDE_PATH/inc_common.cl)
#include M2S(INCLUDE_PATH/inc_simd.cl)
#include M2S(INCLUDE_PATH/inc_hash_sha1.cl)
#endif

DECLSPEC void _totp_calculate (PRIVATE_AS u32x *code, PRIVATE_AS const u32x *w, const u32 pw_len, PRIVATE_AS const u32x *s, const u32 salt_len)
{
  sha1_hmac_ctx_vector_t ctx;

  sha1_hmac_init_vector (&ctx, w, pw_len);

  sha1_hmac_update_vector (&ctx, s, salt_len);

  sha1_hmac_final_vector (&ctx);

  // initialize a buffer for the otp code
  u32x otp_code = 0;

  // grab 4 consecutive bytes of the hash, starting at offset
  switch (ctx.opad.h[4] & 15)
  {
    case  0: otp_code = ctx.opad.h[0];                              break;
    case  1: otp_code = ctx.opad.h[0] <<  8 | ctx.opad.h[1] >> 24;  break;
    case  2: otp_code = ctx.opad.h[0] << 16 | ctx.opad.h[1] >> 16;  break;
    case  3: otp_code = ctx.opad.h[0] << 24 | ctx.opad.h[1] >>  8;  break;
    case  4: otp_code = ctx.opad.h[1];                              break;
    case  5: otp_code = ctx.opad.h[1] <<  8 | ctx.opad.h[2] >> 24;  break;
    case  6: otp_code = ctx.opad.h[1] << 16 | ctx.opad.h[2] >> 16;  break;
    case  7: otp_code = ctx.opad.h[1] << 24 | ctx.opad.h[2] >>  8;  break;
    case  8: otp_code = ctx.opad.h[2];                              break;
    case  9: otp_code = ctx.opad.h[2] <<  8 | ctx.opad.h[3] >> 24;  break;
    case 10: otp_code = ctx.opad.h[2] << 16 | ctx.opad.h[3] >> 16;  break;
    case 11: otp_code = ctx.opad.h[2] << 24 | ctx.opad.h[3] >>  8;  break;
    case 12: otp_code = ctx.opad.h[3];                              break;
    case 13: otp_code = ctx.opad.h[3] <<  8 | ctx.opad.h[4] >> 24;  break;
    case 14: otp_code = ctx.opad.h[3] << 16 | ctx.opad.h[4] >> 16;  break;
    case 15: otp_code = ctx.opad.h[3] << 24 | ctx.opad.h[4] >>  8;  break;
  }

  // take only the lower 31 bits
  otp_code &= 0x7fffffff;

  // we want to generate only 6 digits of code
  *code = otp_code % 1000000;
}

KERNEL_FQ void m18100_mxx (KERN_ATTR_VECTOR ())
{
  /**
   * modifier
   */

  const u64 lid = get_local_id (0);
  const u64 gid = get_global_id (0);

  if (gid >= GID_CNT) return;

  /**
   * base
   */

  const u32 pw_len = pws[gid].pw_len;

  u32x w[64] = { 0 };

  for (u32 i = 0, idx = 0; i < pw_len; i += 4, idx += 1)
  {
    w[idx] = pws[gid].i[idx];
  }

  const u32 count = salt_bufs[SALT_POS_HOST].salt_len / 16;

  u32x s[64] = { 0 };

  for (u32 i = 0; i < count; i += 1)
  {
    s[16 * i + 0] = hc_swap32_S (salt_bufs[SALT_POS_HOST].salt_buf[4 * i + 0]);
    s[16 * i + 1] = hc_swap32_S (salt_bufs[SALT_POS_HOST].salt_buf[4 * i + 1]);
  }

  /**
   * loop
   */

  u32x w0l = w[0];

  if (count == 1)
  {
    for (u32 il_pos = 0; il_pos < IL_CNT; il_pos += VECT_SIZE)
    {
      const u32x w0r = words_buf_r[il_pos / VECT_SIZE];

      const u32x w0 = w0l | w0r;

      w[0] = w0;

      u32x otp_code0;

      _totp_calculate (&otp_code0, w, pw_len, s, 8);

      COMPARE_M_SIMD (otp_code0, 0, 0, 0);
    }
  }
  else if (count == 2)
  {
    for (u32 il_pos = 0; il_pos < IL_CNT; il_pos += VECT_SIZE)
    {
      const u32x w0r = words_buf_r[il_pos / VECT_SIZE];

      const u32x w0 = w0l | w0r;

      w[0] = w0;

      u32x otp_code0, otp_code1;

      _totp_calculate (&otp_code0, w, pw_len, s +  0, 8);
      _totp_calculate (&otp_code1, w, pw_len, s + 16, 8);

      COMPARE_M_SIMD (otp_code0, otp_code1, 0, 0);
    }
  }
  else if (count == 3)
  {
    for (u32 il_pos = 0; il_pos < IL_CNT; il_pos += VECT_SIZE)
    {
      const u32x w0r = words_buf_r[il_pos / VECT_SIZE];

      const u32x w0 = w0l | w0r;

      w[0] = w0;

      u32x otp_code0, otp_code1, otp_code2;

      _totp_calculate (&otp_code0, w, pw_len, s +  0, 8);
      _totp_calculate (&otp_code1, w, pw_len, s + 16, 8);
      _totp_calculate (&otp_code2, w, pw_len, s + 32, 8);

      COMPARE_M_SIMD (otp_code0, otp_code1, otp_code2, 0);
    }
  }
  else if (count == 4)
  {
    for (u32 il_pos = 0; il_pos < IL_CNT; il_pos += VECT_SIZE)
    {
      const u32x w0r = words_buf_r[il_pos / VECT_SIZE];

      const u32x w0 = w0l | w0r;

      w[0] = w0;

      u32x otp_code0, otp_code1, otp_code2, otp_code3;

      _totp_calculate (&otp_code0, w, pw_len, s +  0, 8);
      _totp_calculate (&otp_code1, w, pw_len, s + 16, 8);
      _totp_calculate (&otp_code2, w, pw_len, s + 32, 8);
      _totp_calculate (&otp_code3, w, pw_len, s + 48, 8);

      COMPARE_M_SIMD (otp_code0, otp_code1, otp_code2, otp_code3);
    }
  }
}

KERNEL_FQ void m18100_sxx (KERN_ATTR_VECTOR ())
{
  /**
   * modifier
   */

  const u64 lid = get_local_id (0);
  const u64 gid = get_global_id (0);

  if (gid >= GID_CNT) return;

  /**
   * digest
   */

  const u32 search[4] =
  {
    digests_buf[DIGESTS_OFFSET_HOST].digest_buf[DGST_R0],
    digests_buf[DIGESTS_OFFSET_HOST].digest_buf[DGST_R1],
    digests_buf[DIGESTS_OFFSET_HOST].digest_buf[DGST_R2],
    digests_buf[DIGESTS_OFFSET_HOST].digest_buf[DGST_R3]
  };

  /**
   * base
   */

  const u32 pw_len = pws[gid].pw_len;

  u32x w[64] = { 0 };

  for (u32 i = 0, idx = 0; i < pw_len; i += 4, idx += 1)
  {
    w[idx] = pws[gid].i[idx];
  }

  const u32 count = salt_bufs[SALT_POS_HOST].salt_len / 16;

  u32x s[64] = { 0 };

  for (u32 i = 0; i < count; i += 1)
  {
    s[16 * i + 0] = hc_swap32_S (salt_bufs[SALT_POS_HOST].salt_buf[4 * i + 0]);
    s[16 * i + 1] = hc_swap32_S (salt_bufs[SALT_POS_HOST].salt_buf[4 * i + 1]);
  }

  /**
   * loop
   */

  u32x w0l = w[0];

  if (count == 1)
  {
    for (u32 il_pos = 0; il_pos < IL_CNT; il_pos += VECT_SIZE)
    {
      const u32x w0r = words_buf_r[il_pos / VECT_SIZE];

      const u32x w0 = w0l | w0r;

      w[0] = w0;

      u32x otp_code0;

      _totp_calculate (&otp_code0, w, pw_len, s, 8);

      COMPARE_S_SIMD (otp_code0, 0, 0, 0);
    }
  }
  else if (count == 2)
  {
    for (u32 il_pos = 0; il_pos < IL_CNT; il_pos += VECT_SIZE)
    {
      const u32x w0r = words_buf_r[il_pos / VECT_SIZE];

      const u32x w0 = w0l | w0r;

      w[0] = w0;

      u32x otp_code0, otp_code1;

      _totp_calculate (&otp_code0, w, pw_len, s, 8);

      if (MATCHES_ONE_VS(otp_code0, search[0]))
      {
        _totp_calculate (&otp_code1, w, pw_len, s + 16, 8);

        COMPARE_S_SIMD (otp_code0, otp_code1, 0, 0);
      }
    }
  }
  else if (count == 3)
  {
    for (u32 il_pos = 0; il_pos < IL_CNT; il_pos += VECT_SIZE)
    {
      const u32x w0r = words_buf_r[il_pos / VECT_SIZE];

      const u32x w0 = w0l | w0r;

      w[0] = w0;

      u32x otp_code0, otp_code1, otp_code2;

      _totp_calculate (&otp_code0, w, pw_len, s, 8);

      if (MATCHES_ONE_VS(otp_code0, search[0]))
      {
        _totp_calculate (&otp_code1, w, pw_len, s + 16, 8);

        if (MATCHES_ONE_VS(otp_code1, search[1]))
        {
          _totp_calculate (&otp_code2, w, pw_len, s + 32, 8);

          COMPARE_S_SIMD (otp_code0, otp_code1, otp_code2, 0);
        }
      }
    }
  }
  else if (count == 4)
  {
    for (u32 il_pos = 0; il_pos < IL_CNT; il_pos += VECT_SIZE)
    {
      const u32x w0r = words_buf_r[il_pos / VECT_SIZE];

      const u32x w0 = w0l | w0r;

      w[0] = w0;

      u32x otp_code0, otp_code1, otp_code2, otp_code3;

      _totp_calculate (&otp_code0, w, pw_len, s, 8);

      if (MATCHES_ONE_VS(otp_code0, search[0]))
      {
        _totp_calculate (&otp_code1, w, pw_len, s + 16, 8);

        if (MATCHES_ONE_VS(otp_code1, search[1]))
        {
          _totp_calculate (&otp_code2, w, pw_len, s + 32, 8);

          if (MATCHES_ONE_VS(otp_code2, search[2]))
          {
            _totp_calculate (&otp_code3, w, pw_len, s + 48, 8);

            COMPARE_S_SIMD (otp_code0, otp_code1, otp_code2, otp_code3);
          }
        }
      }
    }
  }
}
=======
/**
 * Author......: See docs/credits.txt
 * License.....: MIT
 */

//#define NEW_SIMD_CODE

#ifdef KERNEL_STATIC
#include M2S(INCLUDE_PATH/inc_vendor.h)
#include M2S(INCLUDE_PATH/inc_types.h)
#include M2S(INCLUDE_PATH/inc_platform.cl)
#include M2S(INCLUDE_PATH/inc_common.cl)
#include M2S(INCLUDE_PATH/inc_simd.cl)
#include M2S(INCLUDE_PATH/inc_hash_sha1.cl)
#endif

KERNEL_FQ KERNEL_FA void m18100_mxx (KERN_ATTR_VECTOR ())
{
  /**
   * modifier
   */

  const u64 lid = get_local_id (0);
  const u64 gid = get_global_id (0);

  if (gid >= GID_CNT) return;

  /**
   * base
   */

  const u32 pw_len = pws[gid].pw_len;

  u32x w[64] = { 0 };

  for (u32 i = 0, idx = 0; i < pw_len; i += 4, idx += 1)
  {
    w[idx] = pws[gid].i[idx];
  }

  const u32 salt_len = 8;

  u32x s[64] = { 0 };

  for (u32 i = 0, idx = 0; i < salt_len; i += 4, idx += 1)
  {
    s[idx] = hc_swap32_S (salt_bufs[SALT_POS_HOST].salt_buf[idx]);
  }

  /**
   * loop
   */

  u32x w0l = w[0];

  for (u32 il_pos = 0; il_pos < IL_CNT; il_pos += VECT_SIZE)
  {
    const u32x w0r = words_buf_r[il_pos / VECT_SIZE];

    const u32x w0 = w0l | w0r;

    w[0] = w0;

    sha1_hmac_ctx_vector_t ctx;

    sha1_hmac_init_vector (&ctx, w, pw_len);

    sha1_hmac_update_vector (&ctx, s, salt_len);

    sha1_hmac_final_vector (&ctx);

    // initialize a buffer for the otp code
    u32 otp_code = 0;

    // grab 4 consecutive bytes of the hash, starting at offset
    switch (ctx.opad.h[4] & 15)
    {
      case  0: otp_code = ctx.opad.h[0];                              break;
      case  1: otp_code = ctx.opad.h[0] <<  8 | ctx.opad.h[1] >> 24;  break;
      case  2: otp_code = ctx.opad.h[0] << 16 | ctx.opad.h[1] >> 16;  break;
      case  3: otp_code = ctx.opad.h[0] << 24 | ctx.opad.h[1] >>  8;  break;
      case  4: otp_code = ctx.opad.h[1];                              break;
      case  5: otp_code = ctx.opad.h[1] <<  8 | ctx.opad.h[2] >> 24;  break;
      case  6: otp_code = ctx.opad.h[1] << 16 | ctx.opad.h[2] >> 16;  break;
      case  7: otp_code = ctx.opad.h[1] << 24 | ctx.opad.h[2] >>  8;  break;
      case  8: otp_code = ctx.opad.h[2];                              break;
      case  9: otp_code = ctx.opad.h[2] <<  8 | ctx.opad.h[3] >> 24;  break;
      case 10: otp_code = ctx.opad.h[2] << 16 | ctx.opad.h[3] >> 16;  break;
      case 11: otp_code = ctx.opad.h[2] << 24 | ctx.opad.h[3] >>  8;  break;
      case 12: otp_code = ctx.opad.h[3];                              break;
      case 13: otp_code = ctx.opad.h[3] <<  8 | ctx.opad.h[4] >> 24;  break;
      case 14: otp_code = ctx.opad.h[3] << 16 | ctx.opad.h[4] >> 16;  break;
      case 15: otp_code = ctx.opad.h[3] << 24 | ctx.opad.h[4] >>  8;  break;
    }

    // take only the lower 31 bits
    otp_code &= 0x7fffffff;

    // we want to generate only 6 digits of code
    otp_code %= 1000000;

    COMPARE_M_SIMD (otp_code, 0, 0, 0);
  }
}

KERNEL_FQ KERNEL_FA void m18100_sxx (KERN_ATTR_VECTOR ())
{
  /**
   * modifier
   */

  const u64 lid = get_local_id (0);
  const u64 gid = get_global_id (0);

  if (gid >= GID_CNT) return;

  /**
   * digest
   */

  const u32 search[4] =
  {
    digests_buf[DIGESTS_OFFSET_HOST].digest_buf[DGST_R0],
    digests_buf[DIGESTS_OFFSET_HOST].digest_buf[DGST_R1],
    digests_buf[DIGESTS_OFFSET_HOST].digest_buf[DGST_R2],
    digests_buf[DIGESTS_OFFSET_HOST].digest_buf[DGST_R3]
  };

  /**
   * base
   */

  const u32 pw_len = pws[gid].pw_len;

  u32x w[64] = { 0 };

  for (u32 i = 0, idx = 0; i < pw_len; i += 4, idx += 1)
  {
    w[idx] = pws[gid].i[idx];
  }

  const u32 salt_len = 8;

  u32x s[64] = { 0 };

  for (u32 i = 0, idx = 0; i < salt_len; i += 4, idx += 1)
  {
    s[idx] = hc_swap32_S (salt_bufs[SALT_POS_HOST].salt_buf[idx]);
  }

  /**
   * loop
   */

  u32x w0l = w[0];

  for (u32 il_pos = 0; il_pos < IL_CNT; il_pos += VECT_SIZE)
  {
    const u32x w0r = words_buf_r[il_pos / VECT_SIZE];

    const u32x w0 = w0l | w0r;

    w[0] = w0;

    sha1_hmac_ctx_vector_t ctx;

    sha1_hmac_init_vector (&ctx, w, pw_len);

    sha1_hmac_update_vector (&ctx, s, salt_len);

    sha1_hmac_final_vector (&ctx);

    // initialize a buffer for the otp code
    u32 otp_code = 0;

    // grab 4 consecutive bytes of the hash, starting at offset
    switch (ctx.opad.h[4] & 15)
    {
      case  0: otp_code = ctx.opad.h[0];                              break;
      case  1: otp_code = ctx.opad.h[0] <<  8 | ctx.opad.h[1] >> 24;  break;
      case  2: otp_code = ctx.opad.h[0] << 16 | ctx.opad.h[1] >> 16;  break;
      case  3: otp_code = ctx.opad.h[0] << 24 | ctx.opad.h[1] >>  8;  break;
      case  4: otp_code = ctx.opad.h[1];                              break;
      case  5: otp_code = ctx.opad.h[1] <<  8 | ctx.opad.h[2] >> 24;  break;
      case  6: otp_code = ctx.opad.h[1] << 16 | ctx.opad.h[2] >> 16;  break;
      case  7: otp_code = ctx.opad.h[1] << 24 | ctx.opad.h[2] >>  8;  break;
      case  8: otp_code = ctx.opad.h[2];                              break;
      case  9: otp_code = ctx.opad.h[2] <<  8 | ctx.opad.h[3] >> 24;  break;
      case 10: otp_code = ctx.opad.h[2] << 16 | ctx.opad.h[3] >> 16;  break;
      case 11: otp_code = ctx.opad.h[2] << 24 | ctx.opad.h[3] >>  8;  break;
      case 12: otp_code = ctx.opad.h[3];                              break;
      case 13: otp_code = ctx.opad.h[3] <<  8 | ctx.opad.h[4] >> 24;  break;
      case 14: otp_code = ctx.opad.h[3] << 16 | ctx.opad.h[4] >> 16;  break;
      case 15: otp_code = ctx.opad.h[3] << 24 | ctx.opad.h[4] >>  8;  break;
    }

    // take only the lower 31 bits
    otp_code &= 0x7fffffff;

    // we want to generate only 6 digits of code
    otp_code %= 1000000;

    COMPARE_S_SIMD (otp_code, 0, 0, 0);
  }
}
>>>>>>> 7ec73877
<|MERGE_RESOLUTION|>--- conflicted
+++ resolved
@@ -1,532 +1,324 @@
-<<<<<<< HEAD
-/**
- * Author......: See docs/credits.txt
- * License.....: MIT
- */
-
-//#define NEW_SIMD_CODE
-
-#ifdef KERNEL_STATIC
-#include M2S(INCLUDE_PATH/inc_vendor.h)
-#include M2S(INCLUDE_PATH/inc_types.h)
-#include M2S(INCLUDE_PATH/inc_platform.cl)
-#include M2S(INCLUDE_PATH/inc_common.cl)
-#include M2S(INCLUDE_PATH/inc_simd.cl)
-#include M2S(INCLUDE_PATH/inc_hash_sha1.cl)
-#endif
-
-DECLSPEC void _totp_calculate (PRIVATE_AS u32x *code, PRIVATE_AS const u32x *w, const u32 pw_len, PRIVATE_AS const u32x *s, const u32 salt_len)
-{
-  sha1_hmac_ctx_vector_t ctx;
-
-  sha1_hmac_init_vector (&ctx, w, pw_len);
-
-  sha1_hmac_update_vector (&ctx, s, salt_len);
-
-  sha1_hmac_final_vector (&ctx);
-
-  // initialize a buffer for the otp code
-  u32x otp_code = 0;
-
-  // grab 4 consecutive bytes of the hash, starting at offset
-  switch (ctx.opad.h[4] & 15)
-  {
-    case  0: otp_code = ctx.opad.h[0];                              break;
-    case  1: otp_code = ctx.opad.h[0] <<  8 | ctx.opad.h[1] >> 24;  break;
-    case  2: otp_code = ctx.opad.h[0] << 16 | ctx.opad.h[1] >> 16;  break;
-    case  3: otp_code = ctx.opad.h[0] << 24 | ctx.opad.h[1] >>  8;  break;
-    case  4: otp_code = ctx.opad.h[1];                              break;
-    case  5: otp_code = ctx.opad.h[1] <<  8 | ctx.opad.h[2] >> 24;  break;
-    case  6: otp_code = ctx.opad.h[1] << 16 | ctx.opad.h[2] >> 16;  break;
-    case  7: otp_code = ctx.opad.h[1] << 24 | ctx.opad.h[2] >>  8;  break;
-    case  8: otp_code = ctx.opad.h[2];                              break;
-    case  9: otp_code = ctx.opad.h[2] <<  8 | ctx.opad.h[3] >> 24;  break;
-    case 10: otp_code = ctx.opad.h[2] << 16 | ctx.opad.h[3] >> 16;  break;
-    case 11: otp_code = ctx.opad.h[2] << 24 | ctx.opad.h[3] >>  8;  break;
-    case 12: otp_code = ctx.opad.h[3];                              break;
-    case 13: otp_code = ctx.opad.h[3] <<  8 | ctx.opad.h[4] >> 24;  break;
-    case 14: otp_code = ctx.opad.h[3] << 16 | ctx.opad.h[4] >> 16;  break;
-    case 15: otp_code = ctx.opad.h[3] << 24 | ctx.opad.h[4] >>  8;  break;
-  }
-
-  // take only the lower 31 bits
-  otp_code &= 0x7fffffff;
-
-  // we want to generate only 6 digits of code
-  *code = otp_code % 1000000;
-}
-
-KERNEL_FQ void m18100_mxx (KERN_ATTR_VECTOR ())
-{
-  /**
-   * modifier
-   */
-
-  const u64 lid = get_local_id (0);
-  const u64 gid = get_global_id (0);
-
-  if (gid >= GID_CNT) return;
-
-  /**
-   * base
-   */
-
-  const u32 pw_len = pws[gid].pw_len;
-
-  u32x w[64] = { 0 };
-
-  for (u32 i = 0, idx = 0; i < pw_len; i += 4, idx += 1)
-  {
-    w[idx] = pws[gid].i[idx];
-  }
-
-  const u32 count = salt_bufs[SALT_POS_HOST].salt_len / 16;
-
-  u32x s[64] = { 0 };
-
-  for (u32 i = 0; i < count; i += 1)
-  {
-    s[16 * i + 0] = hc_swap32_S (salt_bufs[SALT_POS_HOST].salt_buf[4 * i + 0]);
-    s[16 * i + 1] = hc_swap32_S (salt_bufs[SALT_POS_HOST].salt_buf[4 * i + 1]);
-  }
-
-  /**
-   * loop
-   */
-
-  u32x w0l = w[0];
-
-  if (count == 1)
-  {
-    for (u32 il_pos = 0; il_pos < IL_CNT; il_pos += VECT_SIZE)
-    {
-      const u32x w0r = words_buf_r[il_pos / VECT_SIZE];
-
-      const u32x w0 = w0l | w0r;
-
-      w[0] = w0;
-
-      u32x otp_code0;
-
-      _totp_calculate (&otp_code0, w, pw_len, s, 8);
-
-      COMPARE_M_SIMD (otp_code0, 0, 0, 0);
-    }
-  }
-  else if (count == 2)
-  {
-    for (u32 il_pos = 0; il_pos < IL_CNT; il_pos += VECT_SIZE)
-    {
-      const u32x w0r = words_buf_r[il_pos / VECT_SIZE];
-
-      const u32x w0 = w0l | w0r;
-
-      w[0] = w0;
-
-      u32x otp_code0, otp_code1;
-
-      _totp_calculate (&otp_code0, w, pw_len, s +  0, 8);
-      _totp_calculate (&otp_code1, w, pw_len, s + 16, 8);
-
-      COMPARE_M_SIMD (otp_code0, otp_code1, 0, 0);
-    }
-  }
-  else if (count == 3)
-  {
-    for (u32 il_pos = 0; il_pos < IL_CNT; il_pos += VECT_SIZE)
-    {
-      const u32x w0r = words_buf_r[il_pos / VECT_SIZE];
-
-      const u32x w0 = w0l | w0r;
-
-      w[0] = w0;
-
-      u32x otp_code0, otp_code1, otp_code2;
-
-      _totp_calculate (&otp_code0, w, pw_len, s +  0, 8);
-      _totp_calculate (&otp_code1, w, pw_len, s + 16, 8);
-      _totp_calculate (&otp_code2, w, pw_len, s + 32, 8);
-
-      COMPARE_M_SIMD (otp_code0, otp_code1, otp_code2, 0);
-    }
-  }
-  else if (count == 4)
-  {
-    for (u32 il_pos = 0; il_pos < IL_CNT; il_pos += VECT_SIZE)
-    {
-      const u32x w0r = words_buf_r[il_pos / VECT_SIZE];
-
-      const u32x w0 = w0l | w0r;
-
-      w[0] = w0;
-
-      u32x otp_code0, otp_code1, otp_code2, otp_code3;
-
-      _totp_calculate (&otp_code0, w, pw_len, s +  0, 8);
-      _totp_calculate (&otp_code1, w, pw_len, s + 16, 8);
-      _totp_calculate (&otp_code2, w, pw_len, s + 32, 8);
-      _totp_calculate (&otp_code3, w, pw_len, s + 48, 8);
-
-      COMPARE_M_SIMD (otp_code0, otp_code1, otp_code2, otp_code3);
-    }
-  }
-}
-
-KERNEL_FQ void m18100_sxx (KERN_ATTR_VECTOR ())
-{
-  /**
-   * modifier
-   */
-
-  const u64 lid = get_local_id (0);
-  const u64 gid = get_global_id (0);
-
-  if (gid >= GID_CNT) return;
-
-  /**
-   * digest
-   */
-
-  const u32 search[4] =
-  {
-    digests_buf[DIGESTS_OFFSET_HOST].digest_buf[DGST_R0],
-    digests_buf[DIGESTS_OFFSET_HOST].digest_buf[DGST_R1],
-    digests_buf[DIGESTS_OFFSET_HOST].digest_buf[DGST_R2],
-    digests_buf[DIGESTS_OFFSET_HOST].digest_buf[DGST_R3]
-  };
-
-  /**
-   * base
-   */
-
-  const u32 pw_len = pws[gid].pw_len;
-
-  u32x w[64] = { 0 };
-
-  for (u32 i = 0, idx = 0; i < pw_len; i += 4, idx += 1)
-  {
-    w[idx] = pws[gid].i[idx];
-  }
-
-  const u32 count = salt_bufs[SALT_POS_HOST].salt_len / 16;
-
-  u32x s[64] = { 0 };
-
-  for (u32 i = 0; i < count; i += 1)
-  {
-    s[16 * i + 0] = hc_swap32_S (salt_bufs[SALT_POS_HOST].salt_buf[4 * i + 0]);
-    s[16 * i + 1] = hc_swap32_S (salt_bufs[SALT_POS_HOST].salt_buf[4 * i + 1]);
-  }
-
-  /**
-   * loop
-   */
-
-  u32x w0l = w[0];
-
-  if (count == 1)
-  {
-    for (u32 il_pos = 0; il_pos < IL_CNT; il_pos += VECT_SIZE)
-    {
-      const u32x w0r = words_buf_r[il_pos / VECT_SIZE];
-
-      const u32x w0 = w0l | w0r;
-
-      w[0] = w0;
-
-      u32x otp_code0;
-
-      _totp_calculate (&otp_code0, w, pw_len, s, 8);
-
-      COMPARE_S_SIMD (otp_code0, 0, 0, 0);
-    }
-  }
-  else if (count == 2)
-  {
-    for (u32 il_pos = 0; il_pos < IL_CNT; il_pos += VECT_SIZE)
-    {
-      const u32x w0r = words_buf_r[il_pos / VECT_SIZE];
-
-      const u32x w0 = w0l | w0r;
-
-      w[0] = w0;
-
-      u32x otp_code0, otp_code1;
-
-      _totp_calculate (&otp_code0, w, pw_len, s, 8);
-
-      if (MATCHES_ONE_VS(otp_code0, search[0]))
-      {
-        _totp_calculate (&otp_code1, w, pw_len, s + 16, 8);
-
-        COMPARE_S_SIMD (otp_code0, otp_code1, 0, 0);
-      }
-    }
-  }
-  else if (count == 3)
-  {
-    for (u32 il_pos = 0; il_pos < IL_CNT; il_pos += VECT_SIZE)
-    {
-      const u32x w0r = words_buf_r[il_pos / VECT_SIZE];
-
-      const u32x w0 = w0l | w0r;
-
-      w[0] = w0;
-
-      u32x otp_code0, otp_code1, otp_code2;
-
-      _totp_calculate (&otp_code0, w, pw_len, s, 8);
-
-      if (MATCHES_ONE_VS(otp_code0, search[0]))
-      {
-        _totp_calculate (&otp_code1, w, pw_len, s + 16, 8);
-
-        if (MATCHES_ONE_VS(otp_code1, search[1]))
-        {
-          _totp_calculate (&otp_code2, w, pw_len, s + 32, 8);
-
-          COMPARE_S_SIMD (otp_code0, otp_code1, otp_code2, 0);
-        }
-      }
-    }
-  }
-  else if (count == 4)
-  {
-    for (u32 il_pos = 0; il_pos < IL_CNT; il_pos += VECT_SIZE)
-    {
-      const u32x w0r = words_buf_r[il_pos / VECT_SIZE];
-
-      const u32x w0 = w0l | w0r;
-
-      w[0] = w0;
-
-      u32x otp_code0, otp_code1, otp_code2, otp_code3;
-
-      _totp_calculate (&otp_code0, w, pw_len, s, 8);
-
-      if (MATCHES_ONE_VS(otp_code0, search[0]))
-      {
-        _totp_calculate (&otp_code1, w, pw_len, s + 16, 8);
-
-        if (MATCHES_ONE_VS(otp_code1, search[1]))
-        {
-          _totp_calculate (&otp_code2, w, pw_len, s + 32, 8);
-
-          if (MATCHES_ONE_VS(otp_code2, search[2]))
-          {
-            _totp_calculate (&otp_code3, w, pw_len, s + 48, 8);
-
-            COMPARE_S_SIMD (otp_code0, otp_code1, otp_code2, otp_code3);
-          }
-        }
-      }
-    }
-  }
-}
-=======
-/**
- * Author......: See docs/credits.txt
- * License.....: MIT
- */
-
-//#define NEW_SIMD_CODE
-
-#ifdef KERNEL_STATIC
-#include M2S(INCLUDE_PATH/inc_vendor.h)
-#include M2S(INCLUDE_PATH/inc_types.h)
-#include M2S(INCLUDE_PATH/inc_platform.cl)
-#include M2S(INCLUDE_PATH/inc_common.cl)
-#include M2S(INCLUDE_PATH/inc_simd.cl)
-#include M2S(INCLUDE_PATH/inc_hash_sha1.cl)
-#endif
-
-KERNEL_FQ KERNEL_FA void m18100_mxx (KERN_ATTR_VECTOR ())
-{
-  /**
-   * modifier
-   */
-
-  const u64 lid = get_local_id (0);
-  const u64 gid = get_global_id (0);
-
-  if (gid >= GID_CNT) return;
-
-  /**
-   * base
-   */
-
-  const u32 pw_len = pws[gid].pw_len;
-
-  u32x w[64] = { 0 };
-
-  for (u32 i = 0, idx = 0; i < pw_len; i += 4, idx += 1)
-  {
-    w[idx] = pws[gid].i[idx];
-  }
-
-  const u32 salt_len = 8;
-
-  u32x s[64] = { 0 };
-
-  for (u32 i = 0, idx = 0; i < salt_len; i += 4, idx += 1)
-  {
-    s[idx] = hc_swap32_S (salt_bufs[SALT_POS_HOST].salt_buf[idx]);
-  }
-
-  /**
-   * loop
-   */
-
-  u32x w0l = w[0];
-
-  for (u32 il_pos = 0; il_pos < IL_CNT; il_pos += VECT_SIZE)
-  {
-    const u32x w0r = words_buf_r[il_pos / VECT_SIZE];
-
-    const u32x w0 = w0l | w0r;
-
-    w[0] = w0;
-
-    sha1_hmac_ctx_vector_t ctx;
-
-    sha1_hmac_init_vector (&ctx, w, pw_len);
-
-    sha1_hmac_update_vector (&ctx, s, salt_len);
-
-    sha1_hmac_final_vector (&ctx);
-
-    // initialize a buffer for the otp code
-    u32 otp_code = 0;
-
-    // grab 4 consecutive bytes of the hash, starting at offset
-    switch (ctx.opad.h[4] & 15)
-    {
-      case  0: otp_code = ctx.opad.h[0];                              break;
-      case  1: otp_code = ctx.opad.h[0] <<  8 | ctx.opad.h[1] >> 24;  break;
-      case  2: otp_code = ctx.opad.h[0] << 16 | ctx.opad.h[1] >> 16;  break;
-      case  3: otp_code = ctx.opad.h[0] << 24 | ctx.opad.h[1] >>  8;  break;
-      case  4: otp_code = ctx.opad.h[1];                              break;
-      case  5: otp_code = ctx.opad.h[1] <<  8 | ctx.opad.h[2] >> 24;  break;
-      case  6: otp_code = ctx.opad.h[1] << 16 | ctx.opad.h[2] >> 16;  break;
-      case  7: otp_code = ctx.opad.h[1] << 24 | ctx.opad.h[2] >>  8;  break;
-      case  8: otp_code = ctx.opad.h[2];                              break;
-      case  9: otp_code = ctx.opad.h[2] <<  8 | ctx.opad.h[3] >> 24;  break;
-      case 10: otp_code = ctx.opad.h[2] << 16 | ctx.opad.h[3] >> 16;  break;
-      case 11: otp_code = ctx.opad.h[2] << 24 | ctx.opad.h[3] >>  8;  break;
-      case 12: otp_code = ctx.opad.h[3];                              break;
-      case 13: otp_code = ctx.opad.h[3] <<  8 | ctx.opad.h[4] >> 24;  break;
-      case 14: otp_code = ctx.opad.h[3] << 16 | ctx.opad.h[4] >> 16;  break;
-      case 15: otp_code = ctx.opad.h[3] << 24 | ctx.opad.h[4] >>  8;  break;
-    }
-
-    // take only the lower 31 bits
-    otp_code &= 0x7fffffff;
-
-    // we want to generate only 6 digits of code
-    otp_code %= 1000000;
-
-    COMPARE_M_SIMD (otp_code, 0, 0, 0);
-  }
-}
-
-KERNEL_FQ KERNEL_FA void m18100_sxx (KERN_ATTR_VECTOR ())
-{
-  /**
-   * modifier
-   */
-
-  const u64 lid = get_local_id (0);
-  const u64 gid = get_global_id (0);
-
-  if (gid >= GID_CNT) return;
-
-  /**
-   * digest
-   */
-
-  const u32 search[4] =
-  {
-    digests_buf[DIGESTS_OFFSET_HOST].digest_buf[DGST_R0],
-    digests_buf[DIGESTS_OFFSET_HOST].digest_buf[DGST_R1],
-    digests_buf[DIGESTS_OFFSET_HOST].digest_buf[DGST_R2],
-    digests_buf[DIGESTS_OFFSET_HOST].digest_buf[DGST_R3]
-  };
-
-  /**
-   * base
-   */
-
-  const u32 pw_len = pws[gid].pw_len;
-
-  u32x w[64] = { 0 };
-
-  for (u32 i = 0, idx = 0; i < pw_len; i += 4, idx += 1)
-  {
-    w[idx] = pws[gid].i[idx];
-  }
-
-  const u32 salt_len = 8;
-
-  u32x s[64] = { 0 };
-
-  for (u32 i = 0, idx = 0; i < salt_len; i += 4, idx += 1)
-  {
-    s[idx] = hc_swap32_S (salt_bufs[SALT_POS_HOST].salt_buf[idx]);
-  }
-
-  /**
-   * loop
-   */
-
-  u32x w0l = w[0];
-
-  for (u32 il_pos = 0; il_pos < IL_CNT; il_pos += VECT_SIZE)
-  {
-    const u32x w0r = words_buf_r[il_pos / VECT_SIZE];
-
-    const u32x w0 = w0l | w0r;
-
-    w[0] = w0;
-
-    sha1_hmac_ctx_vector_t ctx;
-
-    sha1_hmac_init_vector (&ctx, w, pw_len);
-
-    sha1_hmac_update_vector (&ctx, s, salt_len);
-
-    sha1_hmac_final_vector (&ctx);
-
-    // initialize a buffer for the otp code
-    u32 otp_code = 0;
-
-    // grab 4 consecutive bytes of the hash, starting at offset
-    switch (ctx.opad.h[4] & 15)
-    {
-      case  0: otp_code = ctx.opad.h[0];                              break;
-      case  1: otp_code = ctx.opad.h[0] <<  8 | ctx.opad.h[1] >> 24;  break;
-      case  2: otp_code = ctx.opad.h[0] << 16 | ctx.opad.h[1] >> 16;  break;
-      case  3: otp_code = ctx.opad.h[0] << 24 | ctx.opad.h[1] >>  8;  break;
-      case  4: otp_code = ctx.opad.h[1];                              break;
-      case  5: otp_code = ctx.opad.h[1] <<  8 | ctx.opad.h[2] >> 24;  break;
-      case  6: otp_code = ctx.opad.h[1] << 16 | ctx.opad.h[2] >> 16;  break;
-      case  7: otp_code = ctx.opad.h[1] << 24 | ctx.opad.h[2] >>  8;  break;
-      case  8: otp_code = ctx.opad.h[2];                              break;
-      case  9: otp_code = ctx.opad.h[2] <<  8 | ctx.opad.h[3] >> 24;  break;
-      case 10: otp_code = ctx.opad.h[2] << 16 | ctx.opad.h[3] >> 16;  break;
-      case 11: otp_code = ctx.opad.h[2] << 24 | ctx.opad.h[3] >>  8;  break;
-      case 12: otp_code = ctx.opad.h[3];                              break;
-      case 13: otp_code = ctx.opad.h[3] <<  8 | ctx.opad.h[4] >> 24;  break;
-      case 14: otp_code = ctx.opad.h[3] << 16 | ctx.opad.h[4] >> 16;  break;
-      case 15: otp_code = ctx.opad.h[3] << 24 | ctx.opad.h[4] >>  8;  break;
-    }
-
-    // take only the lower 31 bits
-    otp_code &= 0x7fffffff;
-
-    // we want to generate only 6 digits of code
-    otp_code %= 1000000;
-
-    COMPARE_S_SIMD (otp_code, 0, 0, 0);
-  }
-}
->>>>>>> 7ec73877
+/**
+ * Author......: See docs/credits.txt
+ * License.....: MIT
+ */
+
+//#define NEW_SIMD_CODE
+
+#ifdef KERNEL_STATIC
+#include M2S(INCLUDE_PATH/inc_vendor.h)
+#include M2S(INCLUDE_PATH/inc_types.h)
+#include M2S(INCLUDE_PATH/inc_platform.cl)
+#include M2S(INCLUDE_PATH/inc_common.cl)
+#include M2S(INCLUDE_PATH/inc_simd.cl)
+#include M2S(INCLUDE_PATH/inc_hash_sha1.cl)
+#endif
+
+DECLSPEC void _totp_calculate (PRIVATE_AS u32x *code, PRIVATE_AS const u32x *w, const u32 pw_len, PRIVATE_AS const u32x *s, const u32 salt_len)
+{
+  sha1_hmac_ctx_vector_t ctx;
+
+  sha1_hmac_init_vector (&ctx, w, pw_len);
+
+  sha1_hmac_update_vector (&ctx, s, salt_len);
+
+  sha1_hmac_final_vector (&ctx);
+
+  // initialize a buffer for the otp code
+  u32x otp_code = 0;
+
+  // grab 4 consecutive bytes of the hash, starting at offset
+  switch (ctx.opad.h[4] & 15)
+  {
+    case  0: otp_code = ctx.opad.h[0];                              break;
+    case  1: otp_code = ctx.opad.h[0] <<  8 | ctx.opad.h[1] >> 24;  break;
+    case  2: otp_code = ctx.opad.h[0] << 16 | ctx.opad.h[1] >> 16;  break;
+    case  3: otp_code = ctx.opad.h[0] << 24 | ctx.opad.h[1] >>  8;  break;
+    case  4: otp_code = ctx.opad.h[1];                              break;
+    case  5: otp_code = ctx.opad.h[1] <<  8 | ctx.opad.h[2] >> 24;  break;
+    case  6: otp_code = ctx.opad.h[1] << 16 | ctx.opad.h[2] >> 16;  break;
+    case  7: otp_code = ctx.opad.h[1] << 24 | ctx.opad.h[2] >>  8;  break;
+    case  8: otp_code = ctx.opad.h[2];                              break;
+    case  9: otp_code = ctx.opad.h[2] <<  8 | ctx.opad.h[3] >> 24;  break;
+    case 10: otp_code = ctx.opad.h[2] << 16 | ctx.opad.h[3] >> 16;  break;
+    case 11: otp_code = ctx.opad.h[2] << 24 | ctx.opad.h[3] >>  8;  break;
+    case 12: otp_code = ctx.opad.h[3];                              break;
+    case 13: otp_code = ctx.opad.h[3] <<  8 | ctx.opad.h[4] >> 24;  break;
+    case 14: otp_code = ctx.opad.h[3] << 16 | ctx.opad.h[4] >> 16;  break;
+    case 15: otp_code = ctx.opad.h[3] << 24 | ctx.opad.h[4] >>  8;  break;
+  }
+
+  // take only the lower 31 bits
+  otp_code &= 0x7fffffff;
+
+  // we want to generate only 6 digits of code
+  *code = otp_code % 1000000;
+}
+
+KERNEL_FQ KERNEL_FA void m18100_mxx (KERN_ATTR_VECTOR ())
+{
+  /**
+   * modifier
+   */
+
+  const u64 lid = get_local_id (0);
+  const u64 gid = get_global_id (0);
+
+  if (gid >= GID_CNT) return;
+
+  /**
+   * base
+   */
+
+  const u32 pw_len = pws[gid].pw_len;
+
+  u32x w[64] = { 0 };
+
+  for (u32 i = 0, idx = 0; i < pw_len; i += 4, idx += 1)
+  {
+    w[idx] = pws[gid].i[idx];
+  }
+
+  const u32 count = salt_bufs[SALT_POS_HOST].salt_len / 16;
+
+  u32x s[64] = { 0 };
+
+  for (u32 i = 0; i < count; i += 1)
+  {
+    s[16 * i + 0] = hc_swap32_S (salt_bufs[SALT_POS_HOST].salt_buf[4 * i + 0]);
+    s[16 * i + 1] = hc_swap32_S (salt_bufs[SALT_POS_HOST].salt_buf[4 * i + 1]);
+  }
+
+  /**
+   * loop
+   */
+
+  u32x w0l = w[0];
+
+  if (count == 1)
+  {
+    for (u32 il_pos = 0; il_pos < IL_CNT; il_pos += VECT_SIZE)
+    {
+      const u32x w0r = words_buf_r[il_pos / VECT_SIZE];
+
+      const u32x w0 = w0l | w0r;
+
+      w[0] = w0;
+
+      u32x otp_code0;
+
+      _totp_calculate (&otp_code0, w, pw_len, s, 8);
+
+      COMPARE_M_SIMD (otp_code0, 0, 0, 0);
+    }
+  }
+  else if (count == 2)
+  {
+    for (u32 il_pos = 0; il_pos < IL_CNT; il_pos += VECT_SIZE)
+    {
+      const u32x w0r = words_buf_r[il_pos / VECT_SIZE];
+
+      const u32x w0 = w0l | w0r;
+
+      w[0] = w0;
+
+      u32x otp_code0, otp_code1;
+
+      _totp_calculate (&otp_code0, w, pw_len, s +  0, 8);
+      _totp_calculate (&otp_code1, w, pw_len, s + 16, 8);
+
+      COMPARE_M_SIMD (otp_code0, otp_code1, 0, 0);
+    }
+  }
+  else if (count == 3)
+  {
+    for (u32 il_pos = 0; il_pos < IL_CNT; il_pos += VECT_SIZE)
+    {
+      const u32x w0r = words_buf_r[il_pos / VECT_SIZE];
+
+      const u32x w0 = w0l | w0r;
+
+      w[0] = w0;
+
+      u32x otp_code0, otp_code1, otp_code2;
+
+      _totp_calculate (&otp_code0, w, pw_len, s +  0, 8);
+      _totp_calculate (&otp_code1, w, pw_len, s + 16, 8);
+      _totp_calculate (&otp_code2, w, pw_len, s + 32, 8);
+
+      COMPARE_M_SIMD (otp_code0, otp_code1, otp_code2, 0);
+    }
+  }
+  else if (count == 4)
+  {
+    for (u32 il_pos = 0; il_pos < IL_CNT; il_pos += VECT_SIZE)
+    {
+      const u32x w0r = words_buf_r[il_pos / VECT_SIZE];
+
+      const u32x w0 = w0l | w0r;
+
+      w[0] = w0;
+
+      u32x otp_code0, otp_code1, otp_code2, otp_code3;
+
+      _totp_calculate (&otp_code0, w, pw_len, s +  0, 8);
+      _totp_calculate (&otp_code1, w, pw_len, s + 16, 8);
+      _totp_calculate (&otp_code2, w, pw_len, s + 32, 8);
+      _totp_calculate (&otp_code3, w, pw_len, s + 48, 8);
+
+      COMPARE_M_SIMD (otp_code0, otp_code1, otp_code2, otp_code3);
+    }
+  }
+}
+
+KERNEL_FQ KERNEL_FA void m18100_sxx (KERN_ATTR_VECTOR ())
+{
+  /**
+   * modifier
+   */
+
+  const u64 lid = get_local_id (0);
+  const u64 gid = get_global_id (0);
+
+  if (gid >= GID_CNT) return;
+
+  /**
+   * digest
+   */
+
+  const u32 search[4] =
+  {
+    digests_buf[DIGESTS_OFFSET_HOST].digest_buf[DGST_R0],
+    digests_buf[DIGESTS_OFFSET_HOST].digest_buf[DGST_R1],
+    digests_buf[DIGESTS_OFFSET_HOST].digest_buf[DGST_R2],
+    digests_buf[DIGESTS_OFFSET_HOST].digest_buf[DGST_R3]
+  };
+
+  /**
+   * base
+   */
+
+  const u32 pw_len = pws[gid].pw_len;
+
+  u32x w[64] = { 0 };
+
+  for (u32 i = 0, idx = 0; i < pw_len; i += 4, idx += 1)
+  {
+    w[idx] = pws[gid].i[idx];
+  }
+
+  const u32 count = salt_bufs[SALT_POS_HOST].salt_len / 16;
+
+  u32x s[64] = { 0 };
+
+  for (u32 i = 0; i < count; i += 1)
+  {
+    s[16 * i + 0] = hc_swap32_S (salt_bufs[SALT_POS_HOST].salt_buf[4 * i + 0]);
+    s[16 * i + 1] = hc_swap32_S (salt_bufs[SALT_POS_HOST].salt_buf[4 * i + 1]);
+  }
+
+  /**
+   * loop
+   */
+
+  u32x w0l = w[0];
+
+  if (count == 1)
+  {
+    for (u32 il_pos = 0; il_pos < IL_CNT; il_pos += VECT_SIZE)
+    {
+      const u32x w0r = words_buf_r[il_pos / VECT_SIZE];
+
+      const u32x w0 = w0l | w0r;
+
+      w[0] = w0;
+
+      u32x otp_code0;
+
+      _totp_calculate (&otp_code0, w, pw_len, s, 8);
+
+      COMPARE_S_SIMD (otp_code0, 0, 0, 0);
+    }
+  }
+  else if (count == 2)
+  {
+    for (u32 il_pos = 0; il_pos < IL_CNT; il_pos += VECT_SIZE)
+    {
+      const u32x w0r = words_buf_r[il_pos / VECT_SIZE];
+
+      const u32x w0 = w0l | w0r;
+
+      w[0] = w0;
+
+      u32x otp_code0, otp_code1;
+
+      _totp_calculate (&otp_code0, w, pw_len, s, 8);
+
+      if (MATCHES_ONE_VS(otp_code0, search[0]))
+      {
+        _totp_calculate (&otp_code1, w, pw_len, s + 16, 8);
+
+        COMPARE_S_SIMD (otp_code0, otp_code1, 0, 0);
+      }
+    }
+  }
+  else if (count == 3)
+  {
+    for (u32 il_pos = 0; il_pos < IL_CNT; il_pos += VECT_SIZE)
+    {
+      const u32x w0r = words_buf_r[il_pos / VECT_SIZE];
+
+      const u32x w0 = w0l | w0r;
+
+      w[0] = w0;
+
+      u32x otp_code0, otp_code1, otp_code2;
+
+      _totp_calculate (&otp_code0, w, pw_len, s, 8);
+
+      if (MATCHES_ONE_VS(otp_code0, search[0]))
+      {
+        _totp_calculate (&otp_code1, w, pw_len, s + 16, 8);
+
+        if (MATCHES_ONE_VS(otp_code1, search[1]))
+        {
+          _totp_calculate (&otp_code2, w, pw_len, s + 32, 8);
+
+          COMPARE_S_SIMD (otp_code0, otp_code1, otp_code2, 0);
+        }
+      }
+    }
+  }
+  else if (count == 4)
+  {
+    for (u32 il_pos = 0; il_pos < IL_CNT; il_pos += VECT_SIZE)
+    {
+      const u32x w0r = words_buf_r[il_pos / VECT_SIZE];
+
+      const u32x w0 = w0l | w0r;
+
+      w[0] = w0;
+
+      u32x otp_code0, otp_code1, otp_code2, otp_code3;
+
+      _totp_calculate (&otp_code0, w, pw_len, s, 8);
+
+      if (MATCHES_ONE_VS(otp_code0, search[0]))
+      {
+        _totp_calculate (&otp_code1, w, pw_len, s + 16, 8);
+
+        if (MATCHES_ONE_VS(otp_code1, search[1]))
+        {
+          _totp_calculate (&otp_code2, w, pw_len, s + 32, 8);
+
+          if (MATCHES_ONE_VS(otp_code2, search[2]))
+          {
+            _totp_calculate (&otp_code3, w, pw_len, s + 48, 8);
+
+            COMPARE_S_SIMD (otp_code0, otp_code1, otp_code2, otp_code3);
+          }
+        }
+      }
+    }
+  }
+}