/**
 * Author......: Netherlands Forensic Institute
 *                based upon 17010
 * License.....: MIT
 */

//#define NEW_SIMD_CODE

#ifdef KERNEL_STATIC
#include M2S(INCLUDE_PATH/inc_vendor.h)
#include M2S(INCLUDE_PATH/inc_types.h)
#include M2S(INCLUDE_PATH/inc_platform.cl)
#include M2S(INCLUDE_PATH/inc_common.cl)
#include M2S(INCLUDE_PATH/inc_hash_sha1.cl)
#include M2S(INCLUDE_PATH/inc_cipher_cast.cl)
#endif

typedef struct gpg
{
  u32 cipher_algo;
  u32 iv[4];
  u32 iv_size;
  u32 modulus_size;
  u32 encrypted_data[384];
  u32 encrypted_data_size;

} gpg_t;

typedef struct gpg_tmp
{
  // buffer for a maximum of 256 + 8 characters, we extend it to 320 characters so it's always 64 byte aligned
  u32 salted_pw_block[80];
  // actual number of bytes in 'salted_pwd' that are used since salt and password are copied multiple times into the buffer
  u32 salted_pw_block_len;

  u32 h[10];

  u32 w0[4];
  u32 w1[4];
  u32 w2[4];
  u32 w3[4];

  u32 len;

} gpg_tmp_t;

DECLSPEC void memcat_le_S (PRIVATE_AS u32 *block, const u32 offset, PRIVATE_AS const u32 *append, u32 len)
{
  const u32 start_index = (offset - 1) >> 2;
  const u32 count = ((offset + len + 3) >> 2) - start_index;
  const int off_mod_4 = offset & 3;
  const int off_minus_4 = 4 - off_mod_4;

  block[start_index] |= hc_bytealign_be_S (append[0], 0, off_minus_4);

  for (u32 idx = 1; idx < count; idx++)
  {
    block[start_index + idx] = hc_bytealign_be_S (append[idx], append[idx - 1], off_minus_4);
  }
}

DECLSPEC void memzero_le_S (PRIVATE_AS u32 *block, const u32 start_offset, const u32 end_offset)
{
  const u32 start_idx = start_offset / 4;

  // zero out bytes in the first u32 starting from 'start_offset'
  // math is a bit complex to avoid shifting by 32 bits, which is not possible on some architectures
  block[start_idx] &= ~(0xffffffff << ((start_offset & 3) * 8));

  const u32 end_idx = (end_offset + 3) / 4;

  // zero out bytes in u32 units -- note that the last u32 is completely zeroed!
  for (u32 i = start_idx + 1; i < end_idx; i++)
  {
    block[i] = 0;
  }
}

DECLSPEC void memzero_be_S (PRIVATE_AS u32 *block, const u32 start_offset, const u32 end_offset)
{
  const u32 start_idx = start_offset / 4;

  // zero out bytes in the first u32 starting from 'start_offset'
  // math is a bit complex to avoid shifting by 32 bits, which is not possible on some architectures
  block[start_idx] &= ~(0xffffffff >> ((start_offset & 3) * 8));

  const u32 end_idx = (end_offset + 3) / 4;

  // zero out bytes in u32 units -- note that the last u32 is completely zeroed!
  for (u32 i = start_idx + 1; i < end_idx; i++)
  {
    block[i] = 0;
  }
}


DECLSPEC void cast128_decrypt_cfb (GLOBAL_AS const u32 *encrypted_data, int data_len, PRIVATE_AS const u32 *iv, PRIVATE_AS const u32 *key, PRIVATE_AS u32 *decrypted_data, SHM_TYPE u32 (*s_S)[256])
{
  u8 essiv[8];
  for (int j=0; j<8; j++) { essiv[j] = 0; }

  // TODO remove this casting, would speedup the attack
  // We need to do this casting to get values in local memory and have them not be constant.
  u32 lencrypted_data[384]; // I'd prefer not to hardcode to 384,  but rest of kernel uses the same value
  for (u32 i = 0; i < (data_len + 3) / 4; i += 4)
  {
    lencrypted_data[i + 0] = encrypted_data[i + 0];
    lencrypted_data[i + 1] = encrypted_data[i + 1];
    lencrypted_data[i + 2] = encrypted_data[i + 2];
    lencrypted_data[i + 3] = encrypted_data[i + 3];
  }
  PRIVATE_AS u8 *lencrypted_data8 = (PRIVATE_AS u8*)lencrypted_data;
  PRIVATE_AS u8 *decrypted_data8 = (PRIVATE_AS u8*)decrypted_data;
  PRIVATE_AS u8 *key8 = (PRIVATE_AS u8*)key;
  PRIVATE_AS u8 *iv8 = (PRIVATE_AS u8*)iv;

  // set IV
  for (int j = 0; j < 16; j++)
  {
    essiv[j] = iv8[j];
  }

  CAST_KEY ck;
  Cast5SetKey(&ck, 16, key8, s_S);

  // Decrypt an CAST5 encrypted block
  for (u32 i = 0; i < (data_len + 3) ; i += 8)
  {
    Cast5Encrypt(essiv, &decrypted_data8[i], &ck, s_S);

    for (int j=0; j<8; j++) { decrypted_data8[i+j] ^= lencrypted_data8[i + j]; }

    // Note: Not necessary if you are only decrypting a single block!
    for (int j=0; j<8; j++) {
      essiv[j] = lencrypted_data8[i + j];
    }
  }
}

DECLSPEC int check_decoded_data (PRIVATE_AS u32 *decoded_data, const u32 decoded_data_size)
{
  // Check the SHA-1 of the decrypted data which is stored at the end of the decrypted data
  const u32 sha1_byte_off = (decoded_data_size - 20);
  const u32 sha1_u32_off = sha1_byte_off / 4;

  u32 expected_sha1[5];

  expected_sha1[0] = hc_bytealign_be_S (decoded_data[sha1_u32_off + 1], decoded_data[sha1_u32_off + 0], sha1_byte_off);
  expected_sha1[1] = hc_bytealign_be_S (decoded_data[sha1_u32_off + 2], decoded_data[sha1_u32_off + 1], sha1_byte_off);
  expected_sha1[2] = hc_bytealign_be_S (decoded_data[sha1_u32_off + 3], decoded_data[sha1_u32_off + 2], sha1_byte_off);
  expected_sha1[3] = hc_bytealign_be_S (decoded_data[sha1_u32_off + 4], decoded_data[sha1_u32_off + 3], sha1_byte_off);
  expected_sha1[4] = hc_bytealign_be_S (decoded_data[sha1_u32_off + 5], decoded_data[sha1_u32_off + 4], sha1_byte_off);

  memzero_le_S (decoded_data, sha1_byte_off, 384 * sizeof(u32));

  sha1_ctx_t ctx;

  sha1_init (&ctx);

  sha1_update_swap (&ctx, decoded_data, sha1_byte_off);

  sha1_final (&ctx);

  return (expected_sha1[0] == hc_swap32_S (ctx.h[0]))
      && (expected_sha1[1] == hc_swap32_S (ctx.h[1]))
      && (expected_sha1[2] == hc_swap32_S (ctx.h[2]))
      && (expected_sha1[3] == hc_swap32_S (ctx.h[3]))
      && (expected_sha1[4] == hc_swap32_S (ctx.h[4]));
}

KERNEL_FQ KERNEL_FA void m17040_init (KERN_ATTR_TMPS_ESALT (gpg_tmp_t, gpg_t))
{
  const u64 gid = get_global_id (0);

  if (gid >= GID_CNT) return;

  const u32 pw_len = pws[gid].pw_len;
  const u32 salted_pw_len = (salt_bufs[SALT_POS_HOST].salt_len + pw_len);

  u32 salted_pw_block[80];

  // concatenate salt and password -- the salt is always 8 bytes
  salted_pw_block[0] = salt_bufs[SALT_POS_HOST].salt_buf[0];
  salted_pw_block[1] = salt_bufs[SALT_POS_HOST].salt_buf[1];

  for (u32 idx = 0; idx < 64; idx++) salted_pw_block[idx + 2] = pws[gid].i[idx];

  // zero remainder of buffer
  for (u32 idx = 66; idx < 80; idx++) salted_pw_block[idx] = 0;

  // create a number of copies for efficiency
  const u32 copies = 80 * sizeof(u32) / salted_pw_len;


  for (u32 idx = 1; idx < copies; idx++)
  {
    memcat_le_S (salted_pw_block, idx * salted_pw_len, salted_pw_block, salted_pw_len);
  }

  // IMPORTANT: store UNSWAPPED (native order) because we will use sha1_update_swap()
  for (u32 idx = 0; idx < 80; idx++)
  {
    tmps[gid].salted_pw_block[idx] = salted_pw_block[idx];
  }

  tmps[gid].salted_pw_block_len = (copies * salted_pw_len);

  // init sha1 scratch
  tmps[gid].h[0] = SHA1M_A;
  tmps[gid].h[1] = SHA1M_B;
  tmps[gid].h[2] = SHA1M_C;
  tmps[gid].h[3] = SHA1M_D;
  tmps[gid].h[4] = SHA1M_E;
  tmps[gid].h[5] = SHA1M_A;
  tmps[gid].h[6] = SHA1M_B;
  tmps[gid].h[7] = SHA1M_C;
  tmps[gid].h[8] = SHA1M_D;
  tmps[gid].h[9] = SHA1M_E;

  tmps[gid].w0[0] = 0;
  tmps[gid].w0[1] = 0;
  tmps[gid].w0[2] = 0;
  tmps[gid].w0[3] = 0;
  tmps[gid].w1[0] = 0;
  tmps[gid].w1[1] = 0;
  tmps[gid].w1[2] = 0;
  tmps[gid].w1[3] = 0;
  tmps[gid].w2[0] = 0;
  tmps[gid].w2[1] = 0;
  tmps[gid].w2[2] = 0;
  tmps[gid].w2[3] = 0;
  tmps[gid].w3[0] = 0;
  tmps[gid].w3[1] = 0;
  tmps[gid].w3[2] = 0;
  tmps[gid].w3[3] = 0;

  tmps[gid].len = 0;
}

KERNEL_FQ KERNEL_FA void m17040_loop_prepare (KERN_ATTR_TMPS_ESALT (gpg_tmp_t, gpg_t))
{
  const u64 gid = get_global_id (0);
  if (gid >= GID_CNT) return;

  tmps[gid].h[0] = SHA1M_A;
  tmps[gid].h[1] = SHA1M_B;
  tmps[gid].h[2] = SHA1M_C;
  tmps[gid].h[3] = SHA1M_D;
  tmps[gid].h[4] = SHA1M_E;
  tmps[gid].h[5] = SHA1M_A;
  tmps[gid].h[6] = SHA1M_B;
  tmps[gid].h[7] = SHA1M_C;
  tmps[gid].h[8] = SHA1M_D;
  tmps[gid].h[9] = SHA1M_E;

  tmps[gid].w0[0] = 0;
  tmps[gid].w0[1] = 0;
  tmps[gid].w0[2] = 0;
  tmps[gid].w0[3] = 0;
  tmps[gid].w1[0] = 0;
  tmps[gid].w1[1] = 0;
  tmps[gid].w1[2] = 0;
  tmps[gid].w1[3] = 0;
  tmps[gid].w2[0] = 0;
  tmps[gid].w2[1] = 0;
  tmps[gid].w2[2] = 0;
  tmps[gid].w2[3] = 0;
  tmps[gid].w3[0] = 0;
  tmps[gid].w3[1] = 0;
  tmps[gid].w3[2] = 0;
  tmps[gid].w3[3] = 0;

  tmps[gid].len = 0;
}

KERNEL_FQ KERNEL_FA void m17040_loop (KERN_ATTR_TMPS_ESALT (gpg_tmp_t, gpg_t))
{
  const u64 lid = get_local_id (0);
  const u64 gid = get_global_id (0);

  if (gid >= GID_CNT) return;

  // get the prepared buffer from the gpg_tmp_t struct into a local buffer
  u32 salted_pw_block[80];
  for (int i = 0; i < 80; i++) salted_pw_block[i] = tmps[gid].salted_pw_block[i];

  const u32 salted_pw_block_len = tmps[gid].salted_pw_block_len;

  // do we really need this, since the salt is always length 8?
  if (salted_pw_block_len == 0) return;

  /**
   * context load
   */
  sha1_ctx_t ctx;

  /* ---- Legacy S2K path: exactly salt||password once ---- */
  if (salt_bufs[SALT_POS_HOST].salt_iter == 1)
  {
    sha1_init (&ctx);

    const u32 pw_len = pws[gid].pw_len; // raw password length in bytes
    const u32 salted_pw_len = salt_bufs[SALT_POS_HOST].salt_len + pw_len; // salt_len should be 8

    // Build the exact byte sequence: salt || password
    // Use raw bytes from salt_buf and pws[].i (no swaps, no padding, no repeats)
    u8 one[320] = { 0 }; // plenty
    // copy 8-byte salt
    PRIVATE_AS const u8 *salt8 = (PRIVATE_AS const u8 *) salt_bufs[SALT_POS_HOST].salt_buf;
    for (u32 i = 0; i < salt_bufs[SALT_POS_HOST].salt_len; i++) one[i] = salt8[i];

    // copy password bytes
    PRIVATE_AS const u8 *pw8 = (PRIVATE_AS const u8 *) pws[gid].i;
    for (u32 i = 0; i < pw_len; i++) one[salt_bufs[SALT_POS_HOST].salt_len + i] = pw8[i];

    // Feed exactly those bytes. Buffer is in native order → use _swap
    sha1_update_swap (&ctx, (PRIVATE_AS const u32 *) one, salted_pw_len);
    sha1_final       (&ctx);

    // Save state for aux1
    for (int i = 0; i < 5; i++) tmps[gid].h[i]  = ctx.h[i];
    for (int i = 0; i < 4; i++) tmps[gid].w0[i] = ctx.w0[i];
    for (int i = 0; i < 4; i++) tmps[gid].w1[i] = ctx.w1[i];
    for (int i = 0; i < 4; i++) tmps[gid].w2[i] = ctx.w2[i];
    for (int i = 0; i < 4; i++) tmps[gid].w3[i] = ctx.w3[i];
    tmps[gid].len = 0;

    return;
  }

  /* ---- Iterated+salted S2K path (unchanged) ---- */
  const u32 sha_offset = SALT_REPEAT * 5;

  for (int i = 0; i < 5; i++) ctx.h[i] = tmps[gid].h[sha_offset + i];

  for (int i = 0; i < 4; i++) ctx.w0[i] = tmps[gid].w0[i];
  for (int i = 0; i < 4; i++) ctx.w1[i] = tmps[gid].w1[i];
  for (int i = 0; i < 4; i++) ctx.w2[i] = tmps[gid].w2[i];
  for (int i = 0; i < 4; i++) ctx.w3[i] = tmps[gid].w3[i];

  ctx.len = tmps[gid].len;

  // sha-1 of salt and password, up to 'salt_iter' bytes
  const u32 salt_iter = salt_bufs[SALT_POS_HOST].salt_iter;

  const u32 salted_pw_block_pos = LOOP_POS % salted_pw_block_len;
  const u32 rounds = (LOOP_CNT + salted_pw_block_pos) / salted_pw_block_len;

  for (u32 i = 0; i < rounds; i++)
  {
    sha1_update_swap (&ctx, salted_pw_block, salted_pw_block_len);
  }

  if ((LOOP_POS + LOOP_CNT) == salt_iter)
  {
    const u32 remaining_bytes = salt_iter % salted_pw_block_len;

    if (remaining_bytes)
    {
      memzero_le_S (salted_pw_block, remaining_bytes, salted_pw_block_len);

      sha1_update_swap (&ctx, salted_pw_block, remaining_bytes);
    }

    sha1_final (&ctx);
  }

  for (int i = 0; i < 5; i++) tmps[gid].h[sha_offset + i] = ctx.h[i];
  for (int i = 0; i < 4; i++) tmps[gid].w0[i] = ctx.w0[i];
  for (int i = 0; i < 4; i++) tmps[gid].w1[i] = ctx.w1[i];
  for (int i = 0; i < 4; i++) tmps[gid].w2[i] = ctx.w2[i];
  for (int i = 0; i < 4; i++) tmps[gid].w3[i] = ctx.w3[i];

  tmps[gid].len = ctx.len;
}

<<<<<<< HEAD

=======
>>>>>>> 5d798f68
KERNEL_FQ KERNEL_FA void m17040_comp (KERN_ATTR_TMPS_ESALT (gpg_tmp_t, gpg_t))
{
  /**
   * modifier
   */

  const u64 lid = get_local_id (0);
  const u64 gid = get_global_id (0);
  const u64 lsz = get_local_size (0);

  /**
    * aes shared
    */

  #ifdef REAL_SHM

  LOCAL_VK u32 s_S[8][256];

  for (u32 i = lid; i < 256; i += lsz)
  {
    s_S[0][i] = S[0][i];
    s_S[1][i] = S[1][i];
    s_S[2][i] = S[2][i];
    s_S[3][i] = S[3][i];
    s_S[4][i] = S[4][i];
    s_S[5][i] = S[5][i];
    s_S[6][i] = S[6][i];
    s_S[7][i] = S[7][i];
  }

  SYNC_THREADS ();

  #else

  CONSTANT_AS u32a (*s_S)[256] = S;

  #endif

  if (gid >= GID_CNT) return;

  /* --- Build CAST5 key = first 16 bytes of SHA1(salt||password) --- */
  /* tmps[gid].h[] holds the SHA-1 state words after final().
     We want bytes in big-endian order when interpreted as u8*. */
  u32 cast_key[5]; /* last word unused by SetKey(16), but keep for alignment */

  // /* Optional: show raw digest words for debugging */
  // if ((gid == 0) && (lid == 0))
  // {
  //   printf("digest(h)=\t");
  //   for (int i = 0; i < 5; i++) printf("%08x", tmps[gid].h[i]);
  //   printf("\n");
  // }

  /* Pack first 16 bytes (h0..h3) in BE byte order when viewed as u8* */
  cast_key[0] = hc_swap32_S (tmps[gid].h[0]);
  cast_key[1] = hc_swap32_S (tmps[gid].h[1]);
  cast_key[2] = hc_swap32_S (tmps[gid].h[2]);
  cast_key[3] = hc_swap32_S (tmps[gid].h[3]);
  cast_key[4] = 0; /* not used */

  // if ((gid == 0) && (lid == 0))
  // {
  //   printf("cast_key16=\t");
  //   for (int i = 0; i < 4; i++) printf("%08x", cast_key[i]);
  //   printf("\n");
  // }

  /* IV as provided by esalt (first 8 bytes used by CFB) */
  u32 iv[4] = { 0 };
  for (int i = 0; i < 4; i++) iv[i] = esalt_bufs[DIGESTS_OFFSET_HOST].iv[i];

  // if ((gid == 0) && (lid == 0))
  // {
  //   printf("iv=\t");
  //   for (int i = 0; i < 4; i++) printf("%08x", iv[i]);
  //   printf("\n");
  // }

  u32 decoded_data[384];
  const u32 enc_data_size = esalt_bufs[DIGESTS_OFFSET_HOST].encrypted_data_size;

  cast128_decrypt_cfb (esalt_bufs[DIGESTS_OFFSET_HOST].encrypted_data,
                       enc_data_size,
                       iv,
                       cast_key,
                       decoded_data,
                       s_S);

  if (check_decoded_data (decoded_data, enc_data_size))
  {
    if (hc_atomic_inc (&hashes_shown[DIGESTS_OFFSET_HOST]) == 0)
    {
      mark_hash (plains_buf, d_return_buf, SALT_POS_HOST, DIGESTS_CNT,
                 0, DIGESTS_OFFSET_HOST + 0, gid, 0, 0, 0);
    }
  }
}<|MERGE_RESOLUTION|>--- conflicted
+++ resolved
@@ -374,10 +374,6 @@
   tmps[gid].len = ctx.len;
 }
 
-<<<<<<< HEAD
-
-=======
->>>>>>> 5d798f68
 KERNEL_FQ KERNEL_FA void m17040_comp (KERN_ATTR_TMPS_ESALT (gpg_tmp_t, gpg_t))
 {
   /**
