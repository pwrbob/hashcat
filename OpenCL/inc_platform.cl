--- conflicted
+++ resolved
@@ -88,12 +88,7 @@
 
 #endif
 
-<<<<<<< HEAD
-
-DECLSPEC u32 atomic_dec (u32 *p)
-=======
 DECLSPEC u32 hc_atomic_dec (GLOBAL_AS u32 *p)
->>>>>>> 9fc6c26f
 {
   volatile const u32 val = 1;
 
