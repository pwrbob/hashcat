--- conflicted
+++ resolved
@@ -3314,13 +3314,7 @@
       event_log_info (hashcat_ctx, "Remaining........: %u (%.2f%%) Digests", digests_remain, digests_remain_percent);
     }
 
-<<<<<<< HEAD
     event_log_info (hashcat_ctx, "Recovered/Time...: %s", hashcat_status->cpt);
-=======
-    event_log_info (hashcat_ctx,
-      "Recovered/Time...: %s",
-      hashcat_status->cpt);
->>>>>>> f8df94f4
   }
 
   switch (hashcat_status->progress_mode)
