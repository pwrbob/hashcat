/**
 * Author......: See docs/credits.txt
 * License.....: MIT
 */

#include "common.h"
#include "types.h"
#include "memory.h"
#include "event.h"
#include "convert.h"
#include "thread.h"
#include "status.h"
#include "shared.h"
#include "hwmon.h"
#include "interface.h"
#include "hashcat.h"
#include "timer.h"
#include "terminal.h"

static const size_t MAXIMUM_EXAMPLE_HASH_LENGTH = 200;

static const size_t TERMINAL_LINE_LENGTH = 79;

static const char *const PROMPT_ACTIVE = "[s]tatus [p]ause [b]ypass [c]heckpoint [f]inish [q]uit => ";
static const char *const PROMPT_PAUSED = "[s]tatus [r]esume [b]ypass [c]heckpoint [f]inish [q]uit => ";

void welcome_screen (hashcat_ctx_t *hashcat_ctx, const char *version_tag)
{
  const user_options_t *user_options = hashcat_ctx->user_options;

  if (user_options->quiet       == true) return;
  if (user_options->keyspace    == true) return;
  if (user_options->stdout_flag == true) return;
  if (user_options->show        == true) return;
  if (user_options->left        == true) return;
  if (user_options->identify    == true) return;

  if (user_options->usage > 0)
  {
    event_log_info (hashcat_ctx, "%s (%s) starting in help mode", PROGNAME, version_tag);
    event_log_info (hashcat_ctx, NULL);
  }
  else if (user_options->benchmark == true)
  {
    if (user_options->machine_readable == false)
    {
      event_log_info (hashcat_ctx, "%s (%s) starting in benchmark mode", PROGNAME, version_tag);

      event_log_info (hashcat_ctx, NULL);

      if (user_options->workload_profile_chgd == false)
      {
        event_log_advice (hashcat_ctx, "Benchmarking uses hand-optimized kernel code by default.");
        event_log_advice (hashcat_ctx, "You can use it in your cracking session by setting the -O option.");
        event_log_advice (hashcat_ctx, "Note: Using optimized kernel code limits the maximum supported password length.");
        event_log_advice (hashcat_ctx, "To disable the optimized kernel code in benchmark mode, use the -w option.");
        event_log_advice (hashcat_ctx, NULL);
      }

      if (user_options->benchmark_min != BENCHMARK_MIN || user_options->benchmark_max != BENCHMARK_MAX)
      {
        if (user_options->hash_mode_chgd == true)
        {
          event_log_advice (hashcat_ctx, "Benchmark min/max is ignored because --hash-type is set.");
          event_log_advice (hashcat_ctx, NULL);
        }
      }
    }
    else
    {
      event_log_info (hashcat_ctx, "# version: %s", version_tag);
    }
  }
  else if (user_options->restore == true)
  {
    event_log_info (hashcat_ctx, "%s (%s) starting in restore mode", PROGNAME, version_tag);
    event_log_info (hashcat_ctx, NULL);
  }
  else if (user_options->speed_only == true)
  {
    event_log_info (hashcat_ctx, "%s (%s) starting in speed-only mode", PROGNAME, version_tag);
    event_log_info (hashcat_ctx, NULL);
  }
  else if (user_options->progress_only == true)
  {
    event_log_info (hashcat_ctx, "%s (%s) starting in progress-only mode", PROGNAME, version_tag);
    event_log_info (hashcat_ctx, NULL);
  }
  else if (user_options->backend_info > 0)
  {
    event_log_info (hashcat_ctx, "%s (%s) starting in backend information mode", PROGNAME, version_tag);
    event_log_info (hashcat_ctx, NULL);
  }
  else if (user_options->hash_mode_chgd == false)
  {
    event_log_info (hashcat_ctx, "%s (%s) starting in autodetect mode", PROGNAME, version_tag);
    event_log_info (hashcat_ctx, NULL);
  }
  else if (user_options->hash_info > 0)
  {
    event_log_info (hashcat_ctx, "%s (%s) starting in hash-info mode", PROGNAME, version_tag);
    event_log_info (hashcat_ctx, NULL);
  }
  else
  {
    event_log_info (hashcat_ctx, "%s (%s) starting", PROGNAME, version_tag);
    event_log_info (hashcat_ctx, NULL);
  }

  if (user_options->force == true)
  {
    event_log_warning (hashcat_ctx, "You have enabled --force to bypass dangerous warnings and errors!");
    event_log_warning (hashcat_ctx, "This can hide serious problems and should only be done when debugging.");
    event_log_warning (hashcat_ctx, "Do not report hashcat issues encountered when using --force.");
    event_log_warning (hashcat_ctx, NULL);
  }
}

void goodbye_screen (hashcat_ctx_t *hashcat_ctx, const time_t proc_start, const time_t proc_stop)
{
  const user_options_t *user_options = hashcat_ctx->user_options;

  if (user_options->quiet       == true) return;
  if (user_options->keyspace    == true) return;
  if (user_options->stdout_flag == true) return;
  if (user_options->show        == true) return;
  if (user_options->left        == true) return;
  if (user_options->identify    == true) return;

  char start_buf[32]; memset (start_buf, 0, sizeof (start_buf));
  char stop_buf[32];  memset (stop_buf,  0, sizeof (stop_buf));

  event_log_info_nn (hashcat_ctx, "Started: %s", ctime_r (&proc_start, start_buf));
  event_log_info_nn (hashcat_ctx, "Stopped: %s", ctime_r (&proc_stop,  stop_buf));
}

int setup_console (void)
{
  #if defined (_WIN)
  SetConsoleWindowSize (132);

  if (_setmode (_fileno (stdin), _O_BINARY) == -1)
  {
    __mingw_fprintf (stderr, "%s: %m", "stdin");

    return -1;
  }

  if (_setmode (_fileno (stdout), _O_BINARY) == -1)
  {
    __mingw_fprintf (stderr, "%s: %m", "stdin"); // stdout ?

    return -1;
  }

  if (_setmode (_fileno (stderr), _O_BINARY) == -1)
  {
    __mingw_fprintf (stderr, "%s: %m", "stdin"); // stderr ?

    return -1;
  }
  #endif

  return 0;
}

void send_prompt (hashcat_ctx_t *hashcat_ctx)
{
  const status_ctx_t *status_ctx = hashcat_ctx->status_ctx;

  if (status_ctx->devices_status == STATUS_PAUSED)
  {
    fprintf (stdout, "%s", PROMPT_PAUSED);
  }
  else
  {
    fprintf (stdout, "%s", PROMPT_ACTIVE);
  }

  fflush (stdout);
}

void clear_prompt (hashcat_ctx_t *hashcat_ctx)
{
  const status_ctx_t *status_ctx = hashcat_ctx->status_ctx;

  size_t prompt_sz = 0;

  if (status_ctx->devices_status == STATUS_PAUSED)
  {
    prompt_sz = strlen (PROMPT_PAUSED);
  }
  else
  {
    prompt_sz = strlen (PROMPT_ACTIVE);
  }

  fputc ('\r', stdout);

  for (size_t i = 0; i < prompt_sz; i++)
  {
    fputc (' ', stdout);
  }

  fputc ('\r', stdout);

  fflush (stdout);
}

static void keypress (hashcat_ctx_t *hashcat_ctx)
{
  status_ctx_t   *status_ctx   = hashcat_ctx->status_ctx;
  user_options_t *user_options = hashcat_ctx->user_options;

  // this is required, because some of the variables down there are not initialized at that point
  while (status_ctx->devices_status == STATUS_INIT) usleep (100000);

  const bool quiet = user_options->quiet;

  tty_break ();

  while (status_ctx->shutdown_outer == false)
  {
    int ch = tty_getchar ();

    if (ch == -1) break;

    if (ch ==  0) continue;

    //https://github.com/hashcat/hashcat/issues/302
    //#if defined (_POSIX)
    //if (ch != '\n')
    //#endif

    hc_thread_mutex_lock (status_ctx->mux_display);

    event_log_info (hashcat_ctx, NULL);

    switch (ch)
    {
      case 's':
      case '\r':
      case '\n':

        event_log_info (hashcat_ctx, NULL);

        status_display (hashcat_ctx);

        event_log_info (hashcat_ctx, NULL);

        if (quiet == false) send_prompt (hashcat_ctx);

        break;

      case 'b':

        event_log_info (hashcat_ctx, NULL);

        bypass (hashcat_ctx);

        event_log_info (hashcat_ctx, "Next dictionary / mask in queue selected. Bypassing current one.");

        event_log_info (hashcat_ctx, NULL);

        if (quiet == false) send_prompt (hashcat_ctx);

        break;

      case 'p':

        if (status_ctx->devices_status != STATUS_PAUSED)
        {
          event_log_info (hashcat_ctx, NULL);

          time_t now;

          time (&now);

          SuspendThreads (hashcat_ctx);

          if (status_ctx->devices_status == STATUS_PAUSED)
          {
            char buf[32] = { 0 };

            char *pause_time = ctime_r (&now, buf);

            const size_t pause_time_len = strlen (pause_time);

            if (pause_time[pause_time_len - 1] == '\n') pause_time[pause_time_len - 1] = 0;
            if (pause_time[pause_time_len - 2] == '\r') pause_time[pause_time_len - 2] = 0;

            event_log_info (hashcat_ctx, "Paused at %s", pause_time);
          }

          event_log_info (hashcat_ctx, NULL);
        }

        if (quiet == false) send_prompt (hashcat_ctx);

        break;

      case 'r':

        if (status_ctx->devices_status == STATUS_PAUSED)
        {
          event_log_info (hashcat_ctx, NULL);

          time_t now;

          time (&now);

          const double msec_paused = hc_timer_get (status_ctx->timer_paused);

          ResumeThreads (hashcat_ctx);

          if (status_ctx->devices_status != STATUS_PAUSED)
          {
            char buf[32] = { 0 };

            char *resume_time = ctime_r (&now, buf);

            const size_t resume_time_len = strlen (resume_time);

            if (resume_time[resume_time_len - 1] == '\n') resume_time[resume_time_len - 1] = 0;
            if (resume_time[resume_time_len - 2] == '\r') resume_time[resume_time_len - 2] = 0;

            struct tm *tmp;
            struct tm  tm;

            time_t sec_run = msec_paused / 1000;

            tmp = gmtime_r (&sec_run, &tm);

            char *display_pause = (char *) hcmalloc (HCBUFSIZ_TINY);

            format_timer_display (tmp, display_pause, HCBUFSIZ_TINY);

            event_log_info (hashcat_ctx, "Resumed at %s (paused for %s)", resume_time, display_pause);

            hcfree (display_pause);
          }

          event_log_info (hashcat_ctx, NULL);
        }

        if (quiet == false) send_prompt (hashcat_ctx);

        break;

      case 'c':

        event_log_info (hashcat_ctx, NULL);

        stop_at_checkpoint (hashcat_ctx);

        if (status_ctx->checkpoint_shutdown == true)
        {
          event_log_info (hashcat_ctx, "Checkpoint enabled. Will quit at next restore-point update.");
        }
        else
        {
          event_log_info (hashcat_ctx, "Checkpoint disabled. Restore-point updates will no longer be monitored.");
        }

        event_log_info (hashcat_ctx, NULL);

        if (quiet == false) send_prompt (hashcat_ctx);

        break;

      case 'f':

        event_log_info (hashcat_ctx, NULL);

        finish_after_attack (hashcat_ctx);

        if (status_ctx->finish_shutdown == true)
        {
          event_log_info (hashcat_ctx, "Finish enabled. Will quit after this attack.");
        }
        else
        {
          event_log_info (hashcat_ctx, "Finish disabled. Will continue after this attack.");
        }

        event_log_info (hashcat_ctx, NULL);

        if (quiet == false) send_prompt (hashcat_ctx);

        break;

      case 'q':

        event_log_info (hashcat_ctx, NULL);

        myquit (hashcat_ctx);

        break;

      default:

        if (quiet == false) send_prompt (hashcat_ctx);

        break;
    }

    //https://github.com/hashcat/hashcat/issues/302
    //#if defined (_POSIX)
    //if (ch != '\n')
    //#endif

    hc_thread_mutex_unlock (status_ctx->mux_display);
  }

  tty_fix ();
}

HC_API_CALL void *thread_keypress (void *p)
{
  hashcat_ctx_t *hashcat_ctx = (hashcat_ctx_t *) p;

  keypress (hashcat_ctx);

  return NULL;
}

#if defined (_WIN)
void SetConsoleWindowSize (const int x)
{
  HANDLE h = GetStdHandle (STD_OUTPUT_HANDLE);

  if (h == INVALID_HANDLE_VALUE) return;

  CONSOLE_SCREEN_BUFFER_INFO bufferInfo;

  if (!GetConsoleScreenBufferInfo (h, &bufferInfo)) return;

  SMALL_RECT *sr = &bufferInfo.srWindow;

  sr->Right = MAX (sr->Right, x - 1);

  COORD co;

  co.X = sr->Right + 1;
  co.Y = 9999;

  if (!SetConsoleScreenBufferSize (h, co)) return;

  if (!SetConsoleWindowInfo (h, TRUE, sr)) return;
}
#endif

#if defined (__FreeBSD__) || defined (__NetBSD__) || defined (__linux__) || defined (__CYGWIN__)
static struct termios savemodes;
static int havemodes = 0;

int tty_break (void)
{
  struct termios modmodes;

  if (tcgetattr (fileno (stdin), &savemodes) < 0) return -1;

  havemodes = 1;

  modmodes = savemodes;
  modmodes.c_lflag &= ~ICANON;
  modmodes.c_cc[VMIN] = 1;
  modmodes.c_cc[VTIME] = 0;

  return tcsetattr (fileno (stdin), TCSANOW, &modmodes);
}

int tty_getchar (void)
{
  fd_set rfds;

  FD_ZERO (&rfds);

  FD_SET (fileno (stdin), &rfds);

  struct timeval tv;

  tv.tv_sec  = 1;
  tv.tv_usec = 0;

  int retval = select (1, &rfds, NULL, NULL, &tv);

  if (retval ==  0) return  0;
  if (retval == -1) return -1;

  return getchar ();
}

int tty_fix (void)
{
  if (!havemodes) return 0;

  return tcsetattr (fileno (stdin), TCSADRAIN, &savemodes);
}
#endif

#if defined (__APPLE__)
static struct termios savemodes;
static int havemodes = 0;

int tty_break (void)
{
  struct termios modmodes;

  if (ioctl (fileno (stdin), TIOCGETA, &savemodes) < 0) return -1;

  havemodes = 1;

  modmodes = savemodes;
  modmodes.c_lflag &= ~ICANON;
  modmodes.c_cc[VMIN] = 1;
  modmodes.c_cc[VTIME] = 0;

  return ioctl (fileno (stdin), TIOCSETAW, &modmodes);
}

int tty_getchar (void)
{
  fd_set rfds;

  FD_ZERO (&rfds);

  FD_SET (fileno (stdin), &rfds);

  struct timeval tv;

  tv.tv_sec  = 1;
  tv.tv_usec = 0;

  int retval = select (1, &rfds, NULL, NULL, &tv);

  if (retval ==  0) return  0;
  if (retval == -1) return -1;

  return getchar ();
}

int tty_fix ()
{
  if (!havemodes) return 0;

  return ioctl (fileno (stdin), TIOCSETAW, &savemodes);
}
#endif

#if defined (_WIN)
static DWORD saveMode = 0;

int tty_break (void)
{
  HANDLE stdinHandle = GetStdHandle (STD_INPUT_HANDLE);

  GetConsoleMode (stdinHandle, &saveMode);
  SetConsoleMode (stdinHandle, ENABLE_PROCESSED_INPUT);

  return 0;
}

int tty_getchar (void)
{
  HANDLE stdinHandle = GetStdHandle (STD_INPUT_HANDLE);

  DWORD rc = WaitForSingleObject (stdinHandle, 1000);

  if (rc == WAIT_TIMEOUT)   return  0;
  if (rc == WAIT_ABANDONED) return -1;
  if (rc == WAIT_FAILED)    return -1;

  // The whole ReadConsoleInput () part is a workaround.
  // For some unknown reason, maybe a mingw bug, a random signal
  // is sent to stdin which unblocks WaitForSingleObject () and sets rc 0.
  // Then it wants to read with getche () a keyboard input
  // which has never been made.

  INPUT_RECORD buf[100];

  DWORD num = 0;

  memset (buf, 0, sizeof (buf));

  ReadConsoleInput (stdinHandle, buf, 100, &num);

  FlushConsoleInputBuffer (stdinHandle);

  for (DWORD i = 0; i < num; i++)
  {
    if (buf[i].EventType != KEY_EVENT) continue;

    KEY_EVENT_RECORD KeyEvent = buf[i].Event.KeyEvent;

    if (KeyEvent.bKeyDown != TRUE) continue;

    return KeyEvent.uChar.AsciiChar;
  }

  return 0;
}

int tty_fix (void)
{
  HANDLE stdinHandle = GetStdHandle (STD_INPUT_HANDLE);

  SetConsoleMode (stdinHandle, saveMode);

  return 0;
}
#endif

bool is_stdout_terminal (void)
{
#if defined(_WIN)
  return _isatty(_fileno (stdout));
#else
  return isatty (fileno (stdout));
#endif
}

void compress_terminal_line_length (char *out_buf, const size_t keep_from_beginning, const size_t keep_from_end)
{
  const size_t target_len = TERMINAL_LINE_LENGTH - keep_from_beginning;

  const size_t out_len = strlen (out_buf);

  if (out_len < target_len) return;

  char *ptr1 = out_buf + target_len - 3 - keep_from_end;
  char *ptr2 = out_buf + out_len - keep_from_end;

  *ptr1++ = '.';
  *ptr1++ = '.';
  *ptr1++ = '.';

  for (size_t i = 0; i < keep_from_end; i++)
  {
    *ptr1++ = *ptr2++;
  }

  *ptr1 = 0;
}

void json_encode (const char *text, char *escaped)
{
  /*
   * Based on https://www.freeformatter.com/json-escape.html, below these 7 different chars
   * are getting escaped before being printed.
   */

  size_t len = strlen (text);
  unsigned long i, j;

  for (i = 0, j = 0; i < len; i++, j++)
  {
    char c = text[i];

    switch (c)
    {
      case '\b': c =  'b'; escaped[j] = '\\'; j++; break;
      case '\t': c =  't'; escaped[j] = '\\'; j++; break;
      case '\n': c =  'n'; escaped[j] = '\\'; j++; break;
      case '\f': c =  'f'; escaped[j] = '\\'; j++; break;
      case '\r': c =  'r'; escaped[j] = '\\'; j++; break;
      case '\\': c = '\\'; escaped[j] = '\\'; j++; break;
      case  '"': c =  '"'; escaped[j] = '\\'; j++; break;
    }

    escaped[j] = c;
  }

  escaped[j] = 0;
}

void hash_info_single_json (hashcat_ctx_t *hashcat_ctx, user_options_extra_t *user_options_extra)
{
  const user_options_t *user_options = hashcat_ctx->user_options;

  if (hashconfig_init (hashcat_ctx) == 0)
  {
    hashconfig_t *hashconfig = hashcat_ctx->hashconfig;
    module_ctx_t *module_ctx = hashcat_ctx->module_ctx;

    printf ("\"%u\": { ", hashconfig->hash_mode);
    printf ("\"name\": \"%s\", ", hashconfig->hash_name);
    printf ("\"category\": \"%s\", ", strhashcategory (hashconfig->hash_category));
    printf ("\"slow_hash\": %s, ", (hashconfig->attack_exec == ATTACK_EXEC_INSIDE_KERNEL) ? "false" : "true");

    printf ("\"is_deprecated\": %s, ", (module_ctx->module_deprecated_notice != MODULE_DEFAULT) ? "true" : "false");

    if (module_ctx->module_deprecated_notice != MODULE_DEFAULT)
    {
      const char *t_deprecated_notice = module_ctx->module_deprecated_notice (hashconfig, hashcat_ctx->user_options, user_options_extra);

      char *t_deprecated_notice_json_encoded = (char *) hcmalloc (strlen (t_deprecated_notice) * 2);

      json_encode (t_deprecated_notice, t_deprecated_notice_json_encoded);

      printf ("\"deprecated_notice\": \"%s\", ", t_deprecated_notice_json_encoded);

      hcfree (t_deprecated_notice_json_encoded);
    }
    else
    {
      printf ("\"deprecated_notice\": \"%s\", ", "N/A");
    }

    const char *t_pw_desc = (hashconfig->opts_type & OPTS_TYPE_PT_HEX) ? "HEX" : "plain";

    u32 t_pw_min = hashconfig->pw_min;
    u32 t_pw_max = hashconfig->pw_max;

    if (user_options->hash_info > 1)
    {
      if (hashconfig->opts_type & OPTS_TYPE_PT_HEX)
      {
        t_pw_min *= 2;
        t_pw_max *= 2;
      }
    }

    printf ("\"password_type\": %s, ", t_pw_desc);
    printf ("\"password_len_min\": %u, ", t_pw_min);
    printf ("\"password_len_max\": %u, ", t_pw_max);

    printf ("\"is_salted\": %s, ", (hashconfig->is_salted == true) ? "true" : "false");

    if (hashconfig->is_salted == true)
    {
      u32 t = hashconfig->salt_type;

      const char *t_salt_desc = (t == SALT_TYPE_EMBEDDED) ? "embedded" : (t == SALT_TYPE_GENERIC) ? "generic" : "virtual";

      printf ("\"salt_type\": \"%s\", ", t_salt_desc);

      if (hashconfig->salt_type == SALT_TYPE_GENERIC || hashconfig->salt_type == SALT_TYPE_EMBEDDED)
      {
        u32 t_salt_min = hashconfig->salt_min;
        u32 t_salt_max = hashconfig->salt_max;

        if (user_options->hash_info > 1)
        {
          if (hashconfig->opts_type & OPTS_TYPE_ST_HEX)
          {
            t_salt_min *= 2;
            t_salt_max *= 2;
          }
        }

        printf ("\"salt_len_min\": %u, ", t_salt_min);
        printf ("\"salt_len_max\": %u, ", t_salt_max);
      }
    }

    if ((hashconfig->has_pure_kernel) && (hashconfig->has_optimized_kernel))
    {
      printf ("\"kernel_type\": %s, ", "[ \"pure\", \"optimized\" ]");
    }
    else if (hashconfig->has_pure_kernel)
    {
      printf ("\"kernel_type\": %s, ", "[ \"pure\" ]");
    }
    else if (hashconfig->has_optimized_kernel)
    {
      printf ("\"kernel_type\": %s, ", "[ \"optimized\" ]");
    }

    if (user_options->hash_info > 1)
    {
      if (hashconfig->opti_type & OPTI_TYPE_OPTIMIZED_KERNEL)
      {
        printf ("\"kernel_type_filter\": %s, ", "[ \"optimized\" ]");
      }
      else
      {
        printf ("\"kernel_type_filter\": %s, ", "[ \"pure\" ]");
      }

      printf ("\"attack_mode_filter\": %d, ", user_options->attack_mode);

      // almost always 1 and -1
      printf ("\"hashes_count_min\": %d, ", hashconfig->hashes_count_min);
      printf ("\"hashes_count_max\": %d, ", hashconfig->hashes_count_max);

      if (hashconfig->salt_type == SALT_TYPE_GENERIC || hashconfig->salt_type == SALT_TYPE_EMBEDDED)
      {
        bool multi_hash_same_salt = true;

        if ((hashconfig->opts_type & OPTS_TYPE_DEEP_COMP_KERNEL) == 0)
        {
          if (hashconfig->attack_exec == ATTACK_EXEC_OUTSIDE_KERNEL)
          {
            multi_hash_same_salt = false;
          }
        }

        printf ("\"hashes_with_same_salt\": %s, ", (multi_hash_same_salt == true) ? "true" : "false");
      }
    }

    if ((hashconfig->st_hash != NULL) && (hashconfig->st_pass != NULL))
    {
      if (hashconfig->opts_type & OPTS_TYPE_BINARY_HASHFILE)
      {
        if (hashconfig->opts_type & OPTS_TYPE_BINARY_HASHFILE_OPTIONAL)
        {
          printf ("\"example_hash_format\": \"%s\", ", "hex-encoded");
        }
        else
        {
          printf ("\"example_hash_format\": \"%s\", ", "hex-encoded (binary file only)");
        }
      }
      else
      {
        printf ("\"example_hash_format\": \"%s\", ", "plain");
      }

      char *example_hash_json_encoded = (char *) hcmalloc (strlen (hashconfig->st_hash) * 2);

      json_encode (hashconfig->st_hash, example_hash_json_encoded);

      printf ("\"example_hash\": \"%s\", ", example_hash_json_encoded);

      hcfree (example_hash_json_encoded);

      if (need_hexify ((const u8 *) hashconfig->st_pass, strlen (hashconfig->st_pass), user_options_extra->separator, false))
      {
        char *tmp_buf = (char *) hcmalloc (HCBUFSIZ_LARGE);

        int tmp_len = 0;

        tmp_buf[tmp_len++] = '$';
        tmp_buf[tmp_len++] = 'H';
        tmp_buf[tmp_len++] = 'E';
        tmp_buf[tmp_len++] = 'X';
        tmp_buf[tmp_len++] = '[';

        exec_hexify ((const u8 *) hashconfig->st_pass, strlen (hashconfig->st_pass), (u8 *) tmp_buf + tmp_len);

        tmp_len += strlen (hashconfig->st_pass) * 2;

        tmp_buf[tmp_len++] = ']';
        tmp_buf[tmp_len++] = 0;

        printf ("\"example_pass\": \"%s\", ", tmp_buf);

        hcfree (tmp_buf);
      }
      else if (hashconfig->opts_type & OPTS_TYPE_PT_UPPER)
      {
        size_t st_pass_len = strlen (hashconfig->st_pass);

        char *tmp_buf = (char *) hcmalloc (st_pass_len + 1);

        strncpy (tmp_buf, hashconfig->st_pass, st_pass_len);

        uppercase ((u8 *) tmp_buf, st_pass_len);

        printf ("\"example_pass\": \"%s\", ", tmp_buf);

        hcfree (tmp_buf);
      }
      else
      {
        printf ("\"example_pass\": \"%s\", ", hashconfig->st_pass);
      }
    }
    else
    {
      printf ("\"example_hash_format\": \"%s\", ", "N/A");
      printf ("\"example_hash\": \"%s\", ", "N/A");
      printf ("\"example_pass\": \"%s\", ", "N/A");
    }

    if (hashconfig->benchmark_mask != NULL)
    {
      printf ("\"benchmark_mask\": \"%s\", ", hashconfig->benchmark_mask);
    }
    else
    {
      printf ("\"benchmark_mask\": \"%s\", ", "N/A");
    }

    if (hashconfig->benchmark_charset != NULL)
    {
      printf ("\"benchmark_charset1\": \"%s\", ", hashconfig->benchmark_charset);
    }
    else
    {
      printf ("\"benchmark_charset1\": \"%s\", ", "N/A");
    }

    printf ("\"autodetect_enabled\": %s, ", (hashconfig->opts_type & OPTS_TYPE_AUTODETECT_DISABLE) ? "false" : "true");
    printf ("\"self_test_enabled\": %s, ", (hashconfig->opts_type & OPTS_TYPE_SELF_TEST_DISABLE) ? "false" : "true");
    printf ("\"potfile_enabled\": %s, ", (hashconfig->opts_type & OPTS_TYPE_POTFILE_NOPASS) ? "false" : "true");
    printf ("\"keep_guessing\": %s, ", (hashconfig->opts_type & OPTS_TYPE_SUGGEST_KG) ? "true" : "false");
    printf ("\"custom_plugin\": %s, ", (hashconfig->opts_type & OPTS_TYPE_STOCK_MODULE) ? "false" : "true");

    if (hashconfig->opts_type & OPTS_TYPE_PT_ALWAYS_ASCII)
    {
      printf ("\"plaintext_encoding\": %s", "[ \"ASCII\" ]");
    }
    else if (hashconfig->opts_type & OPTS_TYPE_PT_ALWAYS_HEXIFY)
    {
      printf ("\"plaintext_encoding\": %s", "[ \"HEX\" ]");
    }
    else
    {
      printf ("\"plaintext_encoding\": %s", "[ \"ASCII\", \"HEX\" ]");
    }
  }

  printf (" }");

  hashconfig_destroy (hashcat_ctx);
}

void hash_info_single (hashcat_ctx_t *hashcat_ctx, user_options_extra_t *user_options_extra)
{
  const user_options_t *user_options = hashcat_ctx->user_options;

  if (hashconfig_init (hashcat_ctx) == 0)
  {
    hashconfig_t *hashconfig = hashcat_ctx->hashconfig;
    module_ctx_t *module_ctx = hashcat_ctx->module_ctx;

    event_log_info (hashcat_ctx, "Hash mode #%u", hashconfig->hash_mode);
    event_log_info (hashcat_ctx, "  Name................: %s", hashconfig->hash_name);
    event_log_info (hashcat_ctx, "  Category............: %s", strhashcategory (hashconfig->hash_category));
    event_log_info (hashcat_ctx, "  Slow.Hash...........: %s", (hashconfig->attack_exec == ATTACK_EXEC_INSIDE_KERNEL) ? "No" : "Yes");

    event_log_info (hashcat_ctx, "  Deprecated..........: %s", (module_ctx->module_deprecated_notice != MODULE_DEFAULT) ? "Yes" : "No");

    char *t_deprecated_notice = "N/A\0";

    if (module_ctx->module_deprecated_notice != MODULE_DEFAULT)
    {
      t_deprecated_notice = (char *) module_ctx->module_deprecated_notice (hashconfig, hashcat_ctx->user_options, user_options_extra);
    }

    event_log_info (hashcat_ctx, "  Deprecated.Notice...: %s", t_deprecated_notice);

    const char *t_pw_desc = (hashconfig->opts_type & OPTS_TYPE_PT_HEX) ? "HEX\0" : "plain\0";

    u32 t_pw_min = hashconfig->pw_min;
    u32 t_pw_max = hashconfig->pw_max;

    if (user_options->hash_info > 1)
    {
      if (hashconfig->opts_type & OPTS_TYPE_PT_HEX)
      {
        t_pw_min *= 2;
        t_pw_max *= 2;
      }
    }

    event_log_info (hashcat_ctx, "  Password.Type.......: %s", t_pw_desc);
    event_log_info (hashcat_ctx, "  Password.Len.Min....: %u", t_pw_min);
    event_log_info (hashcat_ctx, "  Password.Len.Max....: %u", t_pw_max);

    if (hashconfig->is_salted == true)
    {
      u32 t = hashconfig->salt_type;

      const char *t_salt_desc = (t == SALT_TYPE_EMBEDDED) ? "Embedded\0" : (t == SALT_TYPE_GENERIC) ? "Generic\0" : "Virtual\0";

      event_log_info (hashcat_ctx, "  Salt.Type...........: %s", t_salt_desc);

      if (hashconfig->salt_type == SALT_TYPE_GENERIC || hashconfig->salt_type == SALT_TYPE_EMBEDDED)
      {
        u32 t_salt_min = hashconfig->salt_min;
        u32 t_salt_max = hashconfig->salt_max;

        if (user_options->hash_info > 1)
        {
          if (hashconfig->opts_type & OPTS_TYPE_ST_HEX)
          {
            t_salt_min *= 2;
            t_salt_max *= 2;
          }
        }

        event_log_info (hashcat_ctx, "  Salt.Len.Min........: %u", t_salt_min);
        event_log_info (hashcat_ctx, "  Salt.Len.Max........: %u", t_salt_max);
      }
    }

    if ((hashconfig->has_pure_kernel) && (hashconfig->has_optimized_kernel))
    {
      event_log_info (hashcat_ctx, "  Kernel.Type(s)......: pure, optimized");
    }
    else if (hashconfig->has_pure_kernel)
    {
      event_log_info (hashcat_ctx, "  Kernel.Type(s)......: pure");
    }
    else if (hashconfig->has_optimized_kernel)
    {
      event_log_info (hashcat_ctx, "  Kernel.Type(s)......: optimized");
    }

    if (user_options->hash_info > 1)
    {
      if (hashconfig->opti_type & OPTI_TYPE_OPTIMIZED_KERNEL)
      {
        event_log_info (hashcat_ctx, "  Kernel.Type.Filter..: optimized");
      }
      else
      {
        event_log_info (hashcat_ctx, "  Kernel.Type.Filter..: pure");
      }

      event_log_info (hashcat_ctx, "  Attack.Mode.Filter..: %u", user_options->attack_mode);

      // almost always 1 and -1
      event_log_info (hashcat_ctx, "  Hashes.Count.Min....: %d", hashconfig->hashes_count_min);
      event_log_info (hashcat_ctx, "  Hashes.Count.Max....: %d", hashconfig->hashes_count_max);

      if (hashconfig->salt_type == SALT_TYPE_GENERIC || hashconfig->salt_type == SALT_TYPE_EMBEDDED)
      {
        bool multi_hash_same_salt = true;

        if ((hashconfig->opts_type & OPTS_TYPE_DEEP_COMP_KERNEL) == 0)
        {
          if (hashconfig->attack_exec == ATTACK_EXEC_OUTSIDE_KERNEL)
          {
            multi_hash_same_salt = false;
          }
        }

        event_log_info (hashcat_ctx, "  Hashes.w/.Same.Salt.: %s", (multi_hash_same_salt == true) ? "Allowed" : "Not allowed");
      }
    }

    if ((hashconfig->st_hash != NULL) && (hashconfig->st_pass != NULL))
    {
      if (hashconfig->opts_type & OPTS_TYPE_BINARY_HASHFILE)
      {
        if (hashconfig->opts_type & OPTS_TYPE_BINARY_HASHFILE_OPTIONAL)
        {
          event_log_info (hashcat_ctx, "  Example.Hash.Format.: hex-encoded");
        }
        else
        {
          event_log_info (hashcat_ctx, "  Example.Hash.Format.: hex-encoded (binary file only)");
        }
      }
      else
      {
        event_log_info (hashcat_ctx, "  Example.Hash.Format.: plain");
      }

      if (strlen (hashconfig->st_hash) > MAXIMUM_EXAMPLE_HASH_LENGTH)
      {
        char *st_hash = hcstrdup (hashconfig->st_hash);

        compress_terminal_line_length (st_hash, 24, 5);

        event_log_info (hashcat_ctx, "  Example.Hash........: %s [Truncated, use --mach for full length]", st_hash);

        hcfree (st_hash);
      }
      else
      {
        event_log_info (hashcat_ctx, "  Example.Hash........: %s", hashconfig->st_hash);
      }

      if (need_hexify ((const u8 *) hashconfig->st_pass, strlen (hashconfig->st_pass), user_options_extra->separator, false))
      {
        char *tmp_buf = (char *) hcmalloc (HCBUFSIZ_LARGE);

        int tmp_len = 0;

        tmp_buf[tmp_len++] = '$';
        tmp_buf[tmp_len++] = 'H';
        tmp_buf[tmp_len++] = 'E';
        tmp_buf[tmp_len++] = 'X';
        tmp_buf[tmp_len++] = '[';

        exec_hexify ((const u8 *) hashconfig->st_pass, strlen (hashconfig->st_pass), (u8 *) tmp_buf + tmp_len);

        tmp_len += strlen (hashconfig->st_pass) * 2;

        tmp_buf[tmp_len++] = ']';
        tmp_buf[tmp_len++] = 0;

        event_log_info (hashcat_ctx, "  Example.Pass........: %s", tmp_buf);

        hcfree (tmp_buf);
      }
      else if (hashconfig->opts_type & OPTS_TYPE_PT_UPPER)
      {
        size_t st_pass_len = strlen (hashconfig->st_pass);

        char *tmp_buf = (char *) hcmalloc (st_pass_len + 1);

        strncpy (tmp_buf, hashconfig->st_pass, st_pass_len);

        uppercase ((u8 *) tmp_buf, st_pass_len);

        event_log_info (hashcat_ctx, "  Example.Pass........: %s", tmp_buf);

        hcfree (tmp_buf);
      }
      else
      {
        event_log_info (hashcat_ctx, "  Example.Pass........: %s", hashconfig->st_pass);
      }
    }
    else
    {
      event_log_info (hashcat_ctx, "  Example.Hash.Format.: N/A");
      event_log_info (hashcat_ctx, "  Example.Hash........: N/A");
      event_log_info (hashcat_ctx, "  Example.Pass........: N/A");
    }

    if (hashconfig->benchmark_mask != NULL)
    {
      event_log_info (hashcat_ctx, "  Benchmark.Mask......: %s", hashconfig->benchmark_mask);
    }
    else
    {
      event_log_info (hashcat_ctx, "  Benchmark.Mask......: N/A");
    }

    if (hashconfig->benchmark_charset != NULL)
    {
      event_log_info (hashcat_ctx, "  Benchmark.Charset1..: %s", hashconfig->benchmark_charset);
    }
    // else // almost always empty
    // {
    //   event_log_info (hashcat_ctx, "  Benchmark.Charset1..: N/A");
    // }

    event_log_info (hashcat_ctx, "  Autodetect.Enabled..: %s", (hashconfig->opts_type & OPTS_TYPE_AUTODETECT_DISABLE) ? "No" : "Yes");
    event_log_info (hashcat_ctx, "  Self.Test.Enabled...: %s", (hashconfig->opts_type & OPTS_TYPE_SELF_TEST_DISABLE) ? "No" : "Yes");
    event_log_info (hashcat_ctx, "  Potfile.Enabled.....: %s", (hashconfig->opts_type & OPTS_TYPE_POTFILE_NOPASS) ? "No" : "Yes");
    event_log_info (hashcat_ctx, "  Keep.Guessing.......: %s", (hashconfig->opts_type & OPTS_TYPE_SUGGEST_KG) ? "Yes" : "No");
    event_log_info (hashcat_ctx, "  Custom.Plugin.......: %s", (hashconfig->opts_type & OPTS_TYPE_STOCK_MODULE) ? "No" : "Yes");

    if (hashconfig->opts_type & OPTS_TYPE_PT_ALWAYS_ASCII)
    {
      event_log_info (hashcat_ctx, "  Plaintext.Encoding..: ASCII only");
    }
    else if (hashconfig->opts_type & OPTS_TYPE_PT_ALWAYS_HEXIFY)
    {
      event_log_info (hashcat_ctx, "  Plaintext.Encoding..: HEX only");
    }
    else
    {
      event_log_info (hashcat_ctx, "  Plaintext.Encoding..: ASCII, HEX");
    }

    event_log_info (hashcat_ctx, NULL);
  }

  hashconfig_destroy (hashcat_ctx);
}

void hash_info (hashcat_ctx_t *hashcat_ctx)
{
  folder_config_t      *folder_config      = hashcat_ctx->folder_config;
  user_options_t       *user_options       = hashcat_ctx->user_options;
  user_options_extra_t *user_options_extra = hashcat_ctx->user_options_extra;

  if (user_options->machine_readable == false)
  {
    event_log_info (hashcat_ctx, "Hash Info:");
    event_log_info (hashcat_ctx, "==========");
    event_log_info (hashcat_ctx, NULL);
  }

  if (user_options->hash_mode_chgd == true)
  {
    if (user_options->machine_readable == true)
    {
      printf ("{ ");
      hash_info_single_json (hashcat_ctx, user_options_extra);
      printf (" }");
    }
    else
    {
      hash_info_single (hashcat_ctx, user_options_extra);
    }
  }
  else
  {
    char *modulefile = (char *) hcmalloc (HCBUFSIZ_TINY);

    if (user_options->machine_readable == true) printf ("{ ");

    for (int i = 0; i < MODULE_HASH_MODES_MAXIMUM; i++)
    {
      user_options->hash_mode = i;

      module_filename (folder_config, i, modulefile, HCBUFSIZ_TINY);

      if (hc_path_exist (modulefile) == false) continue;

      if (user_options->machine_readable == true)
      {
        if (i != 0)
        {
          printf (", ");
        }

        hash_info_single_json (hashcat_ctx, user_options_extra);
      }
      else
      {
        hash_info_single (hashcat_ctx, user_options_extra);
      }
    }

    if (user_options->machine_readable == true) printf (" }");

    hcfree (modulefile);
  }
}

void backend_info (hashcat_ctx_t *hashcat_ctx)
{
  const backend_ctx_t   *backend_ctx   = hashcat_ctx->backend_ctx;
  const user_options_t  *user_options  = hashcat_ctx->user_options;
  const folder_config_t *folder_config = hashcat_ctx->folder_config;

  if (user_options->backend_info > 1)
  {
    event_log_info (hashcat_ctx, "System Info:");
    event_log_info (hashcat_ctx, "============");
    event_log_info (hashcat_ctx, NULL);

    #if defined (_WIN) || defined (__CYGWIN__) || defined (__MSYS__)
    // TODO
    event_log_info (hashcat_ctx, "OS.Name......: Windows");
    event_log_info (hashcat_ctx, "OS.Release...: N/A");
    event_log_info (hashcat_ctx, "HW.Platform..: N/A");
    event_log_info (hashcat_ctx, "HW.Model.....: N/A");
    #else

    struct utsname utsbuf;

    bool rc_uname  = false;
    bool rc_sysctl = false;

    char *hw_model_buf = NULL;

    #if !defined (__linux__)

    size_t hw_model_len = 0;

    if (sysctlbyname ("hw.model", NULL, &hw_model_len, NULL, 0) == 0 && hw_model_len > 0)
    {
      hw_model_buf = (char *) hcmalloc (hw_model_len);

      if (sysctlbyname ("hw.model", hw_model_buf, &hw_model_len, NULL, 0) != 0)
      {
        hw_model_buf = NULL;
        hw_model_len = 0;

        hcfree (hw_model_buf);
      }
      else
      {
        rc_sysctl = true;
      }
    }
    #endif // ! __linux__

    if (uname (&utsbuf) == 0)
    {
      rc_uname = true;
    }

    event_log_info (hashcat_ctx, "OS.Name......: %s", (rc_uname  == true) ? utsbuf.sysname : "N/A");
    event_log_info (hashcat_ctx, "OS.Release...: %s", (rc_uname  == true) ? utsbuf.release : "N/A");
    event_log_info (hashcat_ctx, "HW.Model.....: %s", (rc_sysctl == true) ? hw_model_buf   : "N/A");
    event_log_info (hashcat_ctx, "HW.Platform..: %s", (rc_uname  == true) ? utsbuf.machine : "N/A");

    if (rc_sysctl == true)
    {
      hcfree (hw_model_buf);
    }
    #endif // _WIN || __CYGWIN__ || __MSYS__

    event_log_info (hashcat_ctx, NULL);

    event_log_info (hashcat_ctx, "Environment Info:");
    event_log_info (hashcat_ctx, "=================");
    event_log_info (hashcat_ctx, NULL);

    event_log_info (hashcat_ctx, "Cur.Work.Dir.: %s", folder_config->cwd);
    event_log_info (hashcat_ctx, "Install.Dir..: %s", folder_config->install_dir);
    event_log_info (hashcat_ctx, "Profile.Dir..: %s", folder_config->profile_dir);
    event_log_info (hashcat_ctx, "Cache.Dir....: %s", folder_config->cache_dir);
    // uninitialized at this point, for instance if the user uses --session
    //event_log_info (hashcat_ctx, "Session.Dir..: %s", folder_config->session_dir);
    event_log_info (hashcat_ctx, "Shared.Dir...: %s", folder_config->shared_dir);
    event_log_info (hashcat_ctx, "CL.Inc.Path..: %s", folder_config->cpath_real);

    event_log_info (hashcat_ctx, NULL);
  }

  if (backend_ctx->cuda)
  {
    event_log_info (hashcat_ctx, "CUDA Info:");
    event_log_info (hashcat_ctx, "==========");
    event_log_info (hashcat_ctx, NULL);

    int cuda_devices_cnt    = backend_ctx->cuda_devices_cnt;
    int cuda_driver_version = backend_ctx->cuda_driver_version;

    event_log_info (hashcat_ctx, "CUDA.Version.: %u.%u", cuda_driver_version / 1000, (cuda_driver_version % 100) / 10);
    event_log_info (hashcat_ctx, NULL);

    for (int cuda_devices_idx = 0; cuda_devices_idx < cuda_devices_cnt; cuda_devices_idx++)
    {
      const int backend_devices_idx = backend_ctx->backend_device_from_cuda[cuda_devices_idx];

      const hc_device_param_t *device_param = backend_ctx->devices_param + backend_devices_idx;

      int   device_id                 = device_param->device_id;
      char *device_name               = device_param->device_name;
      u32   device_processors         = device_param->device_processors;
      u32   device_maxclock_frequency = device_param->device_maxclock_frequency;
      u64   device_local_mem_size     = device_param->device_local_mem_size;
      u64   device_available_mem      = device_param->device_available_mem;
      u64   device_global_mem         = device_param->device_global_mem;
      u8    pcie_domain               = device_param->pcie_domain;
      u8    pcie_bus                  = device_param->pcie_bus;
      u8    pcie_device               = device_param->pcie_device;
      u8    pcie_function             = device_param->pcie_function;

      if (device_param->device_id_alias_cnt)
      {
        event_log_info (hashcat_ctx, "Backend Device ID #%02u (Alias: #%02u)", device_id + 1, device_param->device_id_alias_buf[0] + 1);
      }
      else
      {
        event_log_info (hashcat_ctx, "Backend Device ID #%02u", device_id + 1);
      }

      event_log_info (hashcat_ctx, "  Name...........: %s", device_name);
      event_log_info (hashcat_ctx, "  Processor(s)...: %u", device_processors);
      event_log_info (hashcat_ctx, "  Clock..........: %u", device_maxclock_frequency);
      event_log_info (hashcat_ctx, "  Memory.Total...: %" PRIu64 " MB", device_global_mem / 1024 / 1024);
      event_log_info (hashcat_ctx, "  Memory.Free....: %" PRIu64 " MB", device_available_mem / 1024 / 1024);
      event_log_info (hashcat_ctx, "  Local.Memory...: %" PRIu64 " KB", device_local_mem_size / 1024);
      event_log_info (hashcat_ctx, "  PCI.Addr.BDFe..: %04x:%02x:%02x.%u", (u16) pcie_domain, pcie_bus, pcie_device, pcie_function);
      event_log_info (hashcat_ctx, NULL);
    }
  }

  if (backend_ctx->hip)
  {
    event_log_info (hashcat_ctx, "HIP Info:");
    event_log_info (hashcat_ctx, "=========");
    event_log_info (hashcat_ctx, NULL);

    int hip_devices_cnt    = backend_ctx->hip_devices_cnt;
    int hip_runtimeVersion = backend_ctx->hip_runtimeVersion;

    if (hip_runtimeVersion > 1000)
    {
      int hip_version_major = (hip_runtimeVersion - 0) / 10000000;
      int hip_version_minor = (hip_runtimeVersion - (hip_version_major * 10000000)) / 100000;
      int hip_version_patch = (hip_runtimeVersion - (hip_version_major * 10000000) - (hip_version_minor * 100000));

      event_log_info (hashcat_ctx, "HIP.Version.: %u.%u.%u", hip_version_major, hip_version_minor, hip_version_patch);
      event_log_info (hashcat_ctx, NULL);
    }
    else
    {
      event_log_info (hashcat_ctx, "HIP.Version.: %u.%u", hip_runtimeVersion / 100, hip_runtimeVersion % 10);
      event_log_info (hashcat_ctx, NULL);
    }

    for (int hip_devices_idx = 0; hip_devices_idx < hip_devices_cnt; hip_devices_idx++)
    {
      const int backend_devices_idx = backend_ctx->backend_device_from_hip[hip_devices_idx];

      const hc_device_param_t *device_param = backend_ctx->devices_param + backend_devices_idx;

      int   device_id                 = device_param->device_id;
      char *device_name               = device_param->device_name;
      u32   device_processors         = device_param->device_processors;
      u32   device_maxclock_frequency = device_param->device_maxclock_frequency;
      u64   device_local_mem_size     = device_param->device_local_mem_size;
      u64   device_available_mem      = device_param->device_available_mem;
      u64   device_global_mem         = device_param->device_global_mem;
      u8    pcie_domain               = device_param->pcie_domain;
      u8    pcie_bus                  = device_param->pcie_bus;
      u8    pcie_device               = device_param->pcie_device;
      u8    pcie_function             = device_param->pcie_function;

      if (device_param->device_id_alias_cnt)
      {
        event_log_info (hashcat_ctx, "Backend Device ID #%02u (Alias: #%02u)", device_id + 1, device_param->device_id_alias_buf[0] + 1);
      }
      else
      {
        event_log_info (hashcat_ctx, "Backend Device ID #%02u", device_id + 1);
      }

      event_log_info (hashcat_ctx, "  Name...........: %s", device_name);
      event_log_info (hashcat_ctx, "  Processor(s)...: %u", device_processors);
      event_log_info (hashcat_ctx, "  Clock..........: %u", device_maxclock_frequency);
      event_log_info (hashcat_ctx, "  Memory.Total...: %" PRIu64 " MB", device_global_mem / 1024 / 1024);
      event_log_info (hashcat_ctx, "  Memory.Free....: %" PRIu64 " MB", device_available_mem / 1024 / 1024);
      event_log_info (hashcat_ctx, "  Local.Memory...: %" PRIu64 " KB", device_local_mem_size / 1024);
      event_log_info (hashcat_ctx, "  PCI.Addr.BDFe..: %04x:%02x:%02x.%u", (u16) pcie_domain, pcie_bus, pcie_device, pcie_function);
      event_log_info (hashcat_ctx, NULL);
    }
  }

  #if defined (__APPLE__)
  if (backend_ctx->mtl)
  {
    event_log_info (hashcat_ctx, "Metal Info:");
    event_log_info (hashcat_ctx, "===========");
    event_log_info (hashcat_ctx, NULL);

    int metal_devices_cnt = backend_ctx->metal_devices_cnt;

    char *metal_runtimeVersionStr = backend_ctx->metal_runtimeVersionStr;

    event_log_info (hashcat_ctx, "Metal.Version.: %s", metal_runtimeVersionStr);
    event_log_info (hashcat_ctx, NULL);

    for (int metal_devices_idx = 0; metal_devices_idx < metal_devices_cnt; metal_devices_idx++)
    {
      const int backend_devices_idx = backend_ctx->backend_device_from_metal[metal_devices_idx];

      const hc_device_param_t *device_param = backend_ctx->devices_param + backend_devices_idx;

      int   device_id                 = device_param->device_id;
      //int   device_mtl_maj            = device_param->mtl_major;
      //int   device_mtl_min            = device_param->mtl_minor;
      int   device_max_transfer_rate  = device_param->device_max_transfer_rate;
      int   device_physical_location  = device_param->device_physical_location;
      int   device_location_number    = device_param->device_location_number;
      int   device_registryID         = device_param->device_registryID;
      int   device_is_headless        = device_param->device_is_headless;
      int   device_is_low_power       = device_param->device_is_low_power;
      int   device_is_removable       = device_param->device_is_removable;

      char *device_name               = device_param->device_name;

      u32   device_processors         = device_param->device_processors;

      u64   device_global_mem         = device_param->device_global_mem;
      u64   device_maxmem_alloc       = device_param->device_maxmem_alloc;
      u64   device_available_mem      = device_param->device_available_mem;
      u64   device_local_mem_size     = device_param->device_local_mem_size;

      cl_device_type opencl_device_type         = device_param->opencl_device_type;
      cl_uint        opencl_device_vendor_id    = device_param->opencl_device_vendor_id;
      char          *opencl_device_vendor       = device_param->opencl_device_vendor;

      if (device_param->device_id_alias_cnt)
      {
        event_log_info (hashcat_ctx, "Backend Device ID #%02u (Alias: #%02u)", device_id + 1, device_param->device_id_alias_buf[0] + 1);
      }
      else
      {
        event_log_info (hashcat_ctx, "Backend Device ID #%02u", device_id + 1);
      }

      event_log_info (hashcat_ctx, "  Type...........: %s", ((opencl_device_type & CL_DEVICE_TYPE_CPU) ? "CPU" : ((opencl_device_type & CL_DEVICE_TYPE_GPU) ? "GPU" : "Accelerator")));
      event_log_info (hashcat_ctx, "  Vendor.ID......: %u", opencl_device_vendor_id);
      event_log_info (hashcat_ctx, "  Vendor.........: %s", opencl_device_vendor);
      event_log_info (hashcat_ctx, "  Name...........: %s", device_name);
      event_log_info (hashcat_ctx, "  Processor(s)...: %u", device_processors);
      event_log_info (hashcat_ctx, "  Clock..........: N/A");
      event_log_info (hashcat_ctx, "  Memory.Total...: %" PRIu64 " MB (limited to %" PRIu64 " MB allocatable in one block)", device_global_mem / 1024 / 1024, device_maxmem_alloc / 1024 / 1024);
      event_log_info (hashcat_ctx, "  Memory.Free....: %" PRIu64 " MB", device_available_mem / 1024 / 1024);
      event_log_info (hashcat_ctx, "  Local.Memory...: %" PRIu64 " KB", device_local_mem_size / 1024);

      switch (device_physical_location)
      {
        case MTL_DEVICE_LOCATION_BUILTIN:     event_log_info (hashcat_ctx, "  Phys.Location..: built-in"); break;
        case MTL_DEVICE_LOCATION_SLOT:        event_log_info (hashcat_ctx, "  Phys.Location..: connected to slot %u", device_location_number); break;
        case MTL_DEVICE_LOCATION_EXTERNAL:    event_log_info (hashcat_ctx, "  Phys.Location..: connected via an external interface (port %u)", device_location_number); break;
        case MTL_DEVICE_LOCATION_UNSPECIFIED: event_log_info (hashcat_ctx, "  Phys.Location..: unspecified"); break;
        default:                              event_log_info (hashcat_ctx, "  Phys.Location..: N/A"); break;
      }

      /*
      if (device_mtl_maj > 0 && device_mtl_min > 0)
      {
        event_log_info (hashcat_ctx, "  Feature.Set....: macOS GPU Family %u v%u", device_mtl_maj, device_mtl_min);
      }
      else
      {
        event_log_info (hashcat_ctx, "  Feature.Set....: N/A");
      }
      */

      event_log_info (hashcat_ctx, "  Registry.ID....: %u", device_registryID);

      if (device_physical_location != MTL_DEVICE_LOCATION_BUILTIN)
      {
        event_log_info (hashcat_ctx, "  Max.TX.Rate....: %u MB/sec", device_max_transfer_rate);
      }
      else
      {
        event_log_info (hashcat_ctx, "  Max.TX.Rate....: N/A");
      }

      event_log_info (hashcat_ctx, "  GPU.Properties.: headless %u, low-power %u, removable %u", device_is_headless, device_is_low_power, device_is_removable);
      event_log_info (hashcat_ctx, NULL);
    }
  }
  #endif

  if (backend_ctx->ocl)
  {
    event_log_info (hashcat_ctx, "OpenCL Info:");
    event_log_info (hashcat_ctx, "============");
    event_log_info (hashcat_ctx, NULL);

    cl_uint   opencl_platforms_cnt         = backend_ctx->opencl_platforms_cnt;
    cl_uint  *opencl_platforms_devices_cnt = backend_ctx->opencl_platforms_devices_cnt;
    char    **opencl_platforms_name        = backend_ctx->opencl_platforms_name;
    char    **opencl_platforms_vendor      = backend_ctx->opencl_platforms_vendor;
    char    **opencl_platforms_version     = backend_ctx->opencl_platforms_version;

    for (cl_uint opencl_platforms_idx = 0; opencl_platforms_idx < opencl_platforms_cnt; opencl_platforms_idx++)
    {
      char     *opencl_platform_vendor       = opencl_platforms_vendor[opencl_platforms_idx];
      char     *opencl_platform_name         = opencl_platforms_name[opencl_platforms_idx];
      char     *opencl_platform_version      = opencl_platforms_version[opencl_platforms_idx];
      cl_uint   opencl_platform_devices_cnt  = opencl_platforms_devices_cnt[opencl_platforms_idx];

      event_log_info (hashcat_ctx, "OpenCL Platform ID #%u", opencl_platforms_idx + 1);
      event_log_info (hashcat_ctx, "  Vendor..: %s",  opencl_platform_vendor);
      event_log_info (hashcat_ctx, "  Name....: %s",  opencl_platform_name);
      event_log_info (hashcat_ctx, "  Version.: %s",  opencl_platform_version);
      event_log_info (hashcat_ctx, NULL);

      for (cl_uint opencl_platform_devices_idx = 0; opencl_platform_devices_idx < opencl_platform_devices_cnt; opencl_platform_devices_idx++)
      {
        const int backend_devices_idx = backend_ctx->backend_device_from_opencl_platform[opencl_platforms_idx][opencl_platform_devices_idx];

        const hc_device_param_t *device_param = backend_ctx->devices_param + backend_devices_idx;

        int            device_id                  = device_param->device_id;
        char          *device_name                = device_param->device_name;
        u32            device_processors          = device_param->device_processors;
        u32            device_maxclock_frequency  = device_param->device_maxclock_frequency;
        u64            device_maxmem_alloc        = device_param->device_maxmem_alloc;
        u64            device_local_mem_size      = device_param->device_local_mem_size;
        u64            device_available_mem       = device_param->device_available_mem;
        u64            device_global_mem          = device_param->device_global_mem;
        cl_device_type opencl_device_type         = device_param->opencl_device_type;
        cl_uint        opencl_device_vendor_id    = device_param->opencl_device_vendor_id;
        char          *opencl_device_vendor       = device_param->opencl_device_vendor;
        char          *opencl_device_c_version    = device_param->opencl_device_c_version;
        char          *opencl_device_version      = device_param->opencl_device_version;
        char          *opencl_driver_version      = device_param->opencl_driver_version;

        if (device_param->device_id_alias_cnt)
        {
          event_log_info (hashcat_ctx, "  Backend Device ID #%02u (Alias: #%02u)", device_id + 1, device_param->device_id_alias_buf[0] + 1);
        }
        else
        {
          event_log_info (hashcat_ctx, "  Backend Device ID #%02u", device_id + 1);
        }

        event_log_info (hashcat_ctx, "    Type...........: %s", ((opencl_device_type & CL_DEVICE_TYPE_CPU) ? "CPU" : ((opencl_device_type & CL_DEVICE_TYPE_GPU) ? "GPU" : "Accelerator")));
        event_log_info (hashcat_ctx, "    Vendor.ID......: %u", opencl_device_vendor_id);
        event_log_info (hashcat_ctx, "    Vendor.........: %s", opencl_device_vendor);
        event_log_info (hashcat_ctx, "    Name...........: %s", device_name);
        event_log_info (hashcat_ctx, "    Version........: %s", opencl_device_version);
        event_log_info (hashcat_ctx, "    Processor(s)...: %u", device_processors);
        event_log_info (hashcat_ctx, "    Clock..........: %u", device_maxclock_frequency);
        event_log_info (hashcat_ctx, "    Memory.Total...: %" PRIu64 " MB (limited to %" PRIu64 " MB allocatable in one block)", device_global_mem / 1024 / 1024, device_maxmem_alloc / 1024 / 1024);
        event_log_info (hashcat_ctx, "    Memory.Free....: %" PRIu64 " MB", device_available_mem / 1024 / 1024);
        event_log_info (hashcat_ctx, "    Local.Memory...: %" PRIu64 " KB", device_local_mem_size / 1024);
        event_log_info (hashcat_ctx, "    OpenCL.Version.: %s", opencl_device_c_version);
        event_log_info (hashcat_ctx, "    Driver.Version.: %s", opencl_driver_version);

        if (device_param->opencl_device_type & CL_DEVICE_TYPE_GPU)
        {
          u8 pcie_bus      = device_param->pcie_bus;
          u8 pcie_device   = device_param->pcie_device;
          u8 pcie_function = device_param->pcie_function;

          if ((device_param->opencl_platform_vendor_id == VENDOR_ID_AMD) && (device_param->opencl_device_vendor_id == VENDOR_ID_AMD))
          {
            event_log_info (hashcat_ctx, "    PCI.Addr.BDF...: %02x:%02x.%u", pcie_bus, pcie_device, pcie_function);
          }

          if ((device_param->opencl_platform_vendor_id == VENDOR_ID_NV) && (device_param->opencl_device_vendor_id == VENDOR_ID_NV))
          {
            event_log_info (hashcat_ctx, "    PCI.Addr.BDF...: %02x:%02x.%u", pcie_bus, pcie_device, pcie_function);
          }
        }

        event_log_info (hashcat_ctx, NULL);
      }
    }
  }
}

void backend_info_compact (hashcat_ctx_t *hashcat_ctx)
{
  const bridge_ctx_t   *bridge_ctx   = hashcat_ctx->bridge_ctx;
  const backend_ctx_t  *backend_ctx  = hashcat_ctx->backend_ctx;
  const user_options_t *user_options = hashcat_ctx->user_options;

  if (user_options->quiet            == true) return;
  if (user_options->machine_readable == true) return;
  if (user_options->status_json      == true) return;

  /**
   * Bridges
   */

  if (bridge_ctx->enabled == true)
  {
    const int unit_count = bridge_ctx->get_unit_count (bridge_ctx->platform_context);

    const size_t len = event_log_info (hashcat_ctx, "Assimilation Bridge");

    char line[HCBUFSIZ_TINY] = { 0 };

    memset (line, '=', len);

    line[len] = 0;

    event_log_info (hashcat_ctx, "%s", line);

    bool all_same = true;

    char *tmp = bridge_ctx->get_unit_info (bridge_ctx->platform_context, 0);

    for (int i = 1; i < unit_count; i++)
    {
      if (strcmp (tmp, bridge_ctx->get_unit_info (bridge_ctx->platform_context, i)))
      {
        all_same = false;

        break;
      }
    }

    if (all_same == true)
    {
      event_log_info (hashcat_ctx, "* Unit #%02d -> #%02d: %s", 1, unit_count, tmp);
    }
    else
    {
      for (int i = 0; i < unit_count; i++)
      {
        event_log_info (hashcat_ctx, "* Unit #%02d: %s", i + 1, bridge_ctx->get_unit_info (bridge_ctx->platform_context, i));
      }
    }
 
    event_log_info (hashcat_ctx, NULL);    
  }

  /**
   * CUDA
   */

  if (backend_ctx->cuda)
  {
    int cuda_devices_cnt    = backend_ctx->cuda_devices_cnt;
    int cuda_driver_version = backend_ctx->cuda_driver_version;

    // hide empty CUDA platforms
    if (cuda_devices_cnt)
    {
      const size_t len = event_log_info (hashcat_ctx, "CUDA API (CUDA %u.%u)", cuda_driver_version / 1000, (cuda_driver_version % 100) / 10);

      char line[HCBUFSIZ_TINY] = { 0 };

      memset (line, '=', len);

      line[len] = 0;

      event_log_info (hashcat_ctx, "%s", line);

      if (bridge_ctx->enabled == true)
      {
        const int unit_count = bridge_ctx->get_unit_count (bridge_ctx->platform_context);

        const int backend_devices_idx = backend_ctx->backend_device_from_cuda[0];

        const hc_device_param_t *device_param = backend_ctx->devices_param + backend_devices_idx;

        int   device_id            = device_param->device_id;
        char *device_name          = device_param->device_name;
        u32   device_processors    = device_param->device_processors;
        u64   device_global_mem    = device_param->device_global_mem;
        u64   device_available_mem = device_param->device_available_mem;

        if ((device_param->skipped == false) && (device_param->skipped_warning == false))
        {
          event_log_info (hashcat_ctx, "* Device #%02u -> #%02u: %s, %" PRIu64 "/%" PRIu64 " MB, %uMCU",
                    device_id + 1, unit_count,
                    device_name,
                    device_available_mem / 1024 / 1024,
                    device_global_mem    / 1024 / 1024,
                    device_processors);
        }
        else
        {
          event_log_info (hashcat_ctx, "* Device #%02u -> #%02u: %s, skipped",
                    device_id + 1, unit_count,
                    device_name);
        }
      }
      else
      {
        for (int cuda_devices_idx = 0; cuda_devices_idx < cuda_devices_cnt; cuda_devices_idx++)
        {
          const int backend_devices_idx = backend_ctx->backend_device_from_cuda[cuda_devices_idx];

          const hc_device_param_t *device_param = backend_ctx->devices_param + backend_devices_idx;

          int   device_id            = device_param->device_id;
          char *device_name          = device_param->device_name;
          u32   device_processors    = device_param->device_processors;
          u64   device_global_mem    = device_param->device_global_mem;
          u64   device_available_mem = device_param->device_available_mem;

          if ((device_param->skipped == false) && (device_param->skipped_warning == false))
          {
            event_log_info (hashcat_ctx, "* Device #%02u: %s, %" PRIu64 "/%" PRIu64 " MB, %uMCU",
                      device_id + 1,
                      device_name,
                      device_available_mem / 1024 / 1024,
                      device_global_mem    / 1024 / 1024,
                      device_processors);
          }
          else
          {
            event_log_info (hashcat_ctx, "* Device #%02u: %s, skipped",
                      device_id + 1,
                      device_name);
          }
        }
      }

      event_log_info (hashcat_ctx, NULL);
    }
  }

  /**
   * HIP
   */

  if (backend_ctx->hip)
  {
    int hip_devices_cnt    = backend_ctx->hip_devices_cnt;
    int hip_runtimeVersion = backend_ctx->hip_runtimeVersion;

    // hide empty HIP platforms
    if (hip_devices_cnt)
    {
      size_t len;

      if (hip_runtimeVersion > 1000)
      {
        int hip_version_major = (hip_runtimeVersion - 0) / 10000000;
        int hip_version_minor = (hip_runtimeVersion - (hip_version_major * 10000000)) / 100000;
        int hip_version_patch = (hip_runtimeVersion - (hip_version_major * 10000000) - (hip_version_minor * 100000));

        len = event_log_info (hashcat_ctx, "HIP API (HIP %u.%u.%u)", hip_version_major, hip_version_minor, hip_version_patch);
      }
      else
      {
        len = event_log_info (hashcat_ctx, "HIP API (HIP %u.%u)", hip_runtimeVersion / 100, hip_runtimeVersion % 10);
      }

      char line[HCBUFSIZ_TINY] = { 0 };

      memset (line, '=', len);

      line[len] = 0;

      event_log_info (hashcat_ctx, "%s", line);

      if (bridge_ctx->enabled == true)
      {
        const int unit_count = bridge_ctx->get_unit_count (bridge_ctx->platform_context);

        const int backend_devices_idx = backend_ctx->backend_device_from_hip[0];

        const hc_device_param_t *device_param = backend_ctx->devices_param + backend_devices_idx;

        int   device_id            = device_param->device_id;
        char *device_name          = device_param->device_name;
        u32   device_processors    = device_param->device_processors;
        u64   device_global_mem    = device_param->device_global_mem;
        u64   device_available_mem = device_param->device_available_mem;

        if ((device_param->skipped == false) && (device_param->skipped_warning == false))
        {
          event_log_info (hashcat_ctx, "* Device #%02u -> #%02u: %s, %" PRIu64 "/%" PRIu64 " MB, %uMCU",
                    device_id + 1, unit_count,
                    device_name,
                    device_available_mem / 1024 / 1024,
                    device_global_mem    / 1024 / 1024,
                    device_processors);
        }
        else
        {
          event_log_info (hashcat_ctx, "* Device #%02u -> #%02u: %s, skipped",
                    device_id + 1, unit_count,
                    device_name);
        }
      }
      else
      {
        for (int hip_devices_idx = 0; hip_devices_idx < hip_devices_cnt; hip_devices_idx++)
        {
          const int backend_devices_idx = backend_ctx->backend_device_from_hip[hip_devices_idx];

          const hc_device_param_t *device_param = backend_ctx->devices_param + backend_devices_idx;

          int   device_id            = device_param->device_id;
          char *device_name          = device_param->device_name;
          u32   device_processors    = device_param->device_processors;
          u64   device_global_mem    = device_param->device_global_mem;
          u64   device_available_mem = device_param->device_available_mem;

          if ((device_param->skipped == false) && (device_param->skipped_warning == false))
          {
            event_log_info (hashcat_ctx, "* Device #%02u: %s, %" PRIu64 "/%" PRIu64 " MB, %uMCU",
                      device_id + 1,
                      device_name,
                      device_available_mem / 1024 / 1024,
                      device_global_mem    / 1024 / 1024,
                      device_processors);
          }
          else
          {
            event_log_info (hashcat_ctx, "* Device #%02u: %s, skipped",
                      device_id + 1,
                      device_name);
          }
        }
      }

      event_log_info (hashcat_ctx, NULL);
    }
  }

  #if defined (__APPLE__)
  /**
   * Metal
   */

  if (backend_ctx->mtl)
  {
    int metal_devices_cnt = backend_ctx->metal_devices_cnt;

    // hide empty Metal platforms
    if (metal_devices_cnt)
    {    
      char *metal_runtimeVersionStr = backend_ctx->metal_runtimeVersionStr;

      size_t len = event_log_info (hashcat_ctx, "METAL API (Metal %s)", metal_runtimeVersionStr);

      char line[HCBUFSIZ_TINY] = { 0 };

      memset (line, '=', len);

      line[len] = 0;

      event_log_info (hashcat_ctx, "%s", line);

      if (bridge_ctx->enabled == true)
      {
        const int unit_count = bridge_ctx->get_unit_count (bridge_ctx->platform_context);

        const int backend_devices_idx = backend_ctx->backend_device_from_metal[0];

        const hc_device_param_t *device_param = backend_ctx->devices_param + backend_devices_idx;

        int   device_id            = device_param->device_id;
        char *device_name          = device_param->device_name;
        u32   device_processors    = device_param->device_processors;
        u64   device_global_mem    = device_param->device_global_mem;
        u64   device_available_mem = device_param->device_available_mem;

        if ((device_param->skipped == false) && (device_param->skipped_warning == false))
        {
          event_log_info (hashcat_ctx, "* Device #%02u -> #%02u: %s, %" PRIu64 "/%" PRIu64 " MB, %uMCU",
                    device_id + 1, unit_count,
                    device_name,
                    device_available_mem / 1024 / 1024,
                    device_global_mem    / 1024 / 1024,
                    device_processors);
        }
        else
        {
          event_log_info (hashcat_ctx, "* Device #%02u -> #%02u: %s, skipped",
                    device_id + 1, unit_count,
                    device_name);
        }
        
      }
      else
      {
        for (int metal_devices_idx = 0; metal_devices_idx < metal_devices_cnt; metal_devices_idx++)
        {
          const int backend_devices_idx = backend_ctx->backend_device_from_metal[metal_devices_idx];

          const hc_device_param_t *device_param = backend_ctx->devices_param + backend_devices_idx;

          int   device_id            = device_param->device_id;
          char *device_name          = device_param->device_name;
          u32   device_processors    = device_param->device_processors;
          u64   device_global_mem    = device_param->device_global_mem;
          u64   device_available_mem = device_param->device_available_mem;

          if ((device_param->skipped == false) && (device_param->skipped_warning == false))
          {
            event_log_info (hashcat_ctx, "* Device #%02u: %s, %" PRIu64 "/%" PRIu64 " MB, %uMCU",
                      device_id + 1,
                      device_name,
                      device_available_mem / 1024 / 1024,
                      device_global_mem    / 1024 / 1024,
                      device_processors);
          }
          else
          {
            event_log_info (hashcat_ctx, "* Device #%02u: %s, skipped",
                      device_id + 1,
                      device_name);
          }
        }
      }

      event_log_info (hashcat_ctx, NULL);
    }
  }
  #endif

  /**
   * OpenCL
   */

  if (backend_ctx->ocl)
  {
    cl_uint   opencl_platforms_cnt         = backend_ctx->opencl_platforms_cnt;
    cl_uint  *opencl_platforms_devices_cnt = backend_ctx->opencl_platforms_devices_cnt;
    char    **opencl_platforms_vendor      = backend_ctx->opencl_platforms_vendor;
    char    **opencl_platforms_version     = backend_ctx->opencl_platforms_version;

    for (cl_uint opencl_platforms_idx = 0; opencl_platforms_idx < opencl_platforms_cnt; opencl_platforms_idx++)
    {
      char     *opencl_platform_vendor       = opencl_platforms_vendor[opencl_platforms_idx];
      char     *opencl_platform_version      = opencl_platforms_version[opencl_platforms_idx];
      cl_uint   opencl_platform_devices_cnt  = opencl_platforms_devices_cnt[opencl_platforms_idx];

      // hide empty OpenCL platforms
      if (opencl_platform_devices_cnt == 0) continue;

      const size_t len = event_log_info (hashcat_ctx, "OpenCL API (%s) - Platform #%u [%s]", opencl_platform_version, opencl_platforms_idx + 1, opencl_platform_vendor);

      char line[HCBUFSIZ_TINY] = { 0 };

      memset (line, '=', len);

      line[len] = 0;

      event_log_info (hashcat_ctx, "%s", line);

      for (cl_uint opencl_platform_devices_idx = 0; opencl_platform_devices_idx < opencl_platform_devices_cnt; opencl_platform_devices_idx++)
      {
        const int backend_devices_idx = backend_ctx->backend_device_from_opencl_platform[opencl_platforms_idx][opencl_platform_devices_idx];

        const hc_device_param_t *device_param = backend_ctx->devices_param + backend_devices_idx;

        int   device_id            = device_param->device_id;
        char *device_name          = device_param->device_name;
        u32   device_processors    = device_param->device_processors;
        u64   device_maxmem_alloc  = device_param->device_maxmem_alloc;
        u64   device_global_mem    = device_param->device_global_mem;
        u64   device_available_mem = device_param->device_available_mem;

        if ((device_param->skipped == false) && (device_param->skipped_warning == false))
        {
          if (strncmp (device_name, "Apple M", 7) == 0)
          {
            cl_device_type opencl_device_type = device_param->opencl_device_type;

            const char *device_type_desc = ((opencl_device_type & CL_DEVICE_TYPE_CPU) ? "CPU" : ((opencl_device_type & CL_DEVICE_TYPE_GPU) ? "GPU" : "Accelerator"));

            event_log_info (hashcat_ctx, "* Device #%02u: %s, %s, %" PRIu64 "/%" PRIu64 " MB (%" PRIu64 " MB allocatable), %uMCU",
                      device_id + 1,
                      device_name,
                      device_type_desc,
                      device_available_mem / 1024 / 1024,
                      device_global_mem    / 1024 / 1024,
                      device_maxmem_alloc  / 1024 / 1024,
                      device_processors);
          }
          else
          {
            event_log_info (hashcat_ctx, "* Device #%02u: %s, %" PRIu64 "/%" PRIu64 " MB (%" PRIu64 " MB allocatable), %uMCU",
                      device_id + 1,
                      device_name,
                      device_available_mem / 1024 / 1024,
                      device_global_mem    / 1024 / 1024,
                      device_maxmem_alloc  / 1024 / 1024,
                      device_processors);
          }
        }
        else
        {
          event_log_info (hashcat_ctx, "* Device #%02u: %s, skipped",
                    device_id + 1,
                    device_name);
        }
      }

      event_log_info (hashcat_ctx, NULL);
    }
  }
}

void status_display_machine_readable (hashcat_ctx_t *hashcat_ctx)
{
  const hwmon_ctx_t *hwmon_ctx = hashcat_ctx->hwmon_ctx;

  hashcat_status_t *hashcat_status = (hashcat_status_t *) hcmalloc (sizeof (hashcat_status_t));

  if (hashcat_get_status (hashcat_ctx, hashcat_status) == -1)
  {
    hcfree (hashcat_status);

    return;
  }

  printf ("STATUS\t%d\t", hashcat_status->status_number);

  printf ("SPEED\t");

  for (int device_id = 0; device_id < hashcat_status->device_info_cnt; device_id++)
  {
    const device_info_t *device_info = hashcat_status->device_info_buf + device_id;

    if (device_info->skipped_dev == true) continue;
    if (device_info->skipped_warning_dev == true) continue;

    printf ("%" PRIu64 "\t", (u64) (device_info->hashes_msec_dev * 1000));

    // that 1\t is for backward compatibility
    printf ("1000\t");
  }

  printf ("EXEC_RUNTIME\t");

  for (int device_id = 0; device_id < hashcat_status->device_info_cnt; device_id++)
  {
    const device_info_t *device_info = hashcat_status->device_info_buf + device_id;

    if (device_info->skipped_dev == true) continue;
    if (device_info->skipped_warning_dev == true) continue;

    printf ("%f\t", device_info->exec_msec_dev);
  }

  printf ("CURKU\t%" PRIu64 "\t", hashcat_status->restore_point);

  printf ("PROGRESS\t%" PRIu64 "\t%" PRIu64 "\t", hashcat_status->progress_cur_relative_skip, hashcat_status->progress_end_relative_skip);

  printf ("RECHASH\t%u\t%u\t", hashcat_status->digests_done, hashcat_status->digests_cnt);

  printf ("RECSALT\t%u\t%u\t", hashcat_status->salts_done, hashcat_status->salts_cnt);

  if (hwmon_ctx->enabled == true)
  {
    printf ("TEMP\t");

    for (int device_id = 0; device_id < hashcat_status->device_info_cnt; device_id++)
    {
      const device_info_t *device_info = hashcat_status->device_info_buf + device_id;

      if (device_info->skipped_dev == true) continue;
      if (device_info->skipped_warning_dev == true) continue;

      const int temp = hm_get_temperature_with_devices_idx (hashcat_ctx, device_id);

      printf ("%d\t", temp);
    }
  }

  printf ("REJECTED\t%" PRIu64 "\t", hashcat_status->progress_rejected);

  printf ("UTIL\t");

  for (int device_id = 0; device_id < hashcat_status->device_info_cnt; device_id++)
  {
    const device_info_t *device_info = hashcat_status->device_info_buf + device_id;

    if (device_info->skipped_dev == true) continue;
    if (device_info->skipped_warning_dev == true) continue;

    // ok, little cheat here again...

    const int util = hm_get_utilization_with_devices_idx (hashcat_ctx, device_id);

    printf ("%d\t", util);
  }

  fwrite (EOL, strlen (EOL), 1, stdout);

  fflush (stdout);

  status_status_destroy (hashcat_ctx, hashcat_status);

  hcfree (hashcat_status);
}

void status_display_status_json (hashcat_ctx_t *hashcat_ctx)
{
  const status_ctx_t *status_ctx = hashcat_ctx->status_ctx;

  hashcat_status_t *hashcat_status = (hashcat_status_t *) hcmalloc (sizeof (hashcat_status_t));

  if (hashcat_get_status (hashcat_ctx, hashcat_status) == -1)
  {
    hcfree (hashcat_status);

    return;
  }

  time_t time_now;

  time (&time_now);

  time_t end;

  time_t sec_etc = status_get_sec_etc (hashcat_ctx);

  if (overflow_check_u64_add (time_now, sec_etc) == false)
  {
    end = 1;
  }
  else
  {
    end = time_now + sec_etc;
  }

  char *session_json_encoded = (char *) hcmalloc (strlen (hashcat_status->session) * 2);

  json_encode (hashcat_status->session, session_json_encoded);

  printf ("{ \"session\": \"%s\",", session_json_encoded);

  hcfree (session_json_encoded);

  printf (" \"guess\": {");

  if (hashcat_status->guess_base)
  {
    char *guess_base_json_encoded = (char *) hcmalloc (strlen (hashcat_status->guess_base) * 2);

    json_encode (hashcat_status->guess_base, guess_base_json_encoded);

    printf (" \"guess_base\": \"%s\",", guess_base_json_encoded);

    hcfree (guess_base_json_encoded);
  }
  else
  {
    printf (" \"guess_base\": null,");
  }

  printf (" \"guess_base_count\": %u,", hashcat_status->guess_base_count);
  printf (" \"guess_base_offset\": %u,", hashcat_status->guess_base_offset);
  printf (" \"guess_base_percent\": %.02f,", hashcat_status->guess_base_percent);
  printf (" \"guess_mask_length\": %u,", hashcat_status->guess_mask_length);

  if (hashcat_status->guess_mod)
  {
    char *guess_mod_json_encoded = (char *) hcmalloc (strlen (hashcat_status->guess_mod) * 2);

    json_encode (hashcat_status->guess_mod, guess_mod_json_encoded);

    printf (" \"guess_mod\": \"%s\",", guess_mod_json_encoded);

    hcfree (guess_mod_json_encoded);
  }
  else
  {
    printf (" \"guess_mod\": null,");
  }

  printf (" \"guess_mod_count\": %u,", hashcat_status->guess_mod_count);
  printf (" \"guess_mod_offset\": %u,", hashcat_status->guess_mod_offset);
  printf (" \"guess_mod_percent\": %.02f,", hashcat_status->guess_mod_percent);
  printf (" \"guess_mode\": %u", hashcat_status->guess_mode);
  printf (" },");
  printf (" \"status\": %d,", hashcat_status->status_number);

  /*
   * As the hash target can contain the hash (in case of a single attacked hash), especially
   * some salts can contain chars which need to be escaped to not break the JSON encoding.
   */

  char *target_json_encoded = (char *) hcmalloc (strlen (hashcat_status->hash_target) * 2);

  json_encode (hashcat_status->hash_target, target_json_encoded);

  printf (" \"target\": \"%s\",", target_json_encoded);

  hcfree (target_json_encoded);

  printf (" \"progress\": [%" PRIu64 ", %" PRIu64 "],", hashcat_status->progress_cur_relative_skip, hashcat_status->progress_end_relative_skip);
  printf (" \"restore_point\": %" PRIu64 ",", hashcat_status->restore_point);
  printf (" \"recovered_hashes\": [%u, %u],", hashcat_status->digests_done, hashcat_status->digests_cnt);
  printf (" \"recovered_salts\": [%u, %u],", hashcat_status->salts_done, hashcat_status->salts_cnt);
  printf (" \"rejected\": %" PRIu64 ",", hashcat_status->progress_rejected);
  printf (" \"devices\": [");

  for (int device_id = 0, first_dev = 1; device_id < hashcat_status->device_info_cnt; device_id++)
  {
    const device_info_t *device_info = hashcat_status->device_info_buf + device_id;

    if (device_info->skipped_dev == true) continue;
    if (device_info->skipped_warning_dev == true) continue;

    if (first_dev)
    {
      first_dev = 0;
    }
    else
    {
      printf (",");
    }

<<<<<<< HEAD
    printf (" { \"device_id\": %d,", device_id + 1);
=======
    printf (" { \"device_id\": %02u,", device_id + 1);
>>>>>>> b28fa54d

    char *device_name_json_encoded = (char *) hcmalloc (strlen (device_info->device_name) * 2);

    json_encode (device_info->device_name, device_name_json_encoded);

    printf (" \"device_name\": \"%s\",", device_name_json_encoded);

    hcfree (device_name_json_encoded);

    const char *device_type_desc = ((device_info->device_type & CL_DEVICE_TYPE_CPU) ? "CPU" :
                                   ((device_info->device_type & CL_DEVICE_TYPE_GPU) ? "GPU" : "Accelerator"));
    printf (" \"device_type\": \"%s\",", device_type_desc);

    printf (" \"speed\": %" PRIu64 ",", (u64) (device_info->hashes_msec_dev * 1000));

    const int temp = hm_get_temperature_with_devices_idx (hashcat_ctx, device_id);
    const int util = hm_get_utilization_with_devices_idx (hashcat_ctx, device_id);
    const int fanspeed = hm_get_fanspeed_with_devices_idx (hashcat_ctx, device_id);
    const int corespeed = hm_get_corespeed_with_devices_idx (hashcat_ctx, device_id);
    const int memoryspeed = hm_get_memoryspeed_with_devices_idx (hashcat_ctx, device_id);
    const int buslanes = hm_get_buslanes_with_devices_idx (hashcat_ctx, device_id);

    printf (" \"temp\": %d,", temp);
    printf (" \"util\": %d,", util);
    printf (" \"fanspeed\": %d,", fanspeed);
    printf (" \"corespeed\": %d,", corespeed);
    printf (" \"memoryspeed\": %d,", memoryspeed);
    printf (" \"buslanes\": %d }", buslanes);
  }

  printf (" ],");
  printf (" \"time_start\": %" PRIu64 ",", (u64) status_ctx->runtime_start);
  printf (" \"estimated_stop\": %" PRIu64 " }", (u64) end);

  fwrite (EOL, strlen (EOL), 1, stdout);

  fflush (stdout);

  status_status_destroy (hashcat_ctx, hashcat_status);

  hcfree (hashcat_status);
}

void status_display (hashcat_ctx_t *hashcat_ctx)
{
  const bridge_ctx_t   *bridge_ctx   = hashcat_ctx->bridge_ctx;
  const hashconfig_t   *hashconfig   = hashcat_ctx->hashconfig;
  const hwmon_ctx_t    *hwmon_ctx    = hashcat_ctx->hwmon_ctx;
  const user_options_t *user_options = hashcat_ctx->user_options;

  if (user_options->machine_readable == true)
  {
    status_display_machine_readable (hashcat_ctx);

    return;
  }

  if (user_options->status_json == true)
  {
    status_display_status_json (hashcat_ctx);

    return;
  }

  hashcat_status_t *hashcat_status = (hashcat_status_t *) hcmalloc (sizeof (hashcat_status_t));

  if (hashcat_get_status (hashcat_ctx, hashcat_status) == -1)
  {
    hcfree (hashcat_status);

    return;
  }

  /**
   * show something
   */

  #ifdef WITH_BRAIN
  if (user_options->brain_client == true)
  {
    event_log_info (hashcat_ctx,
      "Session..........: %s (Brain Session/Attack:0x%08x/0x%08x)",
      hashcat_status->session,
      hashcat_status->brain_session,
      hashcat_status->brain_attack);
  }
  else
  {
    event_log_info (hashcat_ctx,
      "Session..........: %s",
      hashcat_status->session);
  }
  #else
  event_log_info (hashcat_ctx,
    "Session..........: %s",
    hashcat_status->session);
  #endif

  event_log_info (hashcat_ctx,
    "Status...........: %s",
    hashcat_status->status_string);

  event_log_info (hashcat_ctx,
    "Hash.Mode........: %u (%s)",
    hashconfig->hash_mode,
    hashcat_status->hash_name);

  event_log_info (hashcat_ctx,
    "Hash.Target......: %s",
    hashcat_status->hash_target);

  if (user_options->force == true)
  {
    event_log_info (hashcat_ctx,
    "Time.Started.....: %s, (%s)",
    hashcat_status->time_started_absolute,
    hashcat_status->time_started_relative);
  }
  else
  {
    event_log_info (hashcat_ctx,
    "Time.Started.....: %s (%s)",
    hashcat_status->time_started_absolute,
    hashcat_status->time_started_relative);
  }

  if (user_options->force == true)
  {
    event_log_info (hashcat_ctx,
    "Time.Estimated...: %s, (%s)",
    hashcat_status->time_estimated_absolute,
    hashcat_status->time_estimated_relative);
  }
  else
  {
    event_log_info (hashcat_ctx,
    "Time.Estimated...: %s (%s)",
    hashcat_status->time_estimated_absolute,
    hashcat_status->time_estimated_relative);
  }

  if (hashconfig->opti_type & OPTI_TYPE_OPTIMIZED_KERNEL)
  {
    event_log_info (hashcat_ctx, "Kernel.Feature...: Optimized Kernel");
  }
  else
  {
    event_log_info (hashcat_ctx, "Kernel.Feature...: Pure Kernel");
  }

  switch (hashcat_status->guess_mode)
  {
    case GUESS_MODE_STRAIGHT_FILE:

      event_log_info (hashcat_ctx,
        "Guess.Base.......: File (%s)",
        hashcat_status->guess_base);

      break;

    case GUESS_MODE_STRAIGHT_FILE_RULES_FILE:

      event_log_info (hashcat_ctx,
        "Guess.Base.......: File (%s)",
        hashcat_status->guess_base);

      event_log_info (hashcat_ctx,
        "Guess.Mod........: Rules (%s)",
        hashcat_status->guess_mod);

      break;

    case GUESS_MODE_STRAIGHT_FILE_RULES_GEN:

      event_log_info (hashcat_ctx,
        "Guess.Base.......: File (%s)",
        hashcat_status->guess_base);

      event_log_info (hashcat_ctx,
        "Guess.Mod........: Rules (Generated)");

      break;

    case GUESS_MODE_STRAIGHT_STDIN:

      event_log_info (hashcat_ctx,
        "Guess.Base.......: Pipe");

      break;

    case GUESS_MODE_STRAIGHT_STDIN_RULES_FILE:

      event_log_info (hashcat_ctx,
        "Guess.Base.......: Pipe");

      event_log_info (hashcat_ctx,
        "Guess.Mod........: Rules (%s)",
        hashcat_status->guess_mod);

      break;

    case GUESS_MODE_STRAIGHT_STDIN_RULES_GEN:

      event_log_info (hashcat_ctx,
        "Guess.Base.......: Pipe");

      event_log_info (hashcat_ctx,
        "Guess.Mod........: Rules (Generated)");

      break;

    case GUESS_MODE_COMBINATOR_BASE_LEFT:

      event_log_info (hashcat_ctx,
        "Guess.Base.......: File (%s), Left Side",
        hashcat_status->guess_base);

      event_log_info (hashcat_ctx,
        "Guess.Mod........: File (%s), Right Side",
        hashcat_status->guess_mod);

      break;

    case GUESS_MODE_COMBINATOR_BASE_RIGHT:

      event_log_info (hashcat_ctx,
        "Guess.Base.......: File (%s), Right Side",
        hashcat_status->guess_base);

      event_log_info (hashcat_ctx,
        "Guess.Mod........: File (%s), Left Side",
        hashcat_status->guess_mod);

      break;

    case GUESS_MODE_MASK:

      event_log_info (hashcat_ctx,
        "Guess.Mask.......: %s [%u]",
        hashcat_status->guess_base,
        hashcat_status->guess_mask_length);

      break;

    case GUESS_MODE_MASK_CS:

      event_log_info (hashcat_ctx,
        "Guess.Mask.......: %s [%u]",
        hashcat_status->guess_base,
        hashcat_status->guess_mask_length);

      event_log_info (hashcat_ctx,
        "Guess.Charset....: %s ",
        hashcat_status->guess_charset);

      break;

    case GUESS_MODE_HYBRID1:

      event_log_info (hashcat_ctx,
        "Guess.Base.......: File (%s), Left Side",
        hashcat_status->guess_base);

      event_log_info (hashcat_ctx,
        "Guess.Mod........: Mask (%s) [%u], Right Side",
        hashcat_status->guess_mod,
        hashcat_status->guess_mask_length);

      break;

    case GUESS_MODE_HYBRID1_CS:

      event_log_info (hashcat_ctx,
        "Guess.Base.......: File (%s), Left Side",
        hashcat_status->guess_base);

      event_log_info (hashcat_ctx,
        "Guess.Mod........: Mask (%s) [%u], Right Side",
        hashcat_status->guess_mod,
        hashcat_status->guess_mask_length);

      event_log_info (hashcat_ctx,
        "Guess.Charset....: %s",
        hashcat_status->guess_charset);

      break;

    case GUESS_MODE_HYBRID2:

      if (hashconfig->opti_type & OPTI_TYPE_OPTIMIZED_KERNEL)
      {
        event_log_info (hashcat_ctx,
          "Guess.Base.......: Mask (%s) [%u], Left Side",
          hashcat_status->guess_base,
          hashcat_status->guess_mask_length);

        event_log_info (hashcat_ctx,
          "Guess.Mod........: File (%s), Right Side",
          hashcat_status->guess_mod);
      }
      else
      {
        event_log_info (hashcat_ctx,
          "Guess.Base.......: File (%s), Right Side",
          hashcat_status->guess_base);

        event_log_info (hashcat_ctx,
          "Guess.Mod........: Mask (%s) [%u], Left Side",
          hashcat_status->guess_mod,
          hashcat_status->guess_mask_length);
      }

      break;

    case GUESS_MODE_HYBRID2_CS:

      if (hashconfig->opti_type & OPTI_TYPE_OPTIMIZED_KERNEL)
      {
        event_log_info (hashcat_ctx,
          "Guess.Base.......: Mask (%s) [%u], Left Side",
          hashcat_status->guess_base,
          hashcat_status->guess_mask_length);

        event_log_info (hashcat_ctx,
          "Guess.Mod........: File (%s), Right Side",
          hashcat_status->guess_mod);

        event_log_info (hashcat_ctx,
          "Guess.Charset....: %s",
          hashcat_status->guess_charset);
      }
      else
      {
        event_log_info (hashcat_ctx,
          "Guess.Base.......: File (%s), Right Side",
          hashcat_status->guess_base);

        event_log_info (hashcat_ctx,
          "Guess.Mod........: Mask (%s) [%u], Left Side",
          hashcat_status->guess_mod,
          hashcat_status->guess_mask_length);

        event_log_info (hashcat_ctx,
          "Guess.Charset....: %s",
          hashcat_status->guess_charset);
      }

      break;
  }

  switch (hashcat_status->guess_mode)
  {
    case GUESS_MODE_STRAIGHT_FILE:

      event_log_info (hashcat_ctx,
        "Guess.Queue......: %u/%u (%.02f%%)",
        hashcat_status->guess_base_offset,
        hashcat_status->guess_base_count,
        hashcat_status->guess_base_percent);

      break;

    case GUESS_MODE_STRAIGHT_FILE_RULES_FILE:

      event_log_info (hashcat_ctx,
        "Guess.Queue......: %u/%u (%.02f%%)",
        hashcat_status->guess_base_offset,
        hashcat_status->guess_base_count,
        hashcat_status->guess_base_percent);

      break;

    case GUESS_MODE_STRAIGHT_FILE_RULES_GEN:

      event_log_info (hashcat_ctx,
        "Guess.Queue......: %u/%u (%.02f%%)",
        hashcat_status->guess_base_offset,
        hashcat_status->guess_base_count,
        hashcat_status->guess_base_percent);

      break;

    case GUESS_MODE_MASK:

      event_log_info (hashcat_ctx,
        "Guess.Queue......: %u/%u (%.02f%%)",
        hashcat_status->guess_base_offset,
        hashcat_status->guess_base_count,
        hashcat_status->guess_base_percent);

      break;

    case GUESS_MODE_MASK_CS:

      event_log_info (hashcat_ctx,
        "Guess.Queue......: %u/%u (%.02f%%)",
        hashcat_status->guess_base_offset,
        hashcat_status->guess_base_count,
        hashcat_status->guess_base_percent);

      break;

    case GUESS_MODE_HYBRID1:

      event_log_info (hashcat_ctx,
        "Guess.Queue.Base.: %u/%u (%.02f%%)",
        hashcat_status->guess_base_offset,
        hashcat_status->guess_base_count,
        hashcat_status->guess_base_percent);

      event_log_info (hashcat_ctx,
        "Guess.Queue.Mod..: %u/%u (%.02f%%)",
        hashcat_status->guess_mod_offset,
        hashcat_status->guess_mod_count,
        hashcat_status->guess_mod_percent);

      break;

    case GUESS_MODE_HYBRID2:

      event_log_info (hashcat_ctx,
        "Guess.Queue.Base.: %u/%u (%.02f%%)",
        hashcat_status->guess_base_offset,
        hashcat_status->guess_base_count,
        hashcat_status->guess_base_percent);

      event_log_info (hashcat_ctx,
        "Guess.Queue.Mod..: %u/%u (%.02f%%)",
        hashcat_status->guess_mod_offset,
        hashcat_status->guess_mod_count,
        hashcat_status->guess_mod_percent);

      break;
  }

  if (bridge_ctx->enabled == true)
  {
    if (hashcat_status->device_info_cnt == 1)
    {
      const device_info_t *device_info0 = hashcat_status->device_info_buf + 0;
      
      event_log_info (hashcat_ctx,
        "Speed.#%02u........: %9sH/s (%0.2fms) @ Accel:%u Loops:%u Thr:%u Vec:%u", 0 + 1,
        device_info0->speed_sec_dev,
        device_info0->exec_msec_dev,
        device_info0->kernel_accel_dev,
        device_info0->kernel_loops_dev,
        device_info0->kernel_threads_dev,
        device_info0->vector_width_dev);
    }
  }
  else
  {
    for (int device_id = 0; device_id < hashcat_status->device_info_cnt; device_id++)
    {
      const device_info_t *device_info = hashcat_status->device_info_buf + device_id;

      if (device_info->skipped_dev == true) continue;
      if (device_info->skipped_warning_dev == true) continue;

      event_log_info (hashcat_ctx,
        "Speed.#%02u........: %9sH/s (%0.2fms) @ Accel:%u Loops:%u Thr:%u Vec:%u", device_id + 1,
        device_info->speed_sec_dev,
        device_info->exec_msec_dev,
        device_info->kernel_accel_dev,
        device_info->kernel_loops_dev,
        device_info->kernel_threads_dev,
        device_info->vector_width_dev);
    }
  }

  if (hashcat_status->device_info_active > 1)
  {
    event_log_info (hashcat_ctx,
      "Speed.#*.........: %9sH/s",
      hashcat_status->speed_sec_all);
  }

  if (hashcat_status->salts_cnt > 1)
  {
    event_log_info (hashcat_ctx,
      "Recovered........: %u/%u (%.2f%%) Digests (total), %u/%u (%.2f%%) Digests (new), %u/%u (%.2f%%) Salts",
      hashcat_status->digests_done,
      hashcat_status->digests_cnt,
      hashcat_status->digests_percent,
      hashcat_status->digests_done_new,
      hashcat_status->digests_cnt,
      hashcat_status->digests_percent_new,
      hashcat_status->salts_done,
      hashcat_status->salts_cnt,
      hashcat_status->salts_percent);
  }
  else
  {
    event_log_info (hashcat_ctx,
      "Recovered........: %u/%u (%.2f%%) Digests (total), %u/%u (%.2f%%) Digests (new)",
      hashcat_status->digests_done,
      hashcat_status->digests_cnt,
      hashcat_status->digests_percent,
      hashcat_status->digests_done_new,
      hashcat_status->digests_cnt,
      hashcat_status->digests_percent_new);
  }

  if (hashcat_status->digests_cnt > 1000)
  {
    const int    digests_remain         = hashcat_status->digests_cnt - hashcat_status->digests_done;
    const double digests_remain_percent = (double) digests_remain / (double) hashcat_status->digests_cnt * 100;

    const int    salts_remain           = hashcat_status->salts_cnt - hashcat_status->salts_done;
    const double salts_remain_percent   = (double) salts_remain / (double) hashcat_status->salts_cnt * 100;

    if (hashcat_status->salts_cnt > 1)
    {
      event_log_info (hashcat_ctx,
        "Remaining........: %u (%.2f%%) Digests, %u (%.2f%%) Salts",
        digests_remain,
        digests_remain_percent,
        salts_remain,
        salts_remain_percent);
    }
    else
    {
      event_log_info (hashcat_ctx, "Remaining........: %u (%.2f%%) Digests", digests_remain, digests_remain_percent);
    }

    event_log_info (hashcat_ctx, "Recovered/Time...: %s", hashcat_status->cpt);
  }

  switch (hashcat_status->progress_mode)
  {
    case PROGRESS_MODE_KEYSPACE_KNOWN:

      event_log_info (hashcat_ctx,
        "Progress.........: %" PRIu64 "/%" PRIu64 " (%.02f%%)",
        hashcat_status->progress_cur_relative_skip,
        hashcat_status->progress_end_relative_skip,
        hashcat_status->progress_finished_percent);

      event_log_info (hashcat_ctx,
        "Rejected.........: %" PRIu64 "/%" PRIu64 " (%.02f%%)",
        hashcat_status->progress_rejected,
        hashcat_status->progress_cur_relative_skip,
        hashcat_status->progress_rejected_percent);

      break;

    case PROGRESS_MODE_KEYSPACE_UNKNOWN:

      event_log_info (hashcat_ctx,
        "Progress.........: %" PRIu64,
        hashcat_status->progress_cur_relative_skip);

      event_log_info (hashcat_ctx,
        "Rejected.........: %" PRIu64,
        hashcat_status->progress_rejected);

      break;
  }

  #ifdef WITH_BRAIN
  if (user_options->brain_client == true)
  {
    event_log_info (hashcat_ctx,
      "Brain.Link.All...: RX: %sB, TX: %sB",
      hashcat_status->brain_rx_all,
      hashcat_status->brain_tx_all);

    for (int device_id = 0; device_id < hashcat_status->device_info_cnt; device_id++)
    {
      const device_info_t *device_info = hashcat_status->device_info_buf + device_id;

      if (device_info->skipped_dev == true) continue;
      if (device_info->skipped_warning_dev == true) continue;

      if (device_info->brain_link_status_dev == BRAIN_LINK_STATUS_CONNECTED)
      {
        event_log_info (hashcat_ctx,
          "Brain.Link.#%02u...: RX: %sB (%sbps), TX: %sB (%sbps), idle", device_id + 1,
          device_info->brain_link_recv_bytes_dev,
          device_info->brain_link_recv_bytes_sec_dev,
          device_info->brain_link_send_bytes_dev,
          device_info->brain_link_send_bytes_sec_dev);
      }
      else if (device_info->brain_link_status_dev == BRAIN_LINK_STATUS_RECEIVING)
      {
        event_log_info (hashcat_ctx,
          "Brain.Link.#%02u...: RX: %sB (%sbps), TX: %sB (%sbps), receiving", device_id + 1,
          device_info->brain_link_recv_bytes_dev,
          device_info->brain_link_recv_bytes_sec_dev,
          device_info->brain_link_send_bytes_dev,
          device_info->brain_link_send_bytes_sec_dev);
      }
      else if (device_info->brain_link_status_dev == BRAIN_LINK_STATUS_SENDING)
      {
        event_log_info (hashcat_ctx,
          "Brain.Link.#%02u...: RX: %sB (%sbps), TX: %sB (%sbps), sending", device_id + 1,
          device_info->brain_link_recv_bytes_dev,
          device_info->brain_link_recv_bytes_sec_dev,
          device_info->brain_link_send_bytes_dev,
          device_info->brain_link_send_bytes_sec_dev);
      }
      else
      {
        if ((device_info->brain_link_time_recv_dev > 0) && (device_info->brain_link_time_send_dev > 0))
        {
          event_log_info (hashcat_ctx,
            "Brain.Link.#%02u...: RX: %sB (%sbps), TX: %sB (%sbps)", device_id + 1,
            device_info->brain_link_recv_bytes_dev,
            device_info->brain_link_recv_bytes_sec_dev,
            device_info->brain_link_send_bytes_dev,
            device_info->brain_link_send_bytes_sec_dev);
        }
        else
        {
          event_log_info (hashcat_ctx,
            "Brain.Link.#%02u...: N/A", device_id + 1);
        }
      }
    }
  }
  #endif

  switch (hashcat_status->progress_mode)
  {
    case PROGRESS_MODE_KEYSPACE_KNOWN:

      event_log_info (hashcat_ctx,
        "Restore.Point....: %" PRIu64 "/%" PRIu64 " (%.02f%%)",
        hashcat_status->restore_point,
        hashcat_status->restore_total,
        hashcat_status->restore_percent);

      break;

    case PROGRESS_MODE_KEYSPACE_UNKNOWN:

      event_log_info (hashcat_ctx,
        "Restore.Point....: %" PRIu64,
        hashcat_status->restore_point);

      break;
  }

  if (bridge_ctx->enabled == true)
  {
    const device_info_t *device_info = hashcat_status->device_info_buf + 0;

    event_log_info (hashcat_ctx,
      "Restore.Sub.#%02u..: Salt:%u Amplifier:%u-%u Iteration:%u-%u", 0 + 1,
      device_info->salt_pos_dev,
      device_info->innerloop_pos_dev,
      device_info->innerloop_pos_dev + device_info->innerloop_left_dev,
      device_info->iteration_pos_dev,
      device_info->iteration_pos_dev + device_info->iteration_left_dev);
  }
  else
  {
    for (int device_id = 0; device_id < hashcat_status->device_info_cnt; device_id++)
    {
      const device_info_t *device_info = hashcat_status->device_info_buf + device_id;

      if (device_info->skipped_dev == true) continue;
      if (device_info->skipped_warning_dev == true) continue;

      event_log_info (hashcat_ctx,
        "Restore.Sub.#%02u..: Salt:%u Amplifier:%u-%u Iteration:%u-%u", device_id + 1,
        device_info->salt_pos_dev,
        device_info->innerloop_pos_dev,
        device_info->innerloop_pos_dev + device_info->innerloop_left_dev,
        device_info->iteration_pos_dev,
        device_info->iteration_pos_dev + device_info->iteration_left_dev);
    }
  }
  
  //if (hashconfig->opts_type & OPTS_TYPE_SLOW_CANDIDATES)
  if (user_options->slow_candidates == true)
  {
    event_log_info (hashcat_ctx, "Candidate.Engine.: Host Generator + PCIe");
  }
  else
  {
    event_log_info (hashcat_ctx, "Candidate.Engine.: Device Generator");
  }

  if (bridge_ctx->enabled == true)
  {
    const device_info_t *device_info = hashcat_status->device_info_buf + 0;

    if (device_info->guess_candidates_dev) 
    {
      event_log_info (hashcat_ctx,
        "Candidates.#%02u...: %s", 0 + 1,
        device_info->guess_candidates_dev);
    }
  }
  else
  {
    for (int device_id = 0; device_id < hashcat_status->device_info_cnt; device_id++)
    {
      const device_info_t *device_info = hashcat_status->device_info_buf + device_id;

      if (device_info->skipped_dev == true) continue;
      if (device_info->skipped_warning_dev == true) continue;

      if (device_info->guess_candidates_dev == NULL) continue;

      event_log_info (hashcat_ctx,
        "Candidates.#%02u...: %s", device_id + 1,
        device_info->guess_candidates_dev);
    }
  }

  if (hwmon_ctx->enabled == true)
  {
    #if defined(__APPLE__)
    bool first_dev = true;
    #endif

    if (bridge_ctx->enabled == true)
    {
      const device_info_t *device_info = hashcat_status->device_info_buf + 0;

      if (device_info->hwmon_dev)
      {
        #if defined(__APPLE__)
        if (first_dev && strlen (device_info->hwmon_fan_dev) > 0)
        {
          event_log_info (hashcat_ctx, "Hardware.Mon.SMC.: %s", device_info->hwmon_fan_dev);
          first_dev = false;
        }
        #endif

        event_log_info (hashcat_ctx,
          "Hardware.Mon.#%02u.: %s", 0 + 1,
          device_info->hwmon_dev);
      }
    }
    else
    {
      for (int device_id = 0; device_id < hashcat_status->device_info_cnt; device_id++)
      {
        const device_info_t *device_info = hashcat_status->device_info_buf + device_id;

        if (device_info->skipped_dev == true) continue;
        if (device_info->skipped_warning_dev == true) continue;

        if (device_info->hwmon_dev == NULL) continue;

        #if defined(__APPLE__)
        if (first_dev && strlen (device_info->hwmon_fan_dev) > 0)
        {
          event_log_info (hashcat_ctx, "Hardware.Mon.SMC.: %s", device_info->hwmon_fan_dev);
          first_dev = false;
        }
        #endif

        event_log_info (hashcat_ctx,
          "Hardware.Mon.#%02u.: %s", device_id + 1,
          device_info->hwmon_dev);
      }
    }
  }

  status_status_destroy (hashcat_ctx, hashcat_status);

  hcfree (hashcat_status);
}

void status_benchmark_machine_readable (hashcat_ctx_t *hashcat_ctx)
{
  hashconfig_t *hashconfig = hashcat_ctx->hashconfig;

  const u32 hash_mode = hashconfig->hash_mode;

  hashcat_status_t *hashcat_status = (hashcat_status_t *) hcmalloc (sizeof (hashcat_status_t));

  if (hashcat_get_status (hashcat_ctx, hashcat_status) == -1)
  {
    hcfree (hashcat_status);

    return;
  }

  for (int device_id = 0; device_id < hashcat_status->device_info_cnt; device_id++)
  {
    const device_info_t *device_info = hashcat_status->device_info_buf + device_id;

    if (device_info->skipped_dev == true) continue;
    if (device_info->skipped_warning_dev == true) continue;

    event_log_info (hashcat_ctx, "%u:%u:%u:%u:%.2f:%" PRIu64, device_id + 1, hash_mode, device_info->corespeed_dev, device_info->memoryspeed_dev, device_info->exec_msec_dev, (u64) (device_info->hashes_msec_dev_benchmark * 1000));
  }

  status_status_destroy (hashcat_ctx, hashcat_status);

  hcfree (hashcat_status);
}

void status_benchmark (hashcat_ctx_t *hashcat_ctx)
{
  const user_options_t *user_options = hashcat_ctx->user_options;

  if (user_options->machine_readable == true)
  {
    status_benchmark_machine_readable (hashcat_ctx);

    return;
  }

  hashcat_status_t *hashcat_status = (hashcat_status_t *) hcmalloc (sizeof (hashcat_status_t));

  if (hashcat_get_status (hashcat_ctx, hashcat_status) == -1)
  {
    hcfree (hashcat_status);

    return;
  }

  for (int device_id = 0; device_id < hashcat_status->device_info_cnt; device_id++)
  {
    const device_info_t *device_info = hashcat_status->device_info_buf + device_id;

    if (device_info->skipped_dev == true) continue;
    if (device_info->skipped_warning_dev == true) continue;

    event_log_info (hashcat_ctx,
      "Speed.#%02u........: %9sH/s (%0.2fms) @ Accel:%u Loops:%u Thr:%u Vec:%u", device_id + 1,
      device_info->speed_sec_dev,
      device_info->exec_msec_dev,
      device_info->kernel_accel_dev,
      device_info->kernel_loops_dev,
      device_info->kernel_threads_dev,
      device_info->vector_width_dev);
  }

  if (hashcat_status->device_info_active > 1)
  {
    event_log_info (hashcat_ctx,
      "Speed.#*.........: %9sH/s",
      hashcat_status->speed_sec_all);
  }

  status_status_destroy (hashcat_ctx, hashcat_status);

  hcfree (hashcat_status);
}

void status_speed_machine_readable (hashcat_ctx_t *hashcat_ctx)
{
  hashcat_status_t *hashcat_status = (hashcat_status_t *) hcmalloc (sizeof (hashcat_status_t));

  if (hashcat_get_status (hashcat_ctx, hashcat_status) == -1)
  {
    hcfree (hashcat_status);

    return;
  }

  for (int device_id = 0; device_id < hashcat_status->device_info_cnt; device_id++)
  {
    const device_info_t *device_info = hashcat_status->device_info_buf + device_id;

    if (device_info->skipped_dev == true) continue;
    if (device_info->skipped_warning_dev == true) continue;

    event_log_info (hashcat_ctx, "%d:%" PRIu64, device_id + 1, (u64) (device_info->hashes_msec_dev_benchmark * 1000));
  }

  status_status_destroy (hashcat_ctx, hashcat_status);

  hcfree (hashcat_status);
}

void status_speed_json (hashcat_ctx_t *hashcat_ctx)
{
  hashcat_status_t *hashcat_status = (hashcat_status_t *) hcmalloc (sizeof (hashcat_status_t));

  if (hashcat_get_status (hashcat_ctx, hashcat_status) == -1)
  {
    hcfree (hashcat_status);

    return;
  }

  printf ("{ \"devices\": [");

  int device_num = 0;

  for (int device_id = 0; device_id < hashcat_status->device_info_cnt; device_id++)
  {
    const device_info_t *device_info = hashcat_status->device_info_buf + device_id;

    if (device_info->skipped_dev == true) continue;
    if (device_info->skipped_warning_dev == true) continue;

    if (device_num != 0)
    {
      printf (",");
    }

    printf (" { \"device_id\": %d,", device_id + 1);
    printf (" \"speed\": %" PRIu64 " }", (u64) (device_info->hashes_msec_dev_benchmark * 1000));
    device_num++;
  }

  printf (" ] }");

  status_status_destroy (hashcat_ctx, hashcat_status);

  hcfree (hashcat_status);
}

void status_speed (hashcat_ctx_t *hashcat_ctx)
{
  const user_options_t *user_options = hashcat_ctx->user_options;

  if (user_options->machine_readable == true)
  {
    status_speed_machine_readable (hashcat_ctx);

    return;
  }

  if (user_options->status_json == true)
  {
    status_speed_json (hashcat_ctx);

    return;
  }

  hashcat_status_t *hashcat_status = (hashcat_status_t *) hcmalloc (sizeof (hashcat_status_t));

  if (hashcat_get_status (hashcat_ctx, hashcat_status) == -1)
  {
    hcfree (hashcat_status);

    return;
  }

  for (int device_id = 0; device_id < hashcat_status->device_info_cnt; device_id++)
  {
    const device_info_t *device_info = hashcat_status->device_info_buf + device_id;

    if (device_info->skipped_dev == true) continue;
    if (device_info->skipped_warning_dev == true) continue;

    event_log_info (hashcat_ctx,
      "Speed.#%02u........: %9sH/s (%0.2fms)", device_id + 1,
      device_info->speed_sec_dev,
      device_info->exec_msec_dev);
  }

  if (hashcat_status->device_info_active > 1)
  {
    event_log_info (hashcat_ctx,
      "Speed.#*.........: %9sH/s",
      hashcat_status->speed_sec_all);
  }

  status_status_destroy (hashcat_ctx, hashcat_status);

  hcfree (hashcat_status);
}

void status_progress_machine_readable (hashcat_ctx_t *hashcat_ctx)
{
  hashcat_status_t *hashcat_status = (hashcat_status_t *) hcmalloc (sizeof (hashcat_status_t));

  if (hashcat_get_status (hashcat_ctx, hashcat_status) == -1)
  {
    hcfree (hashcat_status);

    return;
  }

  for (int device_id = 0; device_id < hashcat_status->device_info_cnt; device_id++)
  {
    const device_info_t *device_info = hashcat_status->device_info_buf + device_id;

    if (device_info->skipped_dev == true) continue;
    if (device_info->skipped_warning_dev == true) continue;

    event_log_info (hashcat_ctx, "%u:%" PRIu64 ":%0.2f", device_id + 1, device_info->progress_dev, device_info->runtime_msec_dev);
  }

  status_status_destroy (hashcat_ctx, hashcat_status);

  hcfree (hashcat_status);
}

void status_progress_json (hashcat_ctx_t *hashcat_ctx)
{
  hashcat_status_t *hashcat_status = (hashcat_status_t *) hcmalloc (sizeof (hashcat_status_t));

  if (hashcat_get_status (hashcat_ctx, hashcat_status) == -1)
  {
    hcfree (hashcat_status);

    return;
  }

  printf ("{ \"devices\": [");

  int device_num = 0;

  for (int device_id = 0; device_id < hashcat_status->device_info_cnt; device_id++)
  {
    const device_info_t *device_info = hashcat_status->device_info_buf + device_id;

    if (device_info->skipped_dev == true) continue;
    if (device_info->skipped_warning_dev == true) continue;

    if (device_num != 0)
    {
      printf (",");
    }

    printf (" { \"device_id\": %d,", device_id + 1);
    printf (" \"progress\": %" PRIu64 ",", device_info->progress_dev);
    printf (" \"runtime\": %0.2f }", device_info->runtime_msec_dev);
    device_num++;
  }

  printf (" ] }");

  status_status_destroy (hashcat_ctx, hashcat_status);

  hcfree (hashcat_status);
}

void status_progress (hashcat_ctx_t *hashcat_ctx)
{
  const user_options_t *user_options = hashcat_ctx->user_options;

  if (user_options->machine_readable == true)
  {
    status_progress_machine_readable (hashcat_ctx);

    return;
  }

  if (user_options->status_json == true)
  {
    status_progress_json (hashcat_ctx);

    return;
  }

  hashcat_status_t *hashcat_status = (hashcat_status_t *) hcmalloc (sizeof (hashcat_status_t));

  if (hashcat_get_status (hashcat_ctx, hashcat_status) == -1)
  {
    hcfree (hashcat_status);

    return;
  }

  for (int device_id = 0; device_id < hashcat_status->device_info_cnt; device_id++)
  {
    const device_info_t *device_info = hashcat_status->device_info_buf + device_id;

    if (device_info->skipped_dev == true) continue;
    if (device_info->skipped_warning_dev == true) continue;

    event_log_info (hashcat_ctx,
      "Progress.#%02u.....: %" PRIu64, device_id + 1,
      device_info->progress_dev);
  }

  for (int device_id = 0; device_id < hashcat_status->device_info_cnt; device_id++)
  {
    const device_info_t *device_info = hashcat_status->device_info_buf + device_id;

    if (device_info->skipped_dev == true) continue;
    if (device_info->skipped_warning_dev == true) continue;

    event_log_info (hashcat_ctx,
      "Runtime.#%02u......: %0.2fms", device_id + 1,
      device_info->runtime_msec_dev);
  }

  status_status_destroy (hashcat_ctx, hashcat_status);

  hcfree (hashcat_status);
}<|MERGE_RESOLUTION|>--- conflicted
+++ resolved
@@ -2240,11 +2240,7 @@
       printf (",");
     }
 
-<<<<<<< HEAD
-    printf (" { \"device_id\": %d,", device_id + 1);
-=======
     printf (" { \"device_id\": %02u,", device_id + 1);
->>>>>>> b28fa54d
 
     char *device_name_json_encoded = (char *) hcmalloc (strlen (device_info->device_name) * 2);
 
