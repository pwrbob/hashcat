--- conflicted
+++ resolved
@@ -221,14 +221,10 @@
 ## because UNRAR
 ifeq ($(ENABLE_UNRAR),1)
 ifeq ($(USE_SYSTEM_UNRAR),0)
-<<<<<<< HEAD
-ifeq (,$(findstring clang, $(CC)))
-=======
 ifeq ($(UNAME),Darwin)
 CFLAGS_UNRAR            += -std=c++14
 endif
 ifneq ($(CC),clang)
->>>>>>> b28fa54d
 CFLAGS_UNRAR            += -Wno-class-memaccess
 CFLAGS_UNRAR            += -Wno-misleading-indentation
 CFLAGS_UNRAR            += -Wno-format-overflow
