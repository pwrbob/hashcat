/**
 * Author......: See docs/credits.txt
 * License.....: MIT
 */

#include "common.h"
#include "types.h"
#include "memory.h"
#include "event.h"
#include "dynloader.h"
#include "shared.h"
#include "folder.h"
#include "hwmon.h"

// general functions

static int get_adapters_num_adl (hashcat_ctx_t *hashcat_ctx, int *iNumberAdapters)
{
  if (hm_ADL_Adapter_NumberOfAdapters_Get (hashcat_ctx, iNumberAdapters) == -1) return -1;

  if (iNumberAdapters == NULL)
  {
    event_log_error (hashcat_ctx, "No ADL adapters found.");

    return -1;
  }

  return 0;
}

static int hm_get_adapter_index_nvapi (hashcat_ctx_t *hashcat_ctx, HM_ADAPTER_NVAPI *nvapiGPUHandle)
{
  NvU32 pGpuCount;

  if (hm_NvAPI_EnumPhysicalGPUs (hashcat_ctx, nvapiGPUHandle, &pGpuCount) == -1) return 0;

  if (pGpuCount == 0)
  {
    event_log_error (hashcat_ctx, "No NvAPI adapters found.");

    return 0;
  }

  return (pGpuCount);
}

static int hm_get_adapter_index_nvml (hashcat_ctx_t *hashcat_ctx, HM_ADAPTER_NVML *nvmlGPUHandle)
{
  unsigned int deviceCount = 0;

  hm_NVML_nvmlDeviceGetCount (hashcat_ctx, &deviceCount);

  if (deviceCount == 0)
  {
    event_log_error (hashcat_ctx, "No NVML adapters found.");

    return 0;
  }

  for (u32 i = 0; i < deviceCount; i++)
  {
    if (hm_NVML_nvmlDeviceGetHandleByIndex (hashcat_ctx, i, &nvmlGPUHandle[i]) == -1) break;

    // can be used to determine if the device by index matches the cuda device by index
    // char name[100]; memset (name, 0, sizeof (name));
    // hm_NVML_nvmlDeviceGetName (hashcat_ctx, nvGPUHandle[i], name, sizeof (name) - 1);
  }

  return (deviceCount);
}

int hm_get_threshold_slowdown_with_devices_idx (hashcat_ctx_t *hashcat_ctx, const int backend_device_idx)
{
  hwmon_ctx_t   *hwmon_ctx   = hashcat_ctx->hwmon_ctx;
  backend_ctx_t *backend_ctx = hashcat_ctx->backend_ctx;

  if (hwmon_ctx->enabled == false) return -1;

  if (hwmon_ctx->hm_device[backend_device_idx].threshold_slowdown_get_supported == false) return -1;

  if (backend_ctx->devices_param[backend_device_idx].is_cuda == true)
  {
    if (hwmon_ctx->hm_nvml)
    {
      int target = 0;

      if (hm_NVML_nvmlDeviceGetTemperatureThreshold (hashcat_ctx, hwmon_ctx->hm_device[backend_device_idx].nvml, NVML_TEMPERATURE_THRESHOLD_SLOWDOWN, (unsigned int *) &target) == -1)
      {
        hwmon_ctx->hm_device[backend_device_idx].threshold_slowdown_get_supported = false;

        return -1;
      }

      return target;
    }
  }

  if ((backend_ctx->devices_param[backend_device_idx].is_opencl == true) || (backend_ctx->devices_param[backend_device_idx].is_hip == true))
  {
    if (backend_ctx->devices_param[backend_device_idx].opencl_device_type & CL_DEVICE_TYPE_GPU)
    {
      if ((backend_ctx->devices_param[backend_device_idx].opencl_device_vendor_id == VENDOR_ID_AMD) || (backend_ctx->devices_param[backend_device_idx].opencl_device_vendor_id == VENDOR_ID_AMD_USE_HIP))
      {
        if (hwmon_ctx->hm_adl)
        {
          if (hwmon_ctx->hm_device[backend_device_idx].od_version == 5)
          {

          }
          else if (hwmon_ctx->hm_device[backend_device_idx].od_version == 6)
          {

          }
        }
      }

      if (backend_ctx->devices_param[backend_device_idx].opencl_device_vendor_id == VENDOR_ID_NV)
      {
        if (hwmon_ctx->hm_nvml)
        {
          int target = 0;

          if (hm_NVML_nvmlDeviceGetTemperatureThreshold (hashcat_ctx, hwmon_ctx->hm_device[backend_device_idx].nvml, NVML_TEMPERATURE_THRESHOLD_SLOWDOWN, (unsigned int *) &target) == -1)
          {
            hwmon_ctx->hm_device[backend_device_idx].threshold_slowdown_get_supported = false;

            return -1;
          }

          return target;
        }
      }
    }
  }

  hwmon_ctx->hm_device[backend_device_idx].threshold_slowdown_get_supported = false;

  return -1;
}

int hm_get_threshold_shutdown_with_devices_idx (hashcat_ctx_t *hashcat_ctx, const int backend_device_idx)
{
  hwmon_ctx_t   *hwmon_ctx   = hashcat_ctx->hwmon_ctx;
  backend_ctx_t *backend_ctx = hashcat_ctx->backend_ctx;

  if (hwmon_ctx->enabled == false) return -1;

  if (hwmon_ctx->hm_device[backend_device_idx].threshold_shutdown_get_supported == false) return -1;

  if (backend_ctx->devices_param[backend_device_idx].is_cuda == true)
  {
    if (hwmon_ctx->hm_nvml)
    {
      int target = 0;

      if (hm_NVML_nvmlDeviceGetTemperatureThreshold (hashcat_ctx, hwmon_ctx->hm_device[backend_device_idx].nvml, NVML_TEMPERATURE_THRESHOLD_SHUTDOWN, (unsigned int *) &target) == -1)
      {
        hwmon_ctx->hm_device[backend_device_idx].threshold_shutdown_get_supported = false;

        return -1;
      }

      return target;
    }
  }

  if ((backend_ctx->devices_param[backend_device_idx].is_opencl == true) || (backend_ctx->devices_param[backend_device_idx].is_hip == true))
  {
    if (backend_ctx->devices_param[backend_device_idx].opencl_device_type & CL_DEVICE_TYPE_GPU)
    {
      if ((backend_ctx->devices_param[backend_device_idx].opencl_device_vendor_id == VENDOR_ID_AMD) || (backend_ctx->devices_param[backend_device_idx].opencl_device_vendor_id == VENDOR_ID_AMD_USE_HIP))
      {
        if (hwmon_ctx->hm_adl)
        {
          if (hwmon_ctx->hm_device[backend_device_idx].od_version == 5)
          {

          }
          else if (hwmon_ctx->hm_device[backend_device_idx].od_version == 6)
          {

          }
        }
      }

      if (backend_ctx->devices_param[backend_device_idx].opencl_device_vendor_id == VENDOR_ID_NV)
      {
        if (hwmon_ctx->hm_nvml)
        {
          int target = 0;

          if (hm_NVML_nvmlDeviceGetTemperatureThreshold (hashcat_ctx, hwmon_ctx->hm_device[backend_device_idx].nvml, NVML_TEMPERATURE_THRESHOLD_SHUTDOWN, (unsigned int *) &target) == -1)
          {
            hwmon_ctx->hm_device[backend_device_idx].threshold_shutdown_get_supported = false;

            return -1;
          }

          return target;
        }
      }
    }
  }

  hwmon_ctx->hm_device[backend_device_idx].threshold_shutdown_get_supported = false;

  return -1;
}

int hm_get_temperature_with_devices_idx (hashcat_ctx_t *hashcat_ctx, const int backend_device_idx)
{
  hwmon_ctx_t   *hwmon_ctx   = hashcat_ctx->hwmon_ctx;
  backend_ctx_t *backend_ctx = hashcat_ctx->backend_ctx;

  if (hwmon_ctx->enabled == false) return -1;

  if (hwmon_ctx->hm_device[backend_device_idx].temperature_get_supported == false) return -1;

  if (backend_ctx->devices_param[backend_device_idx].is_cuda == true)
  {
    if (hwmon_ctx->hm_nvml)
    {
      int temperature = 0;

      if (hm_NVML_nvmlDeviceGetTemperature (hashcat_ctx, hwmon_ctx->hm_device[backend_device_idx].nvml, NVML_TEMPERATURE_GPU, (u32 *) &temperature) == -1)
      {
        hwmon_ctx->hm_device[backend_device_idx].temperature_get_supported = false;

        return -1;
      }

      return temperature;
    }
  }

  if ((backend_ctx->devices_param[backend_device_idx].is_opencl == true) || (backend_ctx->devices_param[backend_device_idx].is_hip == true))
  {
    if (backend_ctx->devices_param[backend_device_idx].opencl_device_type & CL_DEVICE_TYPE_CPU)
    {
      #if defined (__APPLE__)
      if (backend_ctx->devices_param[backend_device_idx].opencl_platform_vendor_id == VENDOR_ID_APPLE)
      {
        if (hwmon_ctx->hm_iokit)
        {
          double temperature = 0.0;

          char *key = HM_IOKIT_SMC_CPU_PROXIMITY;

          if (hm_IOKIT_SMCGetTemperature (hashcat_ctx, key, &temperature) == -1)
          {
            hwmon_ctx->hm_device[backend_device_idx].temperature_get_supported = false;

            return -1;
          }

          return (int) temperature;
        }
      }
      #endif

      if (hwmon_ctx->hm_sysfs_cpu)
      {
        int temperature = 0;

        if (hm_SYSFS_CPU_get_temperature_current (hashcat_ctx, &temperature) == -1)
        {
          hwmon_ctx->hm_device[backend_device_idx].temperature_get_supported = false;

          return -1;
        }

        return temperature;
      }
    }

    if (backend_ctx->devices_param[backend_device_idx].opencl_device_type & CL_DEVICE_TYPE_GPU)
    {
      #if defined (__APPLE__)
      if (backend_ctx->devices_param[backend_device_idx].opencl_platform_vendor_id == VENDOR_ID_APPLE)
      {
        if (hwmon_ctx->hm_iokit)
        {
          double temperature = 0.0;

          char *key = HM_IOKIT_SMC_GPU_PROXIMITY;

          if (backend_ctx->devices_param[backend_device_idx].opencl_device_vendor_id == VENDOR_ID_INTEL_BEIGNET)
          {
            key = HM_IOKIT_SMC_PECI_GPU;
          }

          if (hm_IOKIT_SMCGetTemperature (hashcat_ctx, key, &temperature) == -1)
          {
            hwmon_ctx->hm_device[backend_device_idx].temperature_get_supported = false;

            return -1;
          }

          return (int) temperature;
        }
      }
      #endif

      if ((backend_ctx->devices_param[backend_device_idx].opencl_device_vendor_id == VENDOR_ID_AMD) || (backend_ctx->devices_param[backend_device_idx].opencl_device_vendor_id == VENDOR_ID_AMD_USE_HIP))
      {
        if (hwmon_ctx->hm_adl)
        {
          if (hwmon_ctx->hm_device[backend_device_idx].od_version == 5)
          {
            ADLTemperature Temperature;

            Temperature.iSize = sizeof (ADLTemperature);

            if (hm_ADL_Overdrive5_Temperature_Get (hashcat_ctx, hwmon_ctx->hm_device[backend_device_idx].adl, 0, &Temperature) == -1)
            {
              hwmon_ctx->hm_device[backend_device_idx].temperature_get_supported = false;

              return -1;
            }

            return Temperature.iTemperature / 1000;
          }

          if (hwmon_ctx->hm_device[backend_device_idx].od_version == 6)
          {
            int Temperature = 0;

            if (hm_ADL_Overdrive6_Temperature_Get (hashcat_ctx, hwmon_ctx->hm_device[backend_device_idx].adl, &Temperature) == -1)
            {
              hwmon_ctx->hm_device[backend_device_idx].temperature_get_supported = false;

              return -1;
            }

            return Temperature / 1000;
          }

          if (hwmon_ctx->hm_device[backend_device_idx].od_version == 8)
          {
            ADLPMLogDataOutput odlpDataOutput;

            memset (&odlpDataOutput, 0, sizeof (ADLPMLogDataOutput));

            if (hm_ADL2_New_QueryPMLogData_Get (hashcat_ctx, hwmon_ctx->hm_device[backend_device_idx].adl, &odlpDataOutput) == -1)
            {
              hwmon_ctx->hm_device[backend_device_idx].temperature_get_supported = false;

              return -1;
            }

            return odlpDataOutput.sensors[PMLOG_TEMPERATURE_EDGE].value;
          }
        }

        if (hwmon_ctx->hm_sysfs_amdgpu)
        {
          int temperature = 0;

          if (hm_SYSFS_AMDGPU_get_temperature_current (hashcat_ctx, backend_device_idx, &temperature) == -1)
          {
            hwmon_ctx->hm_device[backend_device_idx].temperature_get_supported = false;

            return -1;
          }

          return temperature;
        }
      }

      if (backend_ctx->devices_param[backend_device_idx].opencl_device_vendor_id == VENDOR_ID_NV)
      {
        if (hwmon_ctx->hm_nvml)
        {
          int temperature = 0;

          if (hm_NVML_nvmlDeviceGetTemperature (hashcat_ctx, hwmon_ctx->hm_device[backend_device_idx].nvml, NVML_TEMPERATURE_GPU, (u32 *) &temperature) == -1)
          {
            hwmon_ctx->hm_device[backend_device_idx].temperature_get_supported = false;

            return -1;
          }

          return temperature;
        }
      }
    }
  }

  hwmon_ctx->hm_device[backend_device_idx].temperature_get_supported = false;

  return -1;
}

int hm_get_fanpolicy_with_devices_idx (hashcat_ctx_t *hashcat_ctx, const int backend_device_idx)
{
  hwmon_ctx_t   *hwmon_ctx   = hashcat_ctx->hwmon_ctx;
  backend_ctx_t *backend_ctx = hashcat_ctx->backend_ctx;

  if (hwmon_ctx->enabled == false) return -1;

  if (hwmon_ctx->hm_device[backend_device_idx].fanpolicy_get_supported == false) return -1;

  if (backend_ctx->devices_param[backend_device_idx].is_cuda == true)
  {
    return 1;
  }

  if ((backend_ctx->devices_param[backend_device_idx].is_opencl == true) || (backend_ctx->devices_param[backend_device_idx].is_hip == true))
  {
    if (backend_ctx->devices_param[backend_device_idx].opencl_device_type & CL_DEVICE_TYPE_GPU)
    {
      if ((backend_ctx->devices_param[backend_device_idx].opencl_device_vendor_id == VENDOR_ID_AMD) || (backend_ctx->devices_param[backend_device_idx].opencl_device_vendor_id == VENDOR_ID_AMD_USE_HIP))
      {
        if (hwmon_ctx->hm_adl)
        {
          if (hwmon_ctx->hm_device[backend_device_idx].od_version == 5)
          {
            ADLFanSpeedValue lpFanSpeedValue;

            memset (&lpFanSpeedValue, 0, sizeof (lpFanSpeedValue));

            lpFanSpeedValue.iSize      = sizeof (lpFanSpeedValue);
            lpFanSpeedValue.iSpeedType = ADL_DL_FANCTRL_SPEED_TYPE_PERCENT;

            if (hm_ADL_Overdrive5_FanSpeed_Get (hashcat_ctx, hwmon_ctx->hm_device[backend_device_idx].adl, 0, &lpFanSpeedValue) == -1)
            {
              hwmon_ctx->hm_device[backend_device_idx].fanpolicy_get_supported = false;
              hwmon_ctx->hm_device[backend_device_idx].fanspeed_get_supported  = false;

              return -1;
            }

            return (lpFanSpeedValue.iFanSpeed & ADL_DL_FANCTRL_FLAG_USER_DEFINED_SPEED) ? 0 : 1;
          }

          if (hwmon_ctx->hm_device[backend_device_idx].od_version == 6)
          {
            ADLOD6FanSpeedInfo lpFanSpeedInfo;

            memset (&lpFanSpeedInfo, 0, sizeof (lpFanSpeedInfo));

            if (hm_ADL_Overdrive6_FanSpeed_Get (hashcat_ctx, hwmon_ctx->hm_device[backend_device_idx].adl, &lpFanSpeedInfo) == -1)
            {
              hwmon_ctx->hm_device[backend_device_idx].fanpolicy_get_supported = false;
              hwmon_ctx->hm_device[backend_device_idx].fanspeed_get_supported  = false;

              return -1;
            }

            return 1;
          }

          if (hwmon_ctx->hm_device[backend_device_idx].od_version == 8)
          {
            ADLPMLogDataOutput odlpDataOutput;

            memset (&odlpDataOutput, 0, sizeof (ADLPMLogDataOutput));

            if (hm_ADL2_New_QueryPMLogData_Get (hashcat_ctx, hwmon_ctx->hm_device[backend_device_idx].adl, &odlpDataOutput) == -1)
            {
              hwmon_ctx->hm_device[backend_device_idx].fanpolicy_get_supported = false;
              hwmon_ctx->hm_device[backend_device_idx].fanspeed_get_supported  = false;

              return -1;
            }

            return odlpDataOutput.sensors[PMLOG_FAN_PERCENTAGE].supported;
          }
        }

        if (hwmon_ctx->hm_sysfs_amdgpu)
        {
          return 1;
        }
      }

      if (backend_ctx->devices_param[backend_device_idx].opencl_device_vendor_id == VENDOR_ID_NV)
      {
        return 1;
      }
    }
  }

  hwmon_ctx->hm_device[backend_device_idx].fanpolicy_get_supported = false;
  hwmon_ctx->hm_device[backend_device_idx].fanspeed_get_supported  = false;

  return -1;
}

#if defined(__APPLE__)
int hm_get_fanspeed_apple (hashcat_ctx_t *hashcat_ctx, char *fan_speed_buf)
{
  hwmon_ctx_t *hwmon_ctx = hashcat_ctx->hwmon_ctx;

  if (hwmon_ctx->enabled == false) return -1;

  if (hwmon_ctx->hm_iokit)
  {
    if (hm_IOKIT_get_fan_speed_current (hashcat_ctx, fan_speed_buf) == 0)
    {
      return 1;
    }
  }

  return -1;
}
#endif

int hm_get_fanspeed_with_devices_idx (hashcat_ctx_t *hashcat_ctx, const int backend_device_idx)
{
  hwmon_ctx_t   *hwmon_ctx   = hashcat_ctx->hwmon_ctx;
  backend_ctx_t *backend_ctx = hashcat_ctx->backend_ctx;

  if (hwmon_ctx->enabled == false) return -1;

  if (hwmon_ctx->hm_device[backend_device_idx].fanspeed_get_supported == false) return -1;

  if (backend_ctx->devices_param[backend_device_idx].is_cuda == true)
  {
    if (hwmon_ctx->hm_nvml)
    {
      int speed = 0;

      if (hm_NVML_nvmlDeviceGetFanSpeed (hashcat_ctx, hwmon_ctx->hm_device[backend_device_idx].nvml, (u32 *) &speed) == -1)
      {
        hwmon_ctx->hm_device[backend_device_idx].fanspeed_get_supported = false;

        return -1;
      }

      return speed;
    }
  }

  if ((backend_ctx->devices_param[backend_device_idx].is_opencl == true) || (backend_ctx->devices_param[backend_device_idx].is_hip == true))
  {
    if (backend_ctx->devices_param[backend_device_idx].opencl_device_type & CL_DEVICE_TYPE_GPU)
    {
      if ((backend_ctx->devices_param[backend_device_idx].opencl_device_vendor_id == VENDOR_ID_AMD) || (backend_ctx->devices_param[backend_device_idx].opencl_device_vendor_id == VENDOR_ID_AMD_USE_HIP))
      {
        if (hwmon_ctx->hm_adl)
        {
          if (hwmon_ctx->hm_device[backend_device_idx].od_version == 5)
          {
            ADLFanSpeedValue lpFanSpeedValue;

            memset (&lpFanSpeedValue, 0, sizeof (lpFanSpeedValue));

            lpFanSpeedValue.iSize      = sizeof (lpFanSpeedValue);
            lpFanSpeedValue.iSpeedType = ADL_DL_FANCTRL_SPEED_TYPE_PERCENT;
            lpFanSpeedValue.iFlags     = ADL_DL_FANCTRL_FLAG_USER_DEFINED_SPEED;

            if (hm_ADL_Overdrive5_FanSpeed_Get (hashcat_ctx, hwmon_ctx->hm_device[backend_device_idx].adl, 0, &lpFanSpeedValue) == -1)
            {
              hwmon_ctx->hm_device[backend_device_idx].fanspeed_get_supported = false;

              return -1;
            }

            return lpFanSpeedValue.iFanSpeed;
          }

          if (hwmon_ctx->hm_device[backend_device_idx].od_version == 6)
          {
            ADLOD6FanSpeedInfo faninfo;

            memset (&faninfo, 0, sizeof (faninfo));

            if (hm_ADL_Overdrive6_FanSpeed_Get (hashcat_ctx, hwmon_ctx->hm_device[backend_device_idx].adl, &faninfo) == -1)
            {
              hwmon_ctx->hm_device[backend_device_idx].fanspeed_get_supported = false;

              return -1;
            }

            return faninfo.iFanSpeedPercent;
          }

          if (hwmon_ctx->hm_device[backend_device_idx].od_version == 8)
          {
            ADLPMLogDataOutput odlpDataOutput;

            memset (&odlpDataOutput, 0, sizeof (ADLPMLogDataOutput));

            if (hm_ADL2_New_QueryPMLogData_Get (hashcat_ctx, hwmon_ctx->hm_device[backend_device_idx].adl, &odlpDataOutput) == -1)
            {
              hwmon_ctx->hm_device[backend_device_idx].fanspeed_get_supported = false;

              return -1;
            }

            return odlpDataOutput.sensors[PMLOG_FAN_PERCENTAGE].value;
          }
        }

        if (hwmon_ctx->hm_sysfs_amdgpu)
        {
          int speed = 0;

          if (hm_SYSFS_AMDGPU_get_fan_speed_current (hashcat_ctx, backend_device_idx, &speed) == -1)
          {
            hwmon_ctx->hm_device[backend_device_idx].fanspeed_get_supported = false;

            return -1;
          }

          return speed;
        }
      }

      if (backend_ctx->devices_param[backend_device_idx].opencl_device_vendor_id == VENDOR_ID_NV)
      {
        if (hwmon_ctx->hm_nvml)
        {
          int speed = 0;

          if (hm_NVML_nvmlDeviceGetFanSpeed (hashcat_ctx, hwmon_ctx->hm_device[backend_device_idx].nvml, (u32 *) &speed) == -1)
          {
            hwmon_ctx->hm_device[backend_device_idx].fanspeed_get_supported = false;

            return -1;
          }

          return speed;
        }
      }
    }
  }

  hwmon_ctx->hm_device[backend_device_idx].fanspeed_get_supported = false;

  return -1;
}

int hm_get_buslanes_with_devices_idx (hashcat_ctx_t *hashcat_ctx, const int backend_device_idx)
{
  hwmon_ctx_t   *hwmon_ctx   = hashcat_ctx->hwmon_ctx;
  backend_ctx_t *backend_ctx = hashcat_ctx->backend_ctx;

  if (hwmon_ctx->enabled == false) return -1;

  if (hwmon_ctx->hm_device[backend_device_idx].buslanes_get_supported == false) return -1;

  if (backend_ctx->devices_param[backend_device_idx].is_cuda == true)
  {
    if (hwmon_ctx->hm_nvml)
    {
      unsigned int currLinkWidth;

      if (hm_NVML_nvmlDeviceGetCurrPcieLinkWidth (hashcat_ctx, hwmon_ctx->hm_device[backend_device_idx].nvml, &currLinkWidth) == -1)
      {
        hwmon_ctx->hm_device[backend_device_idx].buslanes_get_supported = false;

        return -1;
      }

      return currLinkWidth;
    }
  }

  if ((backend_ctx->devices_param[backend_device_idx].is_opencl == true) || (backend_ctx->devices_param[backend_device_idx].is_hip == true))
  {
    if (backend_ctx->devices_param[backend_device_idx].opencl_device_type & CL_DEVICE_TYPE_GPU)
    {
      if ((backend_ctx->devices_param[backend_device_idx].opencl_device_vendor_id == VENDOR_ID_AMD) || (backend_ctx->devices_param[backend_device_idx].opencl_device_vendor_id == VENDOR_ID_AMD_USE_HIP))
      {
        if (hwmon_ctx->hm_adl)
        {
          if (hwmon_ctx->hm_device[backend_device_idx].od_version == 5)
          {
            ADLPMActivity PMActivity;

            PMActivity.iSize = sizeof (ADLPMActivity);

            if (hm_ADL_Overdrive_CurrentActivity_Get (hashcat_ctx, hwmon_ctx->hm_device[backend_device_idx].adl, &PMActivity) == -1)
            {
              hwmon_ctx->hm_device[backend_device_idx].buslanes_get_supported = false;

              return -1;
            }

            return PMActivity.iCurrentBusLanes;
          }

          if (hwmon_ctx->hm_device[backend_device_idx].od_version == 8)
          {
            ADLPMLogDataOutput odlpDataOutput;

            memset (&odlpDataOutput, 0, sizeof (ADLPMLogDataOutput));

            if (hm_ADL2_New_QueryPMLogData_Get (hashcat_ctx, hwmon_ctx->hm_device[backend_device_idx].adl, &odlpDataOutput) == -1)
            {
              hwmon_ctx->hm_device[backend_device_idx].buslanes_get_supported = false;

              return -1;
            }

            return odlpDataOutput.sensors[PMLOG_BUS_LANES].value;
          }
        }

        if (hwmon_ctx->hm_sysfs_amdgpu)
        {
          int lanes;

          if (hm_SYSFS_AMDGPU_get_pp_dpm_pcie (hashcat_ctx, backend_device_idx, &lanes) == -1)
          {
            hwmon_ctx->hm_device[backend_device_idx].buslanes_get_supported = false;

            return -1;
          }

          return lanes;
        }
      }

      if (backend_ctx->devices_param[backend_device_idx].opencl_device_vendor_id == VENDOR_ID_NV)
      {
        if (hwmon_ctx->hm_nvml)
        {
          unsigned int currLinkWidth;

          if (hm_NVML_nvmlDeviceGetCurrPcieLinkWidth (hashcat_ctx, hwmon_ctx->hm_device[backend_device_idx].nvml, &currLinkWidth) == -1)
          {
            hwmon_ctx->hm_device[backend_device_idx].buslanes_get_supported = false;

            return -1;
          }

          return currLinkWidth;
        }
      }
    }
  }

  hwmon_ctx->hm_device[backend_device_idx].buslanes_get_supported = false;

  return -1;
}

int hm_get_utilization_with_devices_idx (hashcat_ctx_t *hashcat_ctx, const int backend_device_idx)
{
  hwmon_ctx_t   *hwmon_ctx   = hashcat_ctx->hwmon_ctx;
  backend_ctx_t *backend_ctx = hashcat_ctx->backend_ctx;

  if (hwmon_ctx->enabled == false) return -1;

  if (hwmon_ctx->hm_device[backend_device_idx].utilization_get_supported == false) return -1;

  if (backend_ctx->devices_param[backend_device_idx].is_cuda == true)
  {
    if (hwmon_ctx->hm_nvml)
    {
      nvmlUtilization_t utilization;

      if (hm_NVML_nvmlDeviceGetUtilizationRates (hashcat_ctx, hwmon_ctx->hm_device[backend_device_idx].nvml, &utilization) == -1)
      {
        hwmon_ctx->hm_device[backend_device_idx].utilization_get_supported = false;

        return -1;
      }

      return utilization.gpu;
    }
  }

  #if defined(__APPLE__)
  if (backend_ctx->devices_param[backend_device_idx].is_metal == true || backend_ctx->devices_param[backend_device_idx].is_opencl == true)
  {
    if (backend_ctx->devices_param[backend_device_idx].opencl_platform_vendor_id == VENDOR_ID_APPLE)
    {
      if (backend_ctx->devices_param[backend_device_idx].opencl_device_type & CL_DEVICE_TYPE_GPU)
      {
        if (hwmon_ctx->hm_iokit)
        {
          int utilization = 0;

          if (hm_IOKIT_get_utilization_current (hashcat_ctx, &utilization) == -1)
          {
            hwmon_ctx->hm_device[backend_device_idx].utilization_get_supported = false;

            return -1;
          }

          return utilization;
        }
      }
    }
  }
  #endif

  if ((backend_ctx->devices_param[backend_device_idx].is_opencl == true) || (backend_ctx->devices_param[backend_device_idx].is_hip == true))
  {
    if (backend_ctx->devices_param[backend_device_idx].opencl_device_type & CL_DEVICE_TYPE_GPU)
    {
      if ((backend_ctx->devices_param[backend_device_idx].opencl_device_vendor_id == VENDOR_ID_AMD) || (backend_ctx->devices_param[backend_device_idx].opencl_device_vendor_id == VENDOR_ID_AMD_USE_HIP))
      {
        if (hwmon_ctx->hm_adl)
        {
          if (hwmon_ctx->hm_device[backend_device_idx].od_version == 5)
          {
            ADLPMActivity PMActivity;

            PMActivity.iSize = sizeof (ADLPMActivity);

            if (hm_ADL_Overdrive_CurrentActivity_Get (hashcat_ctx, hwmon_ctx->hm_device[backend_device_idx].adl, &PMActivity) == -1)
            {
              hwmon_ctx->hm_device[backend_device_idx].utilization_get_supported = false;

              return -1;
            }

            return PMActivity.iActivityPercent;
          }

          if (hwmon_ctx->hm_device[backend_device_idx].od_version == 8)
          {
            ADLPMLogDataOutput odlpDataOutput;

            memset (&odlpDataOutput, 0, sizeof (ADLPMLogDataOutput));

            if (hm_ADL2_New_QueryPMLogData_Get (hashcat_ctx, hwmon_ctx->hm_device[backend_device_idx].adl, &odlpDataOutput) == -1)
            {
              hwmon_ctx->hm_device[backend_device_idx].utilization_get_supported = false;

              return -1;
            }

            return odlpDataOutput.sensors[PMLOG_INFO_ACTIVITY_GFX].value;
          }
        }

        if (hwmon_ctx->hm_sysfs_amdgpu)
        {
          int util;

          if (hm_SYSFS_AMDGPU_get_gpu_busy_percent (hashcat_ctx, backend_device_idx, &util) == -1)
          {
            hwmon_ctx->hm_device[backend_device_idx].utilization_get_supported = false;

            return -1;
          }

          return util;
        }
      }

      if (backend_ctx->devices_param[backend_device_idx].opencl_device_vendor_id == VENDOR_ID_NV)
      {
        if (hwmon_ctx->hm_nvml)
        {
          nvmlUtilization_t utilization;

          if (hm_NVML_nvmlDeviceGetUtilizationRates (hashcat_ctx, hwmon_ctx->hm_device[backend_device_idx].nvml, &utilization) == -1)
          {
            hwmon_ctx->hm_device[backend_device_idx].utilization_get_supported = false;

            return -1;
          }

          return utilization.gpu;
        }
      }
    }

    if (backend_ctx->devices_param[backend_device_idx].opencl_device_type & CL_DEVICE_TYPE_CPU)
    {
      if (hwmon_ctx->hm_sysfs_cpu)
      {
        int utilization = 0;

        if (hm_SYSFS_CPU_get_utilization_current (hashcat_ctx, &utilization) == -1)
        {
          hwmon_ctx->hm_device[backend_device_idx].utilization_get_supported = false;

          return -1;
        }

        return utilization;
      }
    }
  }

  hwmon_ctx->hm_device[backend_device_idx].utilization_get_supported = false;

  return -1;
}

int hm_get_memoryspeed_with_devices_idx (hashcat_ctx_t *hashcat_ctx, const int backend_device_idx)
{
  hwmon_ctx_t   *hwmon_ctx   = hashcat_ctx->hwmon_ctx;
  backend_ctx_t *backend_ctx = hashcat_ctx->backend_ctx;

  if (hwmon_ctx->enabled == false) return -1;

  if (hwmon_ctx->hm_device[backend_device_idx].memoryspeed_get_supported == false) return -1;

  if (backend_ctx->devices_param[backend_device_idx].is_cuda == true)
  {
    if (hwmon_ctx->hm_nvml)
    {
      unsigned int clockfreq;

      if (hm_NVML_nvmlDeviceGetClockInfo (hashcat_ctx, hwmon_ctx->hm_device[backend_device_idx].nvml, NVML_CLOCK_MEM, &clockfreq) == -1)
      {
        hwmon_ctx->hm_device[backend_device_idx].memoryspeed_get_supported = false;

        return -1;
      }

      return clockfreq;
    }
  }

  if ((backend_ctx->devices_param[backend_device_idx].is_opencl == true) || (backend_ctx->devices_param[backend_device_idx].is_hip == true))
  {
    if (backend_ctx->devices_param[backend_device_idx].opencl_device_type & CL_DEVICE_TYPE_GPU)
    {
      if ((backend_ctx->devices_param[backend_device_idx].opencl_device_vendor_id == VENDOR_ID_AMD) || (backend_ctx->devices_param[backend_device_idx].opencl_device_vendor_id == VENDOR_ID_AMD_USE_HIP))
      {
        if (hwmon_ctx->hm_adl)
        {
          if (hwmon_ctx->hm_device[backend_device_idx].od_version == 5)
          {
            ADLPMActivity PMActivity;

            PMActivity.iSize = sizeof (ADLPMActivity);

            if (hm_ADL_Overdrive_CurrentActivity_Get (hashcat_ctx, hwmon_ctx->hm_device[backend_device_idx].adl, &PMActivity) == -1)
            {
              hwmon_ctx->hm_device[backend_device_idx].memoryspeed_get_supported = false;

              return -1;
            }

            return PMActivity.iMemoryClock / 100;
          }

          if (hwmon_ctx->hm_device[backend_device_idx].od_version == 8)
          {
            ADLPMLogDataOutput odlpDataOutput;

            memset (&odlpDataOutput, 0, sizeof (ADLPMLogDataOutput));

            if (hm_ADL2_New_QueryPMLogData_Get (hashcat_ctx, hwmon_ctx->hm_device[backend_device_idx].adl, &odlpDataOutput) == -1)
            {
              hwmon_ctx->hm_device[backend_device_idx].memoryspeed_get_supported = false;

              return -1;
            }

            return odlpDataOutput.sensors[PMLOG_CLK_MEMCLK].value;
          }
        }

        if (hwmon_ctx->hm_sysfs_amdgpu)
        {
          int clockfreq;

          if (hm_SYSFS_AMDGPU_get_pp_dpm_mclk (hashcat_ctx, backend_device_idx, &clockfreq) == -1)
          {
            hwmon_ctx->hm_device[backend_device_idx].memoryspeed_get_supported = false;

            return -1;
          }

          return clockfreq;
        }
      }

      if (backend_ctx->devices_param[backend_device_idx].opencl_device_vendor_id == VENDOR_ID_NV)
      {
        if (hwmon_ctx->hm_nvml)
        {
          unsigned int clockfreq;

          if (hm_NVML_nvmlDeviceGetClockInfo (hashcat_ctx, hwmon_ctx->hm_device[backend_device_idx].nvml, NVML_CLOCK_MEM, &clockfreq) == -1)
          {
            hwmon_ctx->hm_device[backend_device_idx].memoryspeed_get_supported = false;

            return -1;
          }

          return clockfreq;
        }
      }
    }
  }

  hwmon_ctx->hm_device[backend_device_idx].memoryspeed_get_supported = false;

  return -1;
}

int hm_get_corespeed_with_devices_idx (hashcat_ctx_t *hashcat_ctx, const int backend_device_idx)
{
  hwmon_ctx_t   *hwmon_ctx   = hashcat_ctx->hwmon_ctx;
  backend_ctx_t *backend_ctx = hashcat_ctx->backend_ctx;

  if (hwmon_ctx->enabled == false) return -1;

  if (hwmon_ctx->hm_device[backend_device_idx].corespeed_get_supported == false) return -1;

  if (backend_ctx->devices_param[backend_device_idx].is_cuda == true)
  {
    if (hwmon_ctx->hm_nvml)
    {
      unsigned int clockfreq;

      if (hm_NVML_nvmlDeviceGetClockInfo (hashcat_ctx, hwmon_ctx->hm_device[backend_device_idx].nvml, NVML_CLOCK_SM, &clockfreq) == -1)
      {
        hwmon_ctx->hm_device[backend_device_idx].corespeed_get_supported = false;

        return -1;
      }

      return clockfreq;
    }
  }

  if ((backend_ctx->devices_param[backend_device_idx].is_opencl == true) || (backend_ctx->devices_param[backend_device_idx].is_hip == true))
  {
    if (backend_ctx->devices_param[backend_device_idx].opencl_device_type & CL_DEVICE_TYPE_GPU)
    {
      if ((backend_ctx->devices_param[backend_device_idx].opencl_device_vendor_id == VENDOR_ID_AMD) || (backend_ctx->devices_param[backend_device_idx].opencl_device_vendor_id == VENDOR_ID_AMD_USE_HIP))
      {
        if (hwmon_ctx->hm_adl)
        {
          if (hwmon_ctx->hm_device[backend_device_idx].od_version == 5)
          {
            ADLPMActivity PMActivity;

            PMActivity.iSize = sizeof (ADLPMActivity);

            if (hm_ADL_Overdrive_CurrentActivity_Get (hashcat_ctx, hwmon_ctx->hm_device[backend_device_idx].adl, &PMActivity) == -1)
            {
              hwmon_ctx->hm_device[backend_device_idx].corespeed_get_supported = false;

              return -1;
            }

            return PMActivity.iEngineClock / 100;
          }

          if (hwmon_ctx->hm_device[backend_device_idx].od_version == 8)
          {
            ADLPMLogDataOutput odlpDataOutput;

            memset (&odlpDataOutput, 0, sizeof (ADLPMLogDataOutput));

            if (hm_ADL2_New_QueryPMLogData_Get (hashcat_ctx, hwmon_ctx->hm_device[backend_device_idx].adl, &odlpDataOutput) == -1)
            {
              hwmon_ctx->hm_device[backend_device_idx].corespeed_get_supported = false;

              return -1;
            }

            return odlpDataOutput.sensors[PMLOG_CLK_GFXCLK].value;
          }
        }

        if (hwmon_ctx->hm_sysfs_amdgpu)
        {
          int clockfreq;

          if (hm_SYSFS_AMDGPU_get_pp_dpm_sclk (hashcat_ctx, backend_device_idx, &clockfreq) == -1)
          {
            hwmon_ctx->hm_device[backend_device_idx].corespeed_get_supported = false;

            return -1;
          }

          return clockfreq;
        }
      }

      if (backend_ctx->devices_param[backend_device_idx].opencl_device_vendor_id == VENDOR_ID_NV)
      {
        if (hwmon_ctx->hm_nvml)
        {
          unsigned int clockfreq;

          if (hm_NVML_nvmlDeviceGetClockInfo (hashcat_ctx, hwmon_ctx->hm_device[backend_device_idx].nvml, NVML_CLOCK_SM, &clockfreq) == -1)
          {
            hwmon_ctx->hm_device[backend_device_idx].corespeed_get_supported = false;

            return -1;
          }

          return clockfreq;
        }
      }
    }
  }

  hwmon_ctx->hm_device[backend_device_idx].corespeed_get_supported = false;

  return -1;
}

int hm_get_throttle_with_devices_idx (hashcat_ctx_t *hashcat_ctx, const int backend_device_idx)
{
  hwmon_ctx_t   *hwmon_ctx   = hashcat_ctx->hwmon_ctx;
  backend_ctx_t *backend_ctx = hashcat_ctx->backend_ctx;

  if (hwmon_ctx->enabled == false) return -1;

  if (hwmon_ctx->hm_device[backend_device_idx].throttle_get_supported == false) return -1;

  if (backend_ctx->devices_param[backend_device_idx].is_cuda == true)
  {
    if (hwmon_ctx->hm_nvml)
    {
      /* this is triggered by mask generator, too. therefore useless
      unsigned long long clocksThrottleReasons = 0;
      unsigned long long supportedThrottleReasons = 0;

      if (hm_NVML_nvmlDeviceGetCurrentClocksThrottleReasons   (hashcat_ctx, hwmon_ctx->hm_device[backend_device_idx].nvml, &clocksThrottleReasons)    == -1) return -1;
      if (hm_NVML_nvmlDeviceGetSupportedClocksThrottleReasons (hashcat_ctx, hwmon_ctx->hm_device[backend_device_idx].nvml, &supportedThrottleReasons) == -1) return -1;

      clocksThrottleReasons &=  supportedThrottleReasons;
      clocksThrottleReasons &= ~nvmlClocksThrottleReasonGpuIdle;
      clocksThrottleReasons &= ~nvmlClocksThrottleReasonApplicationsClocksSetting;
      clocksThrottleReasons &= ~nvmlClocksThrottleReasonUnknown;

      if (backend_ctx->kernel_power_final)
      {
        clocksThrottleReasons &= ~nvmlClocksThrottleReasonHwSlowdown;
      }

      return (clocksThrottleReasons != nvmlClocksThrottleReasonNone);
      */
    }

    if (hwmon_ctx->hm_nvapi)
    {
      NV_GPU_PERF_POLICIES_INFO_PARAMS_V1   perfPolicies_info;
      NV_GPU_PERF_POLICIES_STATUS_PARAMS_V1 perfPolicies_status;

      memset (&perfPolicies_info,   0, sizeof (NV_GPU_PERF_POLICIES_INFO_PARAMS_V1));
      memset (&perfPolicies_status, 0, sizeof (NV_GPU_PERF_POLICIES_STATUS_PARAMS_V1));

      perfPolicies_info.version   = MAKE_NVAPI_VERSION (NV_GPU_PERF_POLICIES_INFO_PARAMS_V1, 1);
      perfPolicies_status.version = MAKE_NVAPI_VERSION (NV_GPU_PERF_POLICIES_STATUS_PARAMS_V1, 1);

      hm_NvAPI_GPU_GetPerfPoliciesInfo (hashcat_ctx, hwmon_ctx->hm_device[backend_device_idx].nvapi, &perfPolicies_info);

      perfPolicies_status.info_value = perfPolicies_info.info_value;

      hm_NvAPI_GPU_GetPerfPoliciesStatus (hashcat_ctx, hwmon_ctx->hm_device[backend_device_idx].nvapi, &perfPolicies_status);

      return perfPolicies_status.throttle & 2;
    }
  }

  if ((backend_ctx->devices_param[backend_device_idx].is_opencl == true) || (backend_ctx->devices_param[backend_device_idx].is_hip == true))
  {
    if (backend_ctx->devices_param[backend_device_idx].opencl_device_type & CL_DEVICE_TYPE_GPU)
    {
      if ((backend_ctx->devices_param[backend_device_idx].opencl_device_vendor_id == VENDOR_ID_AMD) || (backend_ctx->devices_param[backend_device_idx].opencl_device_vendor_id == VENDOR_ID_AMD_USE_HIP))
      {
      }

      if (backend_ctx->devices_param[backend_device_idx].opencl_device_vendor_id == VENDOR_ID_NV)
      {
        if (hwmon_ctx->hm_nvml)
        {
          /* this is triggered by mask generator, too. therefore useless
          unsigned long long clocksThrottleReasons = 0;
          unsigned long long supportedThrottleReasons = 0;

          if (hm_NVML_nvmlDeviceGetCurrentClocksThrottleReasons   (hashcat_ctx, hwmon_ctx->hm_device[backend_device_idx].nvml, &clocksThrottleReasons)    == -1) return -1;
          if (hm_NVML_nvmlDeviceGetSupportedClocksThrottleReasons (hashcat_ctx, hwmon_ctx->hm_device[backend_device_idx].nvml, &supportedThrottleReasons) == -1) return -1;

          clocksThrottleReasons &=  supportedThrottleReasons;
          clocksThrottleReasons &= ~nvmlClocksThrottleReasonGpuIdle;
          clocksThrottleReasons &= ~nvmlClocksThrottleReasonApplicationsClocksSetting;
          clocksThrottleReasons &= ~nvmlClocksThrottleReasonUnknown;

          if (backend_ctx->kernel_power_final)
          {
            clocksThrottleReasons &= ~nvmlClocksThrottleReasonHwSlowdown;
          }

          return (clocksThrottleReasons != nvmlClocksThrottleReasonNone);
          */
        }

        if (hwmon_ctx->hm_nvapi)
        {
          NV_GPU_PERF_POLICIES_INFO_PARAMS_V1   perfPolicies_info;
          NV_GPU_PERF_POLICIES_STATUS_PARAMS_V1 perfPolicies_status;

          memset (&perfPolicies_info,   0, sizeof (NV_GPU_PERF_POLICIES_INFO_PARAMS_V1));
          memset (&perfPolicies_status, 0, sizeof (NV_GPU_PERF_POLICIES_STATUS_PARAMS_V1));

          perfPolicies_info.version   = MAKE_NVAPI_VERSION (NV_GPU_PERF_POLICIES_INFO_PARAMS_V1, 1);
          perfPolicies_status.version = MAKE_NVAPI_VERSION (NV_GPU_PERF_POLICIES_STATUS_PARAMS_V1, 1);

          hm_NvAPI_GPU_GetPerfPoliciesInfo (hashcat_ctx, hwmon_ctx->hm_device[backend_device_idx].nvapi, &perfPolicies_info);

          perfPolicies_status.info_value = perfPolicies_info.info_value;

          hm_NvAPI_GPU_GetPerfPoliciesStatus (hashcat_ctx, hwmon_ctx->hm_device[backend_device_idx].nvapi, &perfPolicies_status);

          return perfPolicies_status.throttle & 2;
        }
      }
    }
  }

  hwmon_ctx->hm_device[backend_device_idx].throttle_get_supported = false;

  return -1;
}

u64 hm_get_memoryused_with_devices_idx (hashcat_ctx_t *hashcat_ctx, const int backend_device_idx)
{
  hwmon_ctx_t   *hwmon_ctx   = hashcat_ctx->hwmon_ctx;
  backend_ctx_t *backend_ctx = hashcat_ctx->backend_ctx;

  if (hwmon_ctx->enabled == false) return 0;

  if (hwmon_ctx->hm_device[backend_device_idx].memoryused_get_supported == false) return 0;

  if ((backend_ctx->devices_param[backend_device_idx].is_opencl == true) || (backend_ctx->devices_param[backend_device_idx].is_hip == true) || (backend_ctx->devices_param[backend_device_idx].is_cuda == true))
  {
    if (backend_ctx->devices_param[backend_device_idx].opencl_device_type & CL_DEVICE_TYPE_GPU)
    {
      if ((backend_ctx->devices_param[backend_device_idx].opencl_device_vendor_id == VENDOR_ID_AMD) || (backend_ctx->devices_param[backend_device_idx].opencl_device_vendor_id == VENDOR_ID_AMD_USE_HIP))
      {
        if (hwmon_ctx->hm_sysfs_amdgpu)
        {
          u64 used = 0;

          if (hm_SYSFS_AMDGPU_get_mem_info_vram_used (hashcat_ctx, backend_device_idx, &used) == -1)
          {
            hwmon_ctx->hm_device[backend_device_idx].memoryused_get_supported = false;

            return 0;
          }

          return used;
        }
      }

      if (backend_ctx->devices_param[backend_device_idx].opencl_device_vendor_id == VENDOR_ID_NV)
      {
        if (hwmon_ctx->hm_nvml)
        {
          nvmlMemory_t mem;

          if (hm_NVML_nvmlDeviceGetMemoryInfo (hashcat_ctx, hwmon_ctx->hm_device[backend_device_idx].nvml, &mem) == -1)
          {
            hwmon_ctx->hm_device[backend_device_idx].memoryused_get_supported = false;

            return 0;
          }

          return mem.used;
        }
      }
    }
  }

  hwmon_ctx->hm_device[backend_device_idx].memoryused_get_supported = false;

  return 0;
}

int hwmon_ctx_init (hashcat_ctx_t *hashcat_ctx)
{
  bridge_ctx_t   *bridge_ctx   = hashcat_ctx->bridge_ctx;
  hwmon_ctx_t    *hwmon_ctx    = hashcat_ctx->hwmon_ctx;
  backend_ctx_t  *backend_ctx  = hashcat_ctx->backend_ctx;
  user_options_t *user_options = hashcat_ctx->user_options;

  hwmon_ctx->enabled = false;

  int backend_devices_cnt = backend_ctx->backend_devices_cnt;

  if (bridge_ctx->enabled == true) backend_devices_cnt = 1;

  //#if !defined (WITH_HWMON)
  //return 0;
  //#endif // WITH_HWMON

  if (user_options->usage          > 0)     return 0;
<<<<<<< HEAD
  if (user_options->backend_info   > 0)     return 0;
  if (user_options->hash_info      > 0)     return 0;
=======
  //if (user_options->backend_info   > 0)     return 0;
>>>>>>> bdc47abb

  if (user_options->keyspace      == true)  return 0;
  if (user_options->left          == true)  return 0;
  if (user_options->show          == true)  return 0;
  if (user_options->stdout_flag   == true)  return 0;
  if (user_options->version       == true)  return 0;
  if (user_options->identify      == true)  return 0;
  //we need hwmon support to get free memory per device support
  //its a joke, but there's no way around
  //if (user_options->hwmon         == false) return 0;

  hwmon_ctx->hm_device = (hm_attrs_t *) hccalloc (DEVICES_MAX, sizeof (hm_attrs_t));

  /**
   * Initialize shared libraries
   */

  hm_attrs_t *hm_adapters_adl           = (hm_attrs_t *) hccalloc (DEVICES_MAX, sizeof (hm_attrs_t));
  hm_attrs_t *hm_adapters_nvapi         = (hm_attrs_t *) hccalloc (DEVICES_MAX, sizeof (hm_attrs_t));
  hm_attrs_t *hm_adapters_nvml          = (hm_attrs_t *) hccalloc (DEVICES_MAX, sizeof (hm_attrs_t));
  hm_attrs_t *hm_adapters_sysfs_amdgpu  = (hm_attrs_t *) hccalloc (DEVICES_MAX, sizeof (hm_attrs_t));
  hm_attrs_t *hm_adapters_sysfs_cpu     = (hm_attrs_t *) hccalloc (DEVICES_MAX, sizeof (hm_attrs_t));
  hm_attrs_t *hm_adapters_iokit         = (hm_attrs_t *) hccalloc (DEVICES_MAX, sizeof (hm_attrs_t));

  #define FREE_ADAPTERS                \
  do {                                 \
    hcfree (hm_adapters_adl);          \
    hcfree (hm_adapters_nvapi);        \
    hcfree (hm_adapters_nvml);         \
    hcfree (hm_adapters_sysfs_amdgpu); \
    hcfree (hm_adapters_sysfs_cpu);    \
    hcfree (hm_adapters_iokit);        \
  } while (0)

  if (backend_ctx->need_nvml == true)
  {
    hwmon_ctx->hm_nvml = (NVML_PTR *) hcmalloc (sizeof (NVML_PTR));

    if (nvml_init (hashcat_ctx) == -1)
    {
      hcfree (hwmon_ctx->hm_nvml);

      hwmon_ctx->hm_nvml = NULL;
    }
  }

  if ((backend_ctx->need_nvapi == true) && (hwmon_ctx->hm_nvml)) // nvapi can't work alone, we need nvml, too
  {
    hwmon_ctx->hm_nvapi = (NVAPI_PTR *) hcmalloc (sizeof (NVAPI_PTR));

    if (nvapi_init (hashcat_ctx) == -1)
    {
      hcfree (hwmon_ctx->hm_nvapi);

      hwmon_ctx->hm_nvapi = NULL;
    }
  }

  if (backend_ctx->need_adl == true)
  {
    hwmon_ctx->hm_adl = (ADL_PTR *) hcmalloc (sizeof (ADL_PTR));

    if (adl_init (hashcat_ctx) == -1)
    {
      hcfree (hwmon_ctx->hm_adl);

      hwmon_ctx->hm_adl = NULL;
    }
  }

  if (backend_ctx->need_sysfs_amdgpu == true)
  {
    hwmon_ctx->hm_sysfs_amdgpu = (SYSFS_AMDGPU_PTR *) hcmalloc (sizeof (SYSFS_AMDGPU_PTR));

    if (sysfs_amdgpu_init (hashcat_ctx) == false)
    {
      hcfree (hwmon_ctx->hm_sysfs_amdgpu);

      hwmon_ctx->hm_sysfs_amdgpu = NULL;
    }

    // also if there's ADL, we don't need sysfs_amdgpu

    if (hwmon_ctx->hm_adl)
    {
      hcfree (hwmon_ctx->hm_sysfs_amdgpu);

      hwmon_ctx->hm_sysfs_amdgpu = NULL;
    }
  }

  if (backend_ctx->need_sysfs_cpu == true)
  {
    hwmon_ctx->hm_sysfs_cpu = (SYSFS_CPU_PTR *) hcmalloc (sizeof (SYSFS_CPU_PTR));

    if (sysfs_cpu_init (hashcat_ctx) == false)
    {
      hcfree (hwmon_ctx->hm_sysfs_cpu);

      hwmon_ctx->hm_sysfs_cpu = NULL;
    }
  }

  #if defined(__APPLE__)
  if (backend_ctx->need_iokit == true)
  {
    hwmon_ctx->hm_iokit = (IOKIT_PTR *) hcmalloc (sizeof (IOKIT_PTR));

    if (iokit_init (hashcat_ctx) == false)
    {
      hcfree (hwmon_ctx->hm_iokit);

      hwmon_ctx->hm_iokit = NULL;
    }
  }
  #endif

  if (hwmon_ctx->hm_nvml)
  {
    if (hm_NVML_nvmlInit (hashcat_ctx) == 0)
    {
      HM_ADAPTER_NVML *nvmlGPUHandle = (HM_ADAPTER_NVML *) hccalloc (DEVICES_MAX, sizeof (HM_ADAPTER_NVML));

      int tmp_in = hm_get_adapter_index_nvml (hashcat_ctx, nvmlGPUHandle);

      for (int backend_devices_idx = 0; backend_devices_idx < backend_devices_cnt; backend_devices_idx++)
      {
        hc_device_param_t *device_param = &backend_ctx->devices_param[backend_devices_idx];

        if (device_param->skipped == true) continue;

        if (device_param->is_cuda == true)
        {
          for (int i = 0; i < tmp_in; i++)
          {
            nvmlPciInfo_t pci;

            if (hm_NVML_nvmlDeviceGetPciInfo (hashcat_ctx, nvmlGPUHandle[i], &pci) == -1) continue;

            if ((device_param->pcie_bus      == pci.bus)
             && (device_param->pcie_device   == (pci.device >> 3))
             && (device_param->pcie_function == (pci.device & 7)))
            {
              const u32 device_id = device_param->device_id;

              hm_adapters_nvml[device_id].nvml = nvmlGPUHandle[i];

              hm_adapters_nvml[device_id].buslanes_get_supported            = true;
              hm_adapters_nvml[device_id].corespeed_get_supported           = true;
              hm_adapters_nvml[device_id].fanspeed_get_supported            = true;
              hm_adapters_nvml[device_id].memoryspeed_get_supported         = true;
              hm_adapters_nvml[device_id].temperature_get_supported         = true;
              hm_adapters_nvml[device_id].threshold_shutdown_get_supported  = true;
              hm_adapters_nvml[device_id].threshold_slowdown_get_supported  = true;
              hm_adapters_nvml[device_id].utilization_get_supported         = true;
              hm_adapters_nvml[device_id].memoryused_get_supported          = true;
            }
          }
        }

        if (device_param->is_opencl == true)
        {
          if ((device_param->opencl_device_type & CL_DEVICE_TYPE_GPU) == 0) continue;

          if (device_param->opencl_device_vendor_id != VENDOR_ID_NV) continue;

          for (int i = 0; i < tmp_in; i++)
          {
            nvmlPciInfo_t pci;

            if (hm_NVML_nvmlDeviceGetPciInfo (hashcat_ctx, nvmlGPUHandle[i], &pci) == -1) continue;

            if ((device_param->pcie_bus      == pci.bus)
             && (device_param->pcie_device   == (pci.device >> 3))
             && (device_param->pcie_function == (pci.device & 7)))
            {
              const u32 device_id = device_param->device_id;

              hm_adapters_nvml[device_id].nvml = nvmlGPUHandle[i];

              hm_adapters_nvml[device_id].buslanes_get_supported            = true;
              hm_adapters_nvml[device_id].corespeed_get_supported           = true;
              hm_adapters_nvml[device_id].fanspeed_get_supported            = true;
              hm_adapters_nvml[device_id].memoryspeed_get_supported         = true;
              hm_adapters_nvml[device_id].temperature_get_supported         = true;
              hm_adapters_nvml[device_id].threshold_shutdown_get_supported  = true;
              hm_adapters_nvml[device_id].threshold_slowdown_get_supported  = true;
              hm_adapters_nvml[device_id].utilization_get_supported         = true;
              hm_adapters_nvml[device_id].memoryused_get_supported          = true;
            }
          }
        }
      }

      hcfree (nvmlGPUHandle);
    }
  }

  if (hwmon_ctx->hm_nvapi)
  {
    if (hm_NvAPI_Initialize (hashcat_ctx) == 0)
    {
      HM_ADAPTER_NVAPI *nvGPUHandle = (HM_ADAPTER_NVAPI *) hccalloc (NVAPI_MAX_PHYSICAL_GPUS, sizeof (HM_ADAPTER_NVAPI));

      int tmp_in = hm_get_adapter_index_nvapi (hashcat_ctx, nvGPUHandle);

      for (int backend_devices_idx = 0; backend_devices_idx < backend_devices_cnt; backend_devices_idx++)
      {
        hc_device_param_t *device_param = &backend_ctx->devices_param[backend_devices_idx];

        if (device_param->skipped == true) continue;

        if (device_param->is_cuda == true)
        {
          for (int i = 0; i < tmp_in; i++)
          {
            NvU32 BusId     = 0;
            NvU32 BusSlotId = 0;

            if (hm_NvAPI_GPU_GetBusId (hashcat_ctx, nvGPUHandle[i], &BusId) == -1) continue;

            if (hm_NvAPI_GPU_GetBusSlotId (hashcat_ctx, nvGPUHandle[i], &BusSlotId) == -1) continue;

            if ((device_param->pcie_bus      == BusId)
             && (device_param->pcie_device   == (BusSlotId >> 3))
             && (device_param->pcie_function == (BusSlotId & 7)))
            {
              const u32 device_id = device_param->device_id;

              hm_adapters_nvapi[device_id].nvapi = nvGPUHandle[i];

              hm_adapters_nvapi[device_id].fanpolicy_get_supported  = true;
              hm_adapters_nvapi[device_id].throttle_get_supported   = true;
            }
          }
        }

        if (device_param->is_opencl == true)
        {
          if ((device_param->opencl_device_type & CL_DEVICE_TYPE_GPU) == 0) continue;

          if (device_param->opencl_device_vendor_id != VENDOR_ID_NV) continue;

          for (int i = 0; i < tmp_in; i++)
          {
            NvU32 BusId     = 0;
            NvU32 BusSlotId = 0;

            if (hm_NvAPI_GPU_GetBusId (hashcat_ctx, nvGPUHandle[i], &BusId) == -1) continue;

            if (hm_NvAPI_GPU_GetBusSlotId (hashcat_ctx, nvGPUHandle[i], &BusSlotId) == -1) continue;

            if ((device_param->pcie_bus      == BusId)
             && (device_param->pcie_device   == (BusSlotId >> 3))
             && (device_param->pcie_function == (BusSlotId & 7)))
            {
              const u32 device_id = device_param->device_id;

              hm_adapters_nvapi[device_id].nvapi = nvGPUHandle[i];

              hm_adapters_nvapi[device_id].fanpolicy_get_supported  = true;
              hm_adapters_nvapi[device_id].throttle_get_supported   = true;
            }
          }
        }
      }

      hcfree (nvGPUHandle);
    }
  }

  if (hwmon_ctx->hm_adl)
  {
    if (hm_ADL_Main_Control_Create (hashcat_ctx, ADL_Main_Memory_Alloc, 0) == 0)
    {
      // total number of adapters

      int tmp_in;

      if (get_adapters_num_adl (hashcat_ctx, &tmp_in) == -1)
      {
        FREE_ADAPTERS;

        return -1;
      }

      // adapter info

      LPAdapterInfo lpAdapterInfo = (LPAdapterInfo) hccalloc (tmp_in, sizeof (AdapterInfo));

      if (hm_ADL_Adapter_AdapterInfo_Get (hashcat_ctx, lpAdapterInfo, tmp_in * sizeof (AdapterInfo)) == -1)
      {
        FREE_ADAPTERS;

        return -1;
      }

      for (int backend_devices_idx = 0; backend_devices_idx < backend_devices_cnt; backend_devices_idx++)
      {
        hc_device_param_t *device_param = &backend_ctx->devices_param[backend_devices_idx];

        if (device_param->skipped == true) continue;

        if (device_param->is_cuda == true)
        {
          // nothing to do
        }

        if ((device_param->is_opencl == true) || (device_param->is_hip == true))
        {
          if ((device_param->opencl_device_type & CL_DEVICE_TYPE_GPU) == 0) continue;

          if ((device_param->opencl_device_vendor_id != VENDOR_ID_AMD) && (device_param->opencl_device_vendor_id != VENDOR_ID_AMD_USE_HIP)) continue;

          for (int i = 0; i < tmp_in; i++)
          {
            if ((device_param->pcie_bus      == lpAdapterInfo[i].iBusNumber)
             && (device_param->pcie_device   == (lpAdapterInfo[i].iDeviceNumber >> 3))
             && (device_param->pcie_function == (lpAdapterInfo[i].iDeviceNumber & 7)))
            {
              const u32 device_id = device_param->device_id;

              int od_supported = 0;
              int od_enabled   = 0;
              int od_version   = 0;

              hm_ADL2_Overdrive_Caps (hashcat_ctx, lpAdapterInfo[i].iAdapterIndex, &od_supported, &od_enabled, &od_version);

              if (od_version < 8) od_version = 5;

              hm_adapters_adl[device_id].od_version = od_version;

              hm_adapters_adl[device_id].adl = lpAdapterInfo[i].iAdapterIndex;

              hm_adapters_adl[device_id].buslanes_get_supported            = true;
              hm_adapters_adl[device_id].corespeed_get_supported           = true;
              hm_adapters_adl[device_id].fanspeed_get_supported            = true;
              hm_adapters_adl[device_id].fanpolicy_get_supported           = true;
              hm_adapters_adl[device_id].memoryspeed_get_supported         = true;
              hm_adapters_adl[device_id].temperature_get_supported         = true;
              hm_adapters_adl[device_id].threshold_slowdown_get_supported  = true;
              hm_adapters_adl[device_id].utilization_get_supported         = true;
            }
          }
        }
      }

      hcfree (lpAdapterInfo);
    }
  }

  if (hwmon_ctx->hm_sysfs_amdgpu || hwmon_ctx->hm_iokit)
  {
    if (true)
    {
      for (int backend_devices_idx = 0; backend_devices_idx < backend_devices_cnt; backend_devices_idx++)
      {
        hc_device_param_t *device_param = &backend_ctx->devices_param[backend_devices_idx];

        if (device_param->skipped == true) continue;

        if (device_param->is_cuda == true)
        {
          // nothing to do
        }

        #if defined (__APPLE__)
        if (device_param->is_metal == true)
        {
          const u32 device_id = device_param->device_id;

          if ((device_param->opencl_platform_vendor_id == VENDOR_ID_APPLE) && (hwmon_ctx->hm_iokit))
          {
            hm_adapters_iokit[device_id].buslanes_get_supported    = false;
            hm_adapters_iokit[device_id].corespeed_get_supported   = false;
            hm_adapters_iokit[device_id].fanspeed_get_supported    = true;
            hm_adapters_iokit[device_id].fanpolicy_get_supported   = false;
            hm_adapters_iokit[device_id].memoryspeed_get_supported = false;
            hm_adapters_iokit[device_id].temperature_get_supported = true;
            hm_adapters_iokit[device_id].utilization_get_supported = true;
          }
        }
        #endif

        if ((device_param->is_opencl == true) || (device_param->is_hip == true))
        {
          const u32 device_id = device_param->device_id;

          if ((device_param->opencl_platform_vendor_id == VENDOR_ID_APPLE) && (hwmon_ctx->hm_iokit))
          {
            hm_adapters_iokit[device_id].buslanes_get_supported    = false;
            hm_adapters_iokit[device_id].corespeed_get_supported   = false;
            hm_adapters_iokit[device_id].fanspeed_get_supported    = true;
            hm_adapters_iokit[device_id].fanpolicy_get_supported   = false;
            hm_adapters_iokit[device_id].memoryspeed_get_supported = false;
            hm_adapters_iokit[device_id].temperature_get_supported = true;
            hm_adapters_iokit[device_id].utilization_get_supported = true;
          }

          if ((device_param->opencl_device_type & CL_DEVICE_TYPE_GPU) == 0) continue;

          if (hwmon_ctx->hm_sysfs_amdgpu)
          {
            hm_adapters_sysfs_amdgpu[device_id].buslanes_get_supported    = true;
            hm_adapters_sysfs_amdgpu[device_id].corespeed_get_supported   = true;
            hm_adapters_sysfs_amdgpu[device_id].fanspeed_get_supported    = true;
            hm_adapters_sysfs_amdgpu[device_id].fanpolicy_get_supported   = true;
            hm_adapters_sysfs_amdgpu[device_id].memoryspeed_get_supported = true;
            hm_adapters_sysfs_amdgpu[device_id].temperature_get_supported = true;
            hm_adapters_sysfs_amdgpu[device_id].utilization_get_supported = true;
            hm_adapters_sysfs_amdgpu[device_id].memoryused_get_supported  = true;
          }
        }
      }
    }
  }

  if (hwmon_ctx->hm_sysfs_cpu)
  {
    if (true)
    {
      for (int backend_devices_idx = 0; backend_devices_idx < backend_devices_cnt; backend_devices_idx++)
      {
        hc_device_param_t *device_param = &backend_ctx->devices_param[backend_devices_idx];

        if (device_param->skipped == true) continue;

        if (device_param->is_cuda == true)
        {
          // nothing to do
        }

        if ((device_param->is_opencl == true) || (device_param->is_hip == true))
        {
          const u32 device_id = device_param->device_id;

          if ((device_param->opencl_device_type & CL_DEVICE_TYPE_CPU) == 0) continue;

          if (hwmon_ctx->hm_sysfs_cpu)
          {
            hm_adapters_sysfs_cpu[device_id].buslanes_get_supported    = false;
            hm_adapters_sysfs_cpu[device_id].corespeed_get_supported   = false;
            hm_adapters_sysfs_cpu[device_id].fanspeed_get_supported    = false;
            hm_adapters_sysfs_cpu[device_id].fanpolicy_get_supported   = false;
            hm_adapters_sysfs_cpu[device_id].memoryspeed_get_supported = false;
            hm_adapters_sysfs_cpu[device_id].temperature_get_supported = true;
            hm_adapters_sysfs_cpu[device_id].utilization_get_supported = true;
          }
        }
      }
    }
  }

  #if defined(__APPLE__)
  if (backend_ctx->need_iokit == true)
  {
    hwmon_ctx->hm_iokit = (IOKIT_PTR *) hcmalloc (sizeof (IOKIT_PTR));

    if (iokit_init (hashcat_ctx) == false)
    {
      hcfree (hwmon_ctx->hm_iokit);

      hwmon_ctx->hm_iokit = NULL;
    }
  }
  #endif

  if (hwmon_ctx->hm_adl == NULL && hwmon_ctx->hm_nvml == NULL && hwmon_ctx->hm_sysfs_amdgpu == NULL && hwmon_ctx->hm_sysfs_cpu == NULL && hwmon_ctx->hm_iokit == NULL)
  {
    FREE_ADAPTERS;

    return 0;
  }

  /**
   * looks like we have some manageable device
   */

  hwmon_ctx->enabled = true;

  /**
   * HM devices: copy
   */

  for (int backend_devices_idx = 0; backend_devices_idx < backend_devices_cnt; backend_devices_idx++)
  {
    hc_device_param_t *device_param = &backend_ctx->devices_param[backend_devices_idx];

    if (device_param->skipped == true) continue;

    const u32 device_id = device_param->device_id;

    hwmon_ctx->hm_device[backend_devices_idx].adl           = 0;
    hwmon_ctx->hm_device[backend_devices_idx].sysfs_amdgpu  = 0;
    hwmon_ctx->hm_device[backend_devices_idx].sysfs_cpu     = 0;
    hwmon_ctx->hm_device[backend_devices_idx].iokit         = 0;
    hwmon_ctx->hm_device[backend_devices_idx].nvapi         = 0;
    hwmon_ctx->hm_device[backend_devices_idx].nvml          = 0;
    hwmon_ctx->hm_device[backend_devices_idx].od_version    = 0;

    if (device_param->is_cuda == true)
    {
      hwmon_ctx->hm_device[backend_devices_idx].nvapi       = hm_adapters_nvapi[device_id].nvapi;
      hwmon_ctx->hm_device[backend_devices_idx].nvml        = hm_adapters_nvml[device_id].nvml;

      if (hwmon_ctx->hm_nvml)
      {
        hwmon_ctx->hm_device[backend_devices_idx].buslanes_get_supported            |= hm_adapters_nvml[device_id].buslanes_get_supported;
        hwmon_ctx->hm_device[backend_devices_idx].corespeed_get_supported           |= hm_adapters_nvml[device_id].corespeed_get_supported;
        hwmon_ctx->hm_device[backend_devices_idx].fanspeed_get_supported            |= hm_adapters_nvml[device_id].fanspeed_get_supported;
        hwmon_ctx->hm_device[backend_devices_idx].fanpolicy_get_supported           |= hm_adapters_nvml[device_id].fanpolicy_get_supported;
        hwmon_ctx->hm_device[backend_devices_idx].memoryspeed_get_supported         |= hm_adapters_nvml[device_id].memoryspeed_get_supported;
        hwmon_ctx->hm_device[backend_devices_idx].temperature_get_supported         |= hm_adapters_nvml[device_id].temperature_get_supported;
        hwmon_ctx->hm_device[backend_devices_idx].threshold_shutdown_get_supported  |= hm_adapters_nvml[device_id].threshold_shutdown_get_supported;
        hwmon_ctx->hm_device[backend_devices_idx].threshold_slowdown_get_supported  |= hm_adapters_nvml[device_id].threshold_slowdown_get_supported;
        hwmon_ctx->hm_device[backend_devices_idx].throttle_get_supported            |= hm_adapters_nvml[device_id].throttle_get_supported;
        hwmon_ctx->hm_device[backend_devices_idx].utilization_get_supported         |= hm_adapters_nvml[device_id].utilization_get_supported;
        hwmon_ctx->hm_device[backend_devices_idx].memoryused_get_supported          |= hm_adapters_nvml[device_id].memoryused_get_supported;
      }

      if (hwmon_ctx->hm_nvapi)
      {
        hwmon_ctx->hm_device[backend_devices_idx].buslanes_get_supported            |= hm_adapters_nvapi[device_id].buslanes_get_supported;
        hwmon_ctx->hm_device[backend_devices_idx].corespeed_get_supported           |= hm_adapters_nvapi[device_id].corespeed_get_supported;
        hwmon_ctx->hm_device[backend_devices_idx].fanspeed_get_supported            |= hm_adapters_nvapi[device_id].fanspeed_get_supported;
        hwmon_ctx->hm_device[backend_devices_idx].fanpolicy_get_supported           |= hm_adapters_nvapi[device_id].fanpolicy_get_supported;
        hwmon_ctx->hm_device[backend_devices_idx].memoryspeed_get_supported         |= hm_adapters_nvapi[device_id].memoryspeed_get_supported;
        hwmon_ctx->hm_device[backend_devices_idx].temperature_get_supported         |= hm_adapters_nvapi[device_id].temperature_get_supported;
        hwmon_ctx->hm_device[backend_devices_idx].threshold_shutdown_get_supported  |= hm_adapters_nvapi[device_id].threshold_shutdown_get_supported;
        hwmon_ctx->hm_device[backend_devices_idx].threshold_slowdown_get_supported  |= hm_adapters_nvapi[device_id].threshold_slowdown_get_supported;
        hwmon_ctx->hm_device[backend_devices_idx].throttle_get_supported            |= hm_adapters_nvapi[device_id].throttle_get_supported;
        hwmon_ctx->hm_device[backend_devices_idx].utilization_get_supported         |= hm_adapters_nvapi[device_id].utilization_get_supported;
      }
    }

    if (device_param->is_metal == true)
    {
      if (hwmon_ctx->hm_iokit)
      {
        hwmon_ctx->hm_device[backend_devices_idx].iokit                              = hm_adapters_iokit[device_id].iokit;
        hwmon_ctx->hm_device[backend_devices_idx].buslanes_get_supported            |= hm_adapters_iokit[device_id].buslanes_get_supported;
        hwmon_ctx->hm_device[backend_devices_idx].corespeed_get_supported           |= hm_adapters_iokit[device_id].corespeed_get_supported;
        hwmon_ctx->hm_device[backend_devices_idx].fanspeed_get_supported            |= hm_adapters_iokit[device_id].fanspeed_get_supported;
        hwmon_ctx->hm_device[backend_devices_idx].fanpolicy_get_supported           |= hm_adapters_iokit[device_id].fanpolicy_get_supported;
        hwmon_ctx->hm_device[backend_devices_idx].memoryspeed_get_supported         |= hm_adapters_iokit[device_id].memoryspeed_get_supported;
        hwmon_ctx->hm_device[backend_devices_idx].temperature_get_supported         |= hm_adapters_iokit[device_id].temperature_get_supported;
        hwmon_ctx->hm_device[backend_devices_idx].threshold_shutdown_get_supported  |= hm_adapters_iokit[device_id].threshold_shutdown_get_supported;
        hwmon_ctx->hm_device[backend_devices_idx].threshold_slowdown_get_supported  |= hm_adapters_iokit[device_id].threshold_slowdown_get_supported;
        hwmon_ctx->hm_device[backend_devices_idx].throttle_get_supported            |= hm_adapters_iokit[device_id].throttle_get_supported;
        hwmon_ctx->hm_device[backend_devices_idx].utilization_get_supported         |= hm_adapters_iokit[device_id].utilization_get_supported;
      }
    }

    if ((device_param->is_opencl == true) || (device_param->is_hip == true))
    {
      if (device_param->opencl_device_type & CL_DEVICE_TYPE_CPU)
      {
        #if defined(__APPLE__)
        if (device_param->opencl_platform_vendor_id == VENDOR_ID_APPLE)
        {
          if (hwmon_ctx->hm_iokit)
          {
            hwmon_ctx->hm_device[backend_devices_idx].iokit                              = hm_adapters_iokit[device_id].iokit;
            hwmon_ctx->hm_device[backend_devices_idx].buslanes_get_supported            |= hm_adapters_iokit[device_id].buslanes_get_supported;
            hwmon_ctx->hm_device[backend_devices_idx].corespeed_get_supported           |= hm_adapters_iokit[device_id].corespeed_get_supported;
            hwmon_ctx->hm_device[backend_devices_idx].fanspeed_get_supported            |= hm_adapters_iokit[device_id].fanspeed_get_supported;
            hwmon_ctx->hm_device[backend_devices_idx].fanpolicy_get_supported           |= hm_adapters_iokit[device_id].fanpolicy_get_supported;
            hwmon_ctx->hm_device[backend_devices_idx].memoryspeed_get_supported         |= hm_adapters_iokit[device_id].memoryspeed_get_supported;
            hwmon_ctx->hm_device[backend_devices_idx].temperature_get_supported         |= hm_adapters_iokit[device_id].temperature_get_supported;
            hwmon_ctx->hm_device[backend_devices_idx].threshold_shutdown_get_supported  |= hm_adapters_iokit[device_id].threshold_shutdown_get_supported;
            hwmon_ctx->hm_device[backend_devices_idx].threshold_slowdown_get_supported  |= hm_adapters_iokit[device_id].threshold_slowdown_get_supported;
            hwmon_ctx->hm_device[backend_devices_idx].throttle_get_supported            |= hm_adapters_iokit[device_id].throttle_get_supported;
            hwmon_ctx->hm_device[backend_devices_idx].utilization_get_supported         |= hm_adapters_iokit[device_id].utilization_get_supported;
          }
        }
        #endif

        if (hwmon_ctx->hm_sysfs_cpu)
        {
          hwmon_ctx->hm_device[backend_devices_idx].buslanes_get_supported            |= hm_adapters_sysfs_cpu[device_id].buslanes_get_supported;
          hwmon_ctx->hm_device[backend_devices_idx].corespeed_get_supported           |= hm_adapters_sysfs_cpu[device_id].corespeed_get_supported;
          hwmon_ctx->hm_device[backend_devices_idx].fanspeed_get_supported            |= hm_adapters_sysfs_cpu[device_id].fanspeed_get_supported;
          hwmon_ctx->hm_device[backend_devices_idx].fanpolicy_get_supported           |= hm_adapters_sysfs_cpu[device_id].fanpolicy_get_supported;
          hwmon_ctx->hm_device[backend_devices_idx].memoryspeed_get_supported         |= hm_adapters_sysfs_cpu[device_id].memoryspeed_get_supported;
          hwmon_ctx->hm_device[backend_devices_idx].temperature_get_supported         |= hm_adapters_sysfs_cpu[device_id].temperature_get_supported;
          hwmon_ctx->hm_device[backend_devices_idx].threshold_shutdown_get_supported  |= hm_adapters_sysfs_cpu[device_id].threshold_shutdown_get_supported;
          hwmon_ctx->hm_device[backend_devices_idx].threshold_slowdown_get_supported  |= hm_adapters_sysfs_cpu[device_id].threshold_slowdown_get_supported;
          hwmon_ctx->hm_device[backend_devices_idx].throttle_get_supported            |= hm_adapters_sysfs_cpu[device_id].throttle_get_supported;
          hwmon_ctx->hm_device[backend_devices_idx].utilization_get_supported         |= hm_adapters_sysfs_cpu[device_id].utilization_get_supported;
        }
      }

      if (device_param->opencl_device_type & CL_DEVICE_TYPE_GPU)
      {
        #if defined(__APPLE__)
        if (device_param->opencl_platform_vendor_id == VENDOR_ID_APPLE)
        {
          if (hwmon_ctx->hm_iokit)
          {
            hwmon_ctx->hm_device[backend_devices_idx].iokit                              = hm_adapters_iokit[device_id].iokit;
            hwmon_ctx->hm_device[backend_devices_idx].buslanes_get_supported            |= hm_adapters_iokit[device_id].buslanes_get_supported;
            hwmon_ctx->hm_device[backend_devices_idx].corespeed_get_supported           |= hm_adapters_iokit[device_id].corespeed_get_supported;
            hwmon_ctx->hm_device[backend_devices_idx].fanspeed_get_supported            |= hm_adapters_iokit[device_id].fanspeed_get_supported;
            hwmon_ctx->hm_device[backend_devices_idx].fanpolicy_get_supported           |= hm_adapters_iokit[device_id].fanpolicy_get_supported;
            hwmon_ctx->hm_device[backend_devices_idx].memoryspeed_get_supported         |= hm_adapters_iokit[device_id].memoryspeed_get_supported;
            hwmon_ctx->hm_device[backend_devices_idx].temperature_get_supported         |= hm_adapters_iokit[device_id].temperature_get_supported;
            hwmon_ctx->hm_device[backend_devices_idx].threshold_shutdown_get_supported  |= hm_adapters_iokit[device_id].threshold_shutdown_get_supported;
            hwmon_ctx->hm_device[backend_devices_idx].threshold_slowdown_get_supported  |= hm_adapters_iokit[device_id].threshold_slowdown_get_supported;
            hwmon_ctx->hm_device[backend_devices_idx].throttle_get_supported            |= hm_adapters_iokit[device_id].throttle_get_supported;
            hwmon_ctx->hm_device[backend_devices_idx].utilization_get_supported         |= hm_adapters_iokit[device_id].utilization_get_supported;
          }
        }
        #endif

        if ((device_param->opencl_device_vendor_id == VENDOR_ID_AMD) || (device_param->opencl_device_vendor_id == VENDOR_ID_AMD_USE_HIP))
        {
          hwmon_ctx->hm_device[backend_devices_idx].adl           = hm_adapters_adl[device_id].adl;
          hwmon_ctx->hm_device[backend_devices_idx].sysfs_amdgpu  = hm_adapters_sysfs_amdgpu[device_id].sysfs_amdgpu;

          if (hwmon_ctx->hm_adl)
          {
            hwmon_ctx->hm_device[backend_devices_idx].od_version = hm_adapters_adl[device_id].od_version;

            hwmon_ctx->hm_device[backend_devices_idx].buslanes_get_supported            |= hm_adapters_adl[device_id].buslanes_get_supported;
            hwmon_ctx->hm_device[backend_devices_idx].corespeed_get_supported           |= hm_adapters_adl[device_id].corespeed_get_supported;
            hwmon_ctx->hm_device[backend_devices_idx].fanspeed_get_supported            |= hm_adapters_adl[device_id].fanspeed_get_supported;
            hwmon_ctx->hm_device[backend_devices_idx].fanpolicy_get_supported           |= hm_adapters_adl[device_id].fanpolicy_get_supported;
            hwmon_ctx->hm_device[backend_devices_idx].memoryspeed_get_supported         |= hm_adapters_adl[device_id].memoryspeed_get_supported;
            hwmon_ctx->hm_device[backend_devices_idx].temperature_get_supported         |= hm_adapters_adl[device_id].temperature_get_supported;
            hwmon_ctx->hm_device[backend_devices_idx].threshold_shutdown_get_supported  |= hm_adapters_adl[device_id].threshold_shutdown_get_supported;
            hwmon_ctx->hm_device[backend_devices_idx].threshold_slowdown_get_supported  |= hm_adapters_adl[device_id].threshold_slowdown_get_supported;
            hwmon_ctx->hm_device[backend_devices_idx].throttle_get_supported            |= hm_adapters_adl[device_id].throttle_get_supported;
            hwmon_ctx->hm_device[backend_devices_idx].utilization_get_supported         |= hm_adapters_adl[device_id].utilization_get_supported;
          }

          if (hwmon_ctx->hm_sysfs_amdgpu)
          {
            hwmon_ctx->hm_device[backend_devices_idx].buslanes_get_supported            |= hm_adapters_sysfs_amdgpu[device_id].buslanes_get_supported;
            hwmon_ctx->hm_device[backend_devices_idx].corespeed_get_supported           |= hm_adapters_sysfs_amdgpu[device_id].corespeed_get_supported;
            hwmon_ctx->hm_device[backend_devices_idx].fanspeed_get_supported            |= hm_adapters_sysfs_amdgpu[device_id].fanspeed_get_supported;
            hwmon_ctx->hm_device[backend_devices_idx].fanpolicy_get_supported           |= hm_adapters_sysfs_amdgpu[device_id].fanpolicy_get_supported;
            hwmon_ctx->hm_device[backend_devices_idx].memoryspeed_get_supported         |= hm_adapters_sysfs_amdgpu[device_id].memoryspeed_get_supported;
            hwmon_ctx->hm_device[backend_devices_idx].temperature_get_supported         |= hm_adapters_sysfs_amdgpu[device_id].temperature_get_supported;
            hwmon_ctx->hm_device[backend_devices_idx].threshold_shutdown_get_supported  |= hm_adapters_sysfs_amdgpu[device_id].threshold_shutdown_get_supported;
            hwmon_ctx->hm_device[backend_devices_idx].threshold_slowdown_get_supported  |= hm_adapters_sysfs_amdgpu[device_id].threshold_slowdown_get_supported;
            hwmon_ctx->hm_device[backend_devices_idx].throttle_get_supported            |= hm_adapters_sysfs_amdgpu[device_id].throttle_get_supported;
            hwmon_ctx->hm_device[backend_devices_idx].utilization_get_supported         |= hm_adapters_sysfs_amdgpu[device_id].utilization_get_supported;
            hwmon_ctx->hm_device[backend_devices_idx].memoryused_get_supported          |= hm_adapters_sysfs_amdgpu[device_id].memoryused_get_supported;
          }
        }

        if (device_param->opencl_device_vendor_id == VENDOR_ID_NV)
        {
          hwmon_ctx->hm_device[backend_devices_idx].nvapi       = hm_adapters_nvapi[device_id].nvapi;
          hwmon_ctx->hm_device[backend_devices_idx].nvml        = hm_adapters_nvml[device_id].nvml;

          if (hwmon_ctx->hm_nvml)
          {
            hwmon_ctx->hm_device[backend_devices_idx].buslanes_get_supported            |= hm_adapters_nvml[device_id].buslanes_get_supported;
            hwmon_ctx->hm_device[backend_devices_idx].corespeed_get_supported           |= hm_adapters_nvml[device_id].corespeed_get_supported;
            hwmon_ctx->hm_device[backend_devices_idx].fanspeed_get_supported            |= hm_adapters_nvml[device_id].fanspeed_get_supported;
            hwmon_ctx->hm_device[backend_devices_idx].fanpolicy_get_supported           |= hm_adapters_nvml[device_id].fanpolicy_get_supported;
            hwmon_ctx->hm_device[backend_devices_idx].memoryspeed_get_supported         |= hm_adapters_nvml[device_id].memoryspeed_get_supported;
            hwmon_ctx->hm_device[backend_devices_idx].temperature_get_supported         |= hm_adapters_nvml[device_id].temperature_get_supported;
            hwmon_ctx->hm_device[backend_devices_idx].threshold_shutdown_get_supported  |= hm_adapters_nvml[device_id].threshold_shutdown_get_supported;
            hwmon_ctx->hm_device[backend_devices_idx].threshold_slowdown_get_supported  |= hm_adapters_nvml[device_id].threshold_slowdown_get_supported;
            hwmon_ctx->hm_device[backend_devices_idx].throttle_get_supported            |= hm_adapters_nvml[device_id].throttle_get_supported;
            hwmon_ctx->hm_device[backend_devices_idx].utilization_get_supported         |= hm_adapters_nvml[device_id].utilization_get_supported;
            hwmon_ctx->hm_device[backend_devices_idx].memoryused_get_supported          |= hm_adapters_nvml[device_id].memoryused_get_supported;
          }

          if (hwmon_ctx->hm_nvapi)
          {
            hwmon_ctx->hm_device[backend_devices_idx].buslanes_get_supported            |= hm_adapters_nvapi[device_id].buslanes_get_supported;
            hwmon_ctx->hm_device[backend_devices_idx].corespeed_get_supported           |= hm_adapters_nvapi[device_id].corespeed_get_supported;
            hwmon_ctx->hm_device[backend_devices_idx].fanspeed_get_supported            |= hm_adapters_nvapi[device_id].fanspeed_get_supported;
            hwmon_ctx->hm_device[backend_devices_idx].fanpolicy_get_supported           |= hm_adapters_nvapi[device_id].fanpolicy_get_supported;
            hwmon_ctx->hm_device[backend_devices_idx].memoryspeed_get_supported         |= hm_adapters_nvapi[device_id].memoryspeed_get_supported;
            hwmon_ctx->hm_device[backend_devices_idx].temperature_get_supported         |= hm_adapters_nvapi[device_id].temperature_get_supported;
            hwmon_ctx->hm_device[backend_devices_idx].threshold_shutdown_get_supported  |= hm_adapters_nvapi[device_id].threshold_shutdown_get_supported;
            hwmon_ctx->hm_device[backend_devices_idx].threshold_slowdown_get_supported  |= hm_adapters_nvapi[device_id].threshold_slowdown_get_supported;
            hwmon_ctx->hm_device[backend_devices_idx].throttle_get_supported            |= hm_adapters_nvapi[device_id].throttle_get_supported;
            hwmon_ctx->hm_device[backend_devices_idx].utilization_get_supported         |= hm_adapters_nvapi[device_id].utilization_get_supported;
          }
        }
      }
    }

    // by calling the different functions here this will disable them in case they will error out
    // this will also reduce the error itself printed to the user to a single print on startup

    hm_get_buslanes_with_devices_idx           (hashcat_ctx, backend_devices_idx);
    hm_get_corespeed_with_devices_idx          (hashcat_ctx, backend_devices_idx);
    hm_get_fanpolicy_with_devices_idx          (hashcat_ctx, backend_devices_idx);
    hm_get_fanspeed_with_devices_idx           (hashcat_ctx, backend_devices_idx);
    hm_get_memoryspeed_with_devices_idx        (hashcat_ctx, backend_devices_idx);
    hm_get_temperature_with_devices_idx        (hashcat_ctx, backend_devices_idx);
    hm_get_threshold_shutdown_with_devices_idx (hashcat_ctx, backend_devices_idx);
    hm_get_threshold_slowdown_with_devices_idx (hashcat_ctx, backend_devices_idx);
    hm_get_throttle_with_devices_idx           (hashcat_ctx, backend_devices_idx);
    hm_get_utilization_with_devices_idx        (hashcat_ctx, backend_devices_idx);
    hm_get_memoryused_with_devices_idx         (hashcat_ctx, backend_devices_idx);
  }

  FREE_ADAPTERS;

  return 0;
}

void hwmon_ctx_destroy (hashcat_ctx_t *hashcat_ctx)
{
  hwmon_ctx_t *hwmon_ctx = hashcat_ctx->hwmon_ctx;

  if (hwmon_ctx->enabled == false) return;

  // unload shared libraries

  if (hwmon_ctx->hm_nvml)
  {
    hm_NVML_nvmlShutdown (hashcat_ctx);

    nvml_close (hashcat_ctx);
  }

  if (hwmon_ctx->hm_nvapi)
  {
    hm_NvAPI_Unload (hashcat_ctx);

    nvapi_close (hashcat_ctx);
  }

  if (hwmon_ctx->hm_adl)
  {
    hm_ADL_Main_Control_Destroy (hashcat_ctx);

    adl_close (hashcat_ctx);
  }

  if (hwmon_ctx->hm_sysfs_amdgpu)
  {
    sysfs_amdgpu_close (hashcat_ctx);
  }

  if (hwmon_ctx->hm_sysfs_cpu)
  {
    sysfs_cpu_close (hashcat_ctx);
  }

  #if defined (__APPLE__)
  if (hwmon_ctx->hm_iokit)
  {
    iokit_close (hashcat_ctx);
  }
  #endif

  // free memory

  hcfree (hwmon_ctx->hm_device);

  memset (hwmon_ctx, 0, sizeof (hwmon_ctx_t));
}<|MERGE_RESOLUTION|>--- conflicted
+++ resolved
@@ -1286,12 +1286,8 @@
   //#endif // WITH_HWMON
 
   if (user_options->usage          > 0)     return 0;
-<<<<<<< HEAD
-  if (user_options->backend_info   > 0)     return 0;
   if (user_options->hash_info      > 0)     return 0;
-=======
   //if (user_options->backend_info   > 0)     return 0;
->>>>>>> bdc47abb
 
   if (user_options->keyspace      == true)  return 0;
   if (user_options->left          == true)  return 0;
