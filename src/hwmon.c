/**
 * Author......: See docs/credits.txt
 * License.....: MIT
 */

#include "common.h"
#include "types.h"
#include "memory.h"
#include "event.h"
#include "dynloader.h"
#include "shared.h"
#include "folder.h"
#include "hwmon.h"

// general functions

static int get_adapters_num_adl (hashcat_ctx_t *hashcat_ctx, int *iNumberAdapters)
{
  if (hm_ADL_Adapter_NumberOfAdapters_Get (hashcat_ctx, iNumberAdapters) == -1) return -1;

  if (iNumberAdapters == NULL)
  {
    event_log_error (hashcat_ctx, "No ADL adapters found.");

    return -1;
  }

  return 0;
}

static int hm_get_adapter_index_nvapi (hashcat_ctx_t *hashcat_ctx, HM_ADAPTER_NVAPI *nvapiGPUHandle)
{
  NvU32 pGpuCount;

  if (hm_NvAPI_EnumPhysicalGPUs (hashcat_ctx, nvapiGPUHandle, &pGpuCount) == -1) return 0;

  if (pGpuCount == 0)
  {
    event_log_error (hashcat_ctx, "No NvAPI adapters found.");

    return 0;
  }

  return (pGpuCount);
}

static int hm_get_adapter_index_nvml (hashcat_ctx_t *hashcat_ctx, HM_ADAPTER_NVML *nvmlGPUHandle)
{
  unsigned int deviceCount = 0;

  hm_NVML_nvmlDeviceGetCount (hashcat_ctx, &deviceCount);

  if (deviceCount == 0)
  {
    event_log_error (hashcat_ctx, "No NVML adapters found.");

    return 0;
  }

  for (u32 i = 0; i < deviceCount; i++)
  {
    if (hm_NVML_nvmlDeviceGetHandleByIndex (hashcat_ctx, i, &nvmlGPUHandle[i]) == -1) break;

    // can be used to determine if the device by index matches the cuda device by index
    // char name[100]; memset (name, 0, sizeof (name));
    // hm_NVML_nvmlDeviceGetName (hashcat_ctx, nvGPUHandle[i], name, sizeof (name) - 1);
  }

  return (deviceCount);
}

int hm_get_threshold_slowdown_with_devices_idx (hashcat_ctx_t *hashcat_ctx, const int backend_device_idx)
{
  hwmon_ctx_t   *hwmon_ctx   = hashcat_ctx->hwmon_ctx;
  backend_ctx_t *backend_ctx = hashcat_ctx->backend_ctx;

  if (hwmon_ctx->enabled == false) return -1;

  if (hwmon_ctx->hm_device[backend_device_idx].threshold_slowdown_get_supported == false) return -1;

  if (backend_ctx->devices_param[backend_device_idx].is_cuda == true)
  {
    if (hwmon_ctx->hm_nvml)
    {
      int target = 0;

      if (hm_NVML_nvmlDeviceGetTemperatureThreshold (hashcat_ctx, hwmon_ctx->hm_device[backend_device_idx].nvml, NVML_TEMPERATURE_THRESHOLD_SLOWDOWN, (unsigned int *) &target) == -1)
      {
        hwmon_ctx->hm_device[backend_device_idx].threshold_slowdown_get_supported = false;

        return -1;
      }

      return target;
    }
  }

  if ((backend_ctx->devices_param[backend_device_idx].is_opencl == true) || (backend_ctx->devices_param[backend_device_idx].is_hip == true))
  {
    if (backend_ctx->devices_param[backend_device_idx].opencl_device_type & CL_DEVICE_TYPE_GPU)
    {
      if ((backend_ctx->devices_param[backend_device_idx].opencl_device_vendor_id == VENDOR_ID_AMD) || (backend_ctx->devices_param[backend_device_idx].opencl_device_vendor_id == VENDOR_ID_AMD_USE_HIP))
      {
        if (hwmon_ctx->hm_adl)
        {
          if (hwmon_ctx->hm_device[backend_device_idx].od_version == 5)
          {

          }
          else if (hwmon_ctx->hm_device[backend_device_idx].od_version == 6)
          {

          }
        }
      }

      if (backend_ctx->devices_param[backend_device_idx].opencl_device_vendor_id == VENDOR_ID_NV)
      {
        if (hwmon_ctx->hm_nvml)
        {
          int target = 0;

          if (hm_NVML_nvmlDeviceGetTemperatureThreshold (hashcat_ctx, hwmon_ctx->hm_device[backend_device_idx].nvml, NVML_TEMPERATURE_THRESHOLD_SLOWDOWN, (unsigned int *) &target) == -1)
          {
            hwmon_ctx->hm_device[backend_device_idx].threshold_slowdown_get_supported = false;

            return -1;
          }

          return target;
        }
      }
    }
  }

  hwmon_ctx->hm_device[backend_device_idx].threshold_slowdown_get_supported = false;

  return -1;
}

int hm_get_threshold_shutdown_with_devices_idx (hashcat_ctx_t *hashcat_ctx, const int backend_device_idx)
{
  hwmon_ctx_t   *hwmon_ctx   = hashcat_ctx->hwmon_ctx;
  backend_ctx_t *backend_ctx = hashcat_ctx->backend_ctx;

  if (hwmon_ctx->enabled == false) return -1;

  if (hwmon_ctx->hm_device[backend_device_idx].threshold_shutdown_get_supported == false) return -1;

  if (backend_ctx->devices_param[backend_device_idx].is_cuda == true)
  {
    if (hwmon_ctx->hm_nvml)
    {
      int target = 0;

      if (hm_NVML_nvmlDeviceGetTemperatureThreshold (hashcat_ctx, hwmon_ctx->hm_device[backend_device_idx].nvml, NVML_TEMPERATURE_THRESHOLD_SHUTDOWN, (unsigned int *) &target) == -1)
      {
        hwmon_ctx->hm_device[backend_device_idx].threshold_shutdown_get_supported = false;

        return -1;
      }

      return target;
    }
  }

  if ((backend_ctx->devices_param[backend_device_idx].is_opencl == true) || (backend_ctx->devices_param[backend_device_idx].is_hip == true))
  {
    if (backend_ctx->devices_param[backend_device_idx].opencl_device_type & CL_DEVICE_TYPE_GPU)
    {
      if ((backend_ctx->devices_param[backend_device_idx].opencl_device_vendor_id == VENDOR_ID_AMD) || (backend_ctx->devices_param[backend_device_idx].opencl_device_vendor_id == VENDOR_ID_AMD_USE_HIP))
      {
        if (hwmon_ctx->hm_adl)
        {
          if (hwmon_ctx->hm_device[backend_device_idx].od_version == 5)
          {

          }
          else if (hwmon_ctx->hm_device[backend_device_idx].od_version == 6)
          {

          }
        }
      }

      if (backend_ctx->devices_param[backend_device_idx].opencl_device_vendor_id == VENDOR_ID_NV)
      {
        if (hwmon_ctx->hm_nvml)
        {
          int target = 0;

          if (hm_NVML_nvmlDeviceGetTemperatureThreshold (hashcat_ctx, hwmon_ctx->hm_device[backend_device_idx].nvml, NVML_TEMPERATURE_THRESHOLD_SHUTDOWN, (unsigned int *) &target) == -1)
          {
            hwmon_ctx->hm_device[backend_device_idx].threshold_shutdown_get_supported = false;

            return -1;
          }

          return target;
        }
      }
    }
  }

  hwmon_ctx->hm_device[backend_device_idx].threshold_shutdown_get_supported = false;

  return -1;
}

int hm_get_temperature_with_devices_idx (hashcat_ctx_t *hashcat_ctx, const int backend_device_idx)
{
  hwmon_ctx_t   *hwmon_ctx   = hashcat_ctx->hwmon_ctx;
  backend_ctx_t *backend_ctx = hashcat_ctx->backend_ctx;

  if (hwmon_ctx->enabled == false) return -1;

  if (hwmon_ctx->hm_device[backend_device_idx].temperature_get_supported == false) return -1;

  if (backend_ctx->devices_param[backend_device_idx].is_cuda == true)
  {
    if (hwmon_ctx->hm_nvml)
    {
      int temperature = 0;

      if (hm_NVML_nvmlDeviceGetTemperature (hashcat_ctx, hwmon_ctx->hm_device[backend_device_idx].nvml, NVML_TEMPERATURE_GPU, (u32 *) &temperature) == -1)
      {
        hwmon_ctx->hm_device[backend_device_idx].temperature_get_supported = false;

        return -1;
      }

      return temperature;
    }
  }

  if ((backend_ctx->devices_param[backend_device_idx].is_opencl == true) || (backend_ctx->devices_param[backend_device_idx].is_hip == true))
  {
    if (backend_ctx->devices_param[backend_device_idx].opencl_device_type & CL_DEVICE_TYPE_CPU)
    {
      #if defined (__APPLE__)
      if (backend_ctx->devices_param[backend_device_idx].opencl_platform_vendor_id == VENDOR_ID_APPLE)
      {
        if (hwmon_ctx->hm_iokit)
        {
          double temperature = 0.0;

          char *key = HM_IOKIT_SMC_CPU_PROXIMITY;

          if (hm_IOKIT_SMCGetTemperature (hashcat_ctx, key, &temperature) == -1)
          {
            hwmon_ctx->hm_device[backend_device_idx].temperature_get_supported = false;

            return -1;
          }

          return (int) temperature;
        }
      }
      #endif

      if (hwmon_ctx->hm_sysfs_cpu)
      {
        int temperature = 0;

        if (hm_SYSFS_CPU_get_temperature_current (hashcat_ctx, &temperature) == -1)
        {
          hwmon_ctx->hm_device[backend_device_idx].temperature_get_supported = false;

          return -1;
        }

        return temperature;
      }
    }

    if (backend_ctx->devices_param[backend_device_idx].opencl_device_type & CL_DEVICE_TYPE_GPU)
    {
      #if defined (__APPLE__)
      if (backend_ctx->devices_param[backend_device_idx].opencl_platform_vendor_id == VENDOR_ID_APPLE)
      {
        if (hwmon_ctx->hm_iokit)
        {
          double temperature = 0.0;

          char *key = HM_IOKIT_SMC_GPU_PROXIMITY;

          if (backend_ctx->devices_param[backend_device_idx].opencl_device_vendor_id == VENDOR_ID_INTEL_BEIGNET)
          {
            key = HM_IOKIT_SMC_PECI_GPU;
          }

          if (hm_IOKIT_SMCGetTemperature (hashcat_ctx, key, &temperature) == -1)
          {
            hwmon_ctx->hm_device[backend_device_idx].temperature_get_supported = false;

            return -1;
          }

          return (int) temperature;
        }
      }
      #endif

      if ((backend_ctx->devices_param[backend_device_idx].opencl_device_vendor_id == VENDOR_ID_AMD) || (backend_ctx->devices_param[backend_device_idx].opencl_device_vendor_id == VENDOR_ID_AMD_USE_HIP))
      {
        if (hwmon_ctx->hm_adl)
        {
          if (hwmon_ctx->hm_device[backend_device_idx].od_version == 5)
          {
            ADLTemperature Temperature;

            Temperature.iSize = sizeof (ADLTemperature);

            if (hm_ADL_Overdrive5_Temperature_Get (hashcat_ctx, hwmon_ctx->hm_device[backend_device_idx].adl, 0, &Temperature) == -1)
            {
              hwmon_ctx->hm_device[backend_device_idx].temperature_get_supported = false;

              return -1;
            }

            return Temperature.iTemperature / 1000;
          }

          if (hwmon_ctx->hm_device[backend_device_idx].od_version == 6)
          {
            int Temperature = 0;

            if (hm_ADL_Overdrive6_Temperature_Get (hashcat_ctx, hwmon_ctx->hm_device[backend_device_idx].adl, &Temperature) == -1)
            {
              hwmon_ctx->hm_device[backend_device_idx].temperature_get_supported = false;

              return -1;
            }

            return Temperature / 1000;
          }

          if (hwmon_ctx->hm_device[backend_device_idx].od_version == 8)
          {
            ADLPMLogDataOutput odlpDataOutput;

            memset (&odlpDataOutput, 0, sizeof (ADLPMLogDataOutput));

            if (hm_ADL2_New_QueryPMLogData_Get (hashcat_ctx, hwmon_ctx->hm_device[backend_device_idx].adl, &odlpDataOutput) == -1)
            {
              hwmon_ctx->hm_device[backend_device_idx].temperature_get_supported = false;

              return -1;
            }

            return odlpDataOutput.sensors[PMLOG_TEMPERATURE_EDGE].value;
          }
        }

        if (hwmon_ctx->hm_sysfs_amdgpu)
        {
          int temperature = 0;

          if (hm_SYSFS_AMDGPU_get_temperature_current (hashcat_ctx, backend_device_idx, &temperature) == -1)
          {
            hwmon_ctx->hm_device[backend_device_idx].temperature_get_supported = false;

            return -1;
          }

          return temperature;
        }
      }

      if (backend_ctx->devices_param[backend_device_idx].opencl_device_vendor_id == VENDOR_ID_NV)
      {
        if (hwmon_ctx->hm_nvml)
        {
          int temperature = 0;

          if (hm_NVML_nvmlDeviceGetTemperature (hashcat_ctx, hwmon_ctx->hm_device[backend_device_idx].nvml, NVML_TEMPERATURE_GPU, (u32 *) &temperature) == -1)
          {
            hwmon_ctx->hm_device[backend_device_idx].temperature_get_supported = false;

            return -1;
          }

          return temperature;
        }
      }
    }
  }

  hwmon_ctx->hm_device[backend_device_idx].temperature_get_supported = false;

  return -1;
}

int hm_get_fanpolicy_with_devices_idx (hashcat_ctx_t *hashcat_ctx, const int backend_device_idx)
{
  hwmon_ctx_t   *hwmon_ctx   = hashcat_ctx->hwmon_ctx;
  backend_ctx_t *backend_ctx = hashcat_ctx->backend_ctx;

  if (hwmon_ctx->enabled == false) return -1;

  if (hwmon_ctx->hm_device[backend_device_idx].fanpolicy_get_supported == false) return -1;

  if (backend_ctx->devices_param[backend_device_idx].is_cuda == true)
  {
    return 1;
  }

  if ((backend_ctx->devices_param[backend_device_idx].is_opencl == true) || (backend_ctx->devices_param[backend_device_idx].is_hip == true))
  {
    if (backend_ctx->devices_param[backend_device_idx].opencl_device_type & CL_DEVICE_TYPE_GPU)
    {
      if ((backend_ctx->devices_param[backend_device_idx].opencl_device_vendor_id == VENDOR_ID_AMD) || (backend_ctx->devices_param[backend_device_idx].opencl_device_vendor_id == VENDOR_ID_AMD_USE_HIP))
      {
        if (hwmon_ctx->hm_adl)
        {
          if (hwmon_ctx->hm_device[backend_device_idx].od_version == 5)
          {
            ADLFanSpeedValue lpFanSpeedValue;

            memset (&lpFanSpeedValue, 0, sizeof (lpFanSpeedValue));

            lpFanSpeedValue.iSize      = sizeof (lpFanSpeedValue);
            lpFanSpeedValue.iSpeedType = ADL_DL_FANCTRL_SPEED_TYPE_PERCENT;

            if (hm_ADL_Overdrive5_FanSpeed_Get (hashcat_ctx, hwmon_ctx->hm_device[backend_device_idx].adl, 0, &lpFanSpeedValue) == -1)
            {
              hwmon_ctx->hm_device[backend_device_idx].fanpolicy_get_supported = false;
              hwmon_ctx->hm_device[backend_device_idx].fanspeed_get_supported  = false;

              return -1;
            }

            return (lpFanSpeedValue.iFanSpeed & ADL_DL_FANCTRL_FLAG_USER_DEFINED_SPEED) ? 0 : 1;
          }

          if (hwmon_ctx->hm_device[backend_device_idx].od_version == 6)
          {
            ADLOD6FanSpeedInfo lpFanSpeedInfo;

            memset (&lpFanSpeedInfo, 0, sizeof (lpFanSpeedInfo));

            if (hm_ADL_Overdrive6_FanSpeed_Get (hashcat_ctx, hwmon_ctx->hm_device[backend_device_idx].adl, &lpFanSpeedInfo) == -1)
            {
              hwmon_ctx->hm_device[backend_device_idx].fanpolicy_get_supported = false;
              hwmon_ctx->hm_device[backend_device_idx].fanspeed_get_supported  = false;

              return -1;
            }

            return 1;
          }

          if (hwmon_ctx->hm_device[backend_device_idx].od_version == 8)
          {
            ADLPMLogDataOutput odlpDataOutput;

            memset (&odlpDataOutput, 0, sizeof (ADLPMLogDataOutput));

            if (hm_ADL2_New_QueryPMLogData_Get (hashcat_ctx, hwmon_ctx->hm_device[backend_device_idx].adl, &odlpDataOutput) == -1)
            {
              hwmon_ctx->hm_device[backend_device_idx].fanpolicy_get_supported = false;
              hwmon_ctx->hm_device[backend_device_idx].fanspeed_get_supported  = false;

              return -1;
            }

            return odlpDataOutput.sensors[PMLOG_FAN_PERCENTAGE].supported;
          }
        }

        if (hwmon_ctx->hm_sysfs_amdgpu)
        {
          return 1;
        }
      }

      if (backend_ctx->devices_param[backend_device_idx].opencl_device_vendor_id == VENDOR_ID_NV)
      {
        return 1;
      }
    }
  }

  hwmon_ctx->hm_device[backend_device_idx].fanpolicy_get_supported = false;
  hwmon_ctx->hm_device[backend_device_idx].fanspeed_get_supported  = false;

  return -1;
}

#if defined(__APPLE__)
int hm_get_fanspeed_apple (hashcat_ctx_t *hashcat_ctx, char *fan_speed_buf)
{
  hwmon_ctx_t *hwmon_ctx = hashcat_ctx->hwmon_ctx;

  if (hwmon_ctx->enabled == false) return -1;

  if (hwmon_ctx->hm_iokit)
  {
    if (hm_IOKIT_get_fan_speed_current (hashcat_ctx, fan_speed_buf) == 0)
    {
      return 1;
    }
  }

  return -1;
}
#endif

int hm_get_fanspeed_with_devices_idx (hashcat_ctx_t *hashcat_ctx, const int backend_device_idx)
{
  hwmon_ctx_t   *hwmon_ctx   = hashcat_ctx->hwmon_ctx;
  backend_ctx_t *backend_ctx = hashcat_ctx->backend_ctx;

  if (hwmon_ctx->enabled == false) return -1;

  if (hwmon_ctx->hm_device[backend_device_idx].fanspeed_get_supported == false) return -1;

  if (backend_ctx->devices_param[backend_device_idx].is_cuda == true)
  {
    if (hwmon_ctx->hm_nvml)
    {
      int speed = 0;

      if (hm_NVML_nvmlDeviceGetFanSpeed (hashcat_ctx, hwmon_ctx->hm_device[backend_device_idx].nvml, (u32 *) &speed) == -1)
      {
        hwmon_ctx->hm_device[backend_device_idx].fanspeed_get_supported = false;

        return -1;
      }

      return speed;
    }
  }

  if ((backend_ctx->devices_param[backend_device_idx].is_opencl == true) || (backend_ctx->devices_param[backend_device_idx].is_hip == true))
  {
    if (backend_ctx->devices_param[backend_device_idx].opencl_device_type & CL_DEVICE_TYPE_GPU)
    {
      if ((backend_ctx->devices_param[backend_device_idx].opencl_device_vendor_id == VENDOR_ID_AMD) || (backend_ctx->devices_param[backend_device_idx].opencl_device_vendor_id == VENDOR_ID_AMD_USE_HIP))
      {
        if (hwmon_ctx->hm_adl)
        {
          if (hwmon_ctx->hm_device[backend_device_idx].od_version == 5)
          {
            ADLFanSpeedValue lpFanSpeedValue;

            memset (&lpFanSpeedValue, 0, sizeof (lpFanSpeedValue));

            lpFanSpeedValue.iSize      = sizeof (lpFanSpeedValue);
            lpFanSpeedValue.iSpeedType = ADL_DL_FANCTRL_SPEED_TYPE_PERCENT;
            lpFanSpeedValue.iFlags     = ADL_DL_FANCTRL_FLAG_USER_DEFINED_SPEED;

            if (hm_ADL_Overdrive5_FanSpeed_Get (hashcat_ctx, hwmon_ctx->hm_device[backend_device_idx].adl, 0, &lpFanSpeedValue) == -1)
            {
              hwmon_ctx->hm_device[backend_device_idx].fanspeed_get_supported = false;

              return -1;
            }

            return lpFanSpeedValue.iFanSpeed;
          }

          if (hwmon_ctx->hm_device[backend_device_idx].od_version == 6)
          {
            ADLOD6FanSpeedInfo faninfo;

            memset (&faninfo, 0, sizeof (faninfo));

            if (hm_ADL_Overdrive6_FanSpeed_Get (hashcat_ctx, hwmon_ctx->hm_device[backend_device_idx].adl, &faninfo) == -1)
            {
              hwmon_ctx->hm_device[backend_device_idx].fanspeed_get_supported = false;

              return -1;
            }

            return faninfo.iFanSpeedPercent;
          }

          if (hwmon_ctx->hm_device[backend_device_idx].od_version == 8)
          {
            ADLPMLogDataOutput odlpDataOutput;

            memset (&odlpDataOutput, 0, sizeof (ADLPMLogDataOutput));

            if (hm_ADL2_New_QueryPMLogData_Get (hashcat_ctx, hwmon_ctx->hm_device[backend_device_idx].adl, &odlpDataOutput) == -1)
            {
              hwmon_ctx->hm_device[backend_device_idx].fanspeed_get_supported = false;

              return -1;
            }

            return odlpDataOutput.sensors[PMLOG_FAN_PERCENTAGE].value;
          }
        }

        if (hwmon_ctx->hm_sysfs_amdgpu)
        {
          int speed = 0;

          if (hm_SYSFS_AMDGPU_get_fan_speed_current (hashcat_ctx, backend_device_idx, &speed) == -1)
          {
            hwmon_ctx->hm_device[backend_device_idx].fanspeed_get_supported = false;

            return -1;
          }

          return speed;
        }
      }

      if (backend_ctx->devices_param[backend_device_idx].opencl_device_vendor_id == VENDOR_ID_NV)
      {
        if (hwmon_ctx->hm_nvml)
        {
          int speed = 0;

          if (hm_NVML_nvmlDeviceGetFanSpeed (hashcat_ctx, hwmon_ctx->hm_device[backend_device_idx].nvml, (u32 *) &speed) == -1)
          {
            hwmon_ctx->hm_device[backend_device_idx].fanspeed_get_supported = false;

            return -1;
          }

          return speed;
        }
      }
    }
  }

  hwmon_ctx->hm_device[backend_device_idx].fanspeed_get_supported = false;

  return -1;
}

int hm_get_buslanes_with_devices_idx (hashcat_ctx_t *hashcat_ctx, const int backend_device_idx)
{
  hwmon_ctx_t   *hwmon_ctx   = hashcat_ctx->hwmon_ctx;
  backend_ctx_t *backend_ctx = hashcat_ctx->backend_ctx;

  if (hwmon_ctx->enabled == false) return -1;

  if (hwmon_ctx->hm_device[backend_device_idx].buslanes_get_supported == false) return -1;

  if (backend_ctx->devices_param[backend_device_idx].is_cuda == true)
  {
    if (hwmon_ctx->hm_nvml)
    {
      unsigned int currLinkWidth;

      if (hm_NVML_nvmlDeviceGetCurrPcieLinkWidth (hashcat_ctx, hwmon_ctx->hm_device[backend_device_idx].nvml, &currLinkWidth) == -1)
      {
        hwmon_ctx->hm_device[backend_device_idx].buslanes_get_supported = false;

        return -1;
      }

      return currLinkWidth;
    }
  }

  if ((backend_ctx->devices_param[backend_device_idx].is_opencl == true) || (backend_ctx->devices_param[backend_device_idx].is_hip == true))
  {
    if (backend_ctx->devices_param[backend_device_idx].opencl_device_type & CL_DEVICE_TYPE_GPU)
    {
      if ((backend_ctx->devices_param[backend_device_idx].opencl_device_vendor_id == VENDOR_ID_AMD) || (backend_ctx->devices_param[backend_device_idx].opencl_device_vendor_id == VENDOR_ID_AMD_USE_HIP))
      {
        if (hwmon_ctx->hm_adl)
        {
          if (hwmon_ctx->hm_device[backend_device_idx].od_version == 5)
          {
            ADLPMActivity PMActivity;

            PMActivity.iSize = sizeof (ADLPMActivity);

            if (hm_ADL_Overdrive_CurrentActivity_Get (hashcat_ctx, hwmon_ctx->hm_device[backend_device_idx].adl, &PMActivity) == -1)
            {
              hwmon_ctx->hm_device[backend_device_idx].buslanes_get_supported = false;

              return -1;
            }

            return PMActivity.iCurrentBusLanes;
          }

          if (hwmon_ctx->hm_device[backend_device_idx].od_version == 8)
          {
            ADLPMLogDataOutput odlpDataOutput;

            memset (&odlpDataOutput, 0, sizeof (ADLPMLogDataOutput));

            if (hm_ADL2_New_QueryPMLogData_Get (hashcat_ctx, hwmon_ctx->hm_device[backend_device_idx].adl, &odlpDataOutput) == -1)
            {
              hwmon_ctx->hm_device[backend_device_idx].buslanes_get_supported = false;

              return -1;
            }

            return odlpDataOutput.sensors[PMLOG_BUS_LANES].value;
          }
        }

        if (hwmon_ctx->hm_sysfs_amdgpu)
        {
          int lanes;

          if (hm_SYSFS_AMDGPU_get_pp_dpm_pcie (hashcat_ctx, backend_device_idx, &lanes) == -1)
          {
            hwmon_ctx->hm_device[backend_device_idx].buslanes_get_supported = false;

            return -1;
          }

          return lanes;
        }
      }

      if (backend_ctx->devices_param[backend_device_idx].opencl_device_vendor_id == VENDOR_ID_NV)
      {
        if (hwmon_ctx->hm_nvml)
        {
          unsigned int currLinkWidth;

          if (hm_NVML_nvmlDeviceGetCurrPcieLinkWidth (hashcat_ctx, hwmon_ctx->hm_device[backend_device_idx].nvml, &currLinkWidth) == -1)
          {
            hwmon_ctx->hm_device[backend_device_idx].buslanes_get_supported = false;

            return -1;
          }

          return currLinkWidth;
        }
      }
    }
  }

  hwmon_ctx->hm_device[backend_device_idx].buslanes_get_supported = false;

  return -1;
}

int hm_get_utilization_with_devices_idx (hashcat_ctx_t *hashcat_ctx, const int backend_device_idx)
{
  hwmon_ctx_t   *hwmon_ctx   = hashcat_ctx->hwmon_ctx;
  backend_ctx_t *backend_ctx = hashcat_ctx->backend_ctx;

  if (hwmon_ctx->enabled == false) return -1;

  if (hwmon_ctx->hm_device[backend_device_idx].utilization_get_supported == false) return -1;

  if (backend_ctx->devices_param[backend_device_idx].is_cuda == true)
  {
    if (hwmon_ctx->hm_nvml)
    {
      nvmlUtilization_t utilization;

      if (hm_NVML_nvmlDeviceGetUtilizationRates (hashcat_ctx, hwmon_ctx->hm_device[backend_device_idx].nvml, &utilization) == -1)
      {
        hwmon_ctx->hm_device[backend_device_idx].utilization_get_supported = false;

        return -1;
      }

      return utilization.gpu;
    }
  }

  #if defined(__APPLE__)
  if (backend_ctx->devices_param[backend_device_idx].is_metal == true || backend_ctx->devices_param[backend_device_idx].is_opencl == true)
  {
    if (backend_ctx->devices_param[backend_device_idx].opencl_platform_vendor_id == VENDOR_ID_APPLE)
    {
      if (backend_ctx->devices_param[backend_device_idx].opencl_device_type & CL_DEVICE_TYPE_GPU)
      {
        if (hwmon_ctx->hm_iokit)
        {
          int utilization = 0;

          if (hm_IOKIT_get_utilization_current (hashcat_ctx, &utilization) == -1)
          {
            hwmon_ctx->hm_device[backend_device_idx].utilization_get_supported = false;

            return -1;
          }

          return utilization;
        }
      }
    }
  }
  #endif

  if ((backend_ctx->devices_param[backend_device_idx].is_opencl == true) || (backend_ctx->devices_param[backend_device_idx].is_hip == true))
  {
    if (backend_ctx->devices_param[backend_device_idx].opencl_device_type & CL_DEVICE_TYPE_GPU)
    {
      if ((backend_ctx->devices_param[backend_device_idx].opencl_device_vendor_id == VENDOR_ID_AMD) || (backend_ctx->devices_param[backend_device_idx].opencl_device_vendor_id == VENDOR_ID_AMD_USE_HIP))
      {
        if (hwmon_ctx->hm_adl)
        {
          if (hwmon_ctx->hm_device[backend_device_idx].od_version == 5)
          {
            ADLPMActivity PMActivity;

            PMActivity.iSize = sizeof (ADLPMActivity);

            if (hm_ADL_Overdrive_CurrentActivity_Get (hashcat_ctx, hwmon_ctx->hm_device[backend_device_idx].adl, &PMActivity) == -1)
            {
              hwmon_ctx->hm_device[backend_device_idx].utilization_get_supported = false;

              return -1;
            }

            return PMActivity.iActivityPercent;
          }

          if (hwmon_ctx->hm_device[backend_device_idx].od_version == 8)
          {
            ADLPMLogDataOutput odlpDataOutput;

            memset (&odlpDataOutput, 0, sizeof (ADLPMLogDataOutput));

            if (hm_ADL2_New_QueryPMLogData_Get (hashcat_ctx, hwmon_ctx->hm_device[backend_device_idx].adl, &odlpDataOutput) == -1)
            {
              hwmon_ctx->hm_device[backend_device_idx].utilization_get_supported = false;

              return -1;
            }

            return odlpDataOutput.sensors[PMLOG_INFO_ACTIVITY_GFX].value;
          }
        }

        if (hwmon_ctx->hm_sysfs_amdgpu)
        {
          int util;

          if (hm_SYSFS_AMDGPU_get_gpu_busy_percent (hashcat_ctx, backend_device_idx, &util) == -1)
          {
            hwmon_ctx->hm_device[backend_device_idx].utilization_get_supported = false;

            return -1;
          }

          return util;
        }
      }

      if (backend_ctx->devices_param[backend_device_idx].opencl_device_vendor_id == VENDOR_ID_NV)
      {
        if (hwmon_ctx->hm_nvml)
        {
          nvmlUtilization_t utilization;

          if (hm_NVML_nvmlDeviceGetUtilizationRates (hashcat_ctx, hwmon_ctx->hm_device[backend_device_idx].nvml, &utilization) == -1)
          {
            hwmon_ctx->hm_device[backend_device_idx].utilization_get_supported = false;

            return -1;
          }

          return utilization.gpu;
        }
      }
    }

    if (backend_ctx->devices_param[backend_device_idx].opencl_device_type & CL_DEVICE_TYPE_CPU)
    {
      if (hwmon_ctx->hm_sysfs_cpu)
      {
        int utilization = 0;

        if (hm_SYSFS_CPU_get_utilization_current (hashcat_ctx, &utilization) == -1)
        {
          hwmon_ctx->hm_device[backend_device_idx].utilization_get_supported = false;

          return -1;
        }

        return utilization;
      }
    }
  }

  hwmon_ctx->hm_device[backend_device_idx].utilization_get_supported = false;

  return -1;
}

int hm_get_memoryspeed_with_devices_idx (hashcat_ctx_t *hashcat_ctx, const int backend_device_idx)
{
  hwmon_ctx_t   *hwmon_ctx   = hashcat_ctx->hwmon_ctx;
  backend_ctx_t *backend_ctx = hashcat_ctx->backend_ctx;

  if (hwmon_ctx->enabled == false) return -1;

  if (hwmon_ctx->hm_device[backend_device_idx].memoryspeed_get_supported == false) return -1;

  if (backend_ctx->devices_param[backend_device_idx].is_cuda == true)
  {
    if (hwmon_ctx->hm_nvml)
    {
      unsigned int clockfreq;

      if (hm_NVML_nvmlDeviceGetClockInfo (hashcat_ctx, hwmon_ctx->hm_device[backend_device_idx].nvml, NVML_CLOCK_MEM, &clockfreq) == -1)
      {
        hwmon_ctx->hm_device[backend_device_idx].memoryspeed_get_supported = false;

        return -1;
      }

      return clockfreq;
    }
  }

  if ((backend_ctx->devices_param[backend_device_idx].is_opencl == true) || (backend_ctx->devices_param[backend_device_idx].is_hip == true))
  {
    if (backend_ctx->devices_param[backend_device_idx].opencl_device_type & CL_DEVICE_TYPE_GPU)
    {
      if ((backend_ctx->devices_param[backend_device_idx].opencl_device_vendor_id == VENDOR_ID_AMD) || (backend_ctx->devices_param[backend_device_idx].opencl_device_vendor_id == VENDOR_ID_AMD_USE_HIP))
      {
        if (hwmon_ctx->hm_adl)
        {
          if (hwmon_ctx->hm_device[backend_device_idx].od_version == 5)
          {
            ADLPMActivity PMActivity;

            PMActivity.iSize = sizeof (ADLPMActivity);

            if (hm_ADL_Overdrive_CurrentActivity_Get (hashcat_ctx, hwmon_ctx->hm_device[backend_device_idx].adl, &PMActivity) == -1)
            {
              hwmon_ctx->hm_device[backend_device_idx].memoryspeed_get_supported = false;

              return -1;
            }

            return PMActivity.iMemoryClock / 100;
          }

          if (hwmon_ctx->hm_device[backend_device_idx].od_version == 8)
          {
            ADLPMLogDataOutput odlpDataOutput;

            memset (&odlpDataOutput, 0, sizeof (ADLPMLogDataOutput));

            if (hm_ADL2_New_QueryPMLogData_Get (hashcat_ctx, hwmon_ctx->hm_device[backend_device_idx].adl, &odlpDataOutput) == -1)
            {
              hwmon_ctx->hm_device[backend_device_idx].memoryspeed_get_supported = false;

              return -1;
            }

            return odlpDataOutput.sensors[PMLOG_CLK_MEMCLK].value;
          }
        }

        if (hwmon_ctx->hm_sysfs_amdgpu)
        {
          int clockfreq;

          if (hm_SYSFS_AMDGPU_get_pp_dpm_mclk (hashcat_ctx, backend_device_idx, &clockfreq) == -1)
          {
            hwmon_ctx->hm_device[backend_device_idx].memoryspeed_get_supported = false;

            return -1;
          }

          return clockfreq;
        }
      }

      if (backend_ctx->devices_param[backend_device_idx].opencl_device_vendor_id == VENDOR_ID_NV)
      {
        if (hwmon_ctx->hm_nvml)
        {
          unsigned int clockfreq;

          if (hm_NVML_nvmlDeviceGetClockInfo (hashcat_ctx, hwmon_ctx->hm_device[backend_device_idx].nvml, NVML_CLOCK_MEM, &clockfreq) == -1)
          {
            hwmon_ctx->hm_device[backend_device_idx].memoryspeed_get_supported = false;

            return -1;
          }

          return clockfreq;
        }
      }
    }
  }

  hwmon_ctx->hm_device[backend_device_idx].memoryspeed_get_supported = false;

  return -1;
}

int hm_get_corespeed_with_devices_idx (hashcat_ctx_t *hashcat_ctx, const int backend_device_idx)
{
  hwmon_ctx_t   *hwmon_ctx   = hashcat_ctx->hwmon_ctx;
  backend_ctx_t *backend_ctx = hashcat_ctx->backend_ctx;

  if (hwmon_ctx->enabled == false) return -1;

  if (hwmon_ctx->hm_device[backend_device_idx].corespeed_get_supported == false) return -1;

  if (backend_ctx->devices_param[backend_device_idx].is_cuda == true)
  {
    if (hwmon_ctx->hm_nvml)
    {
      unsigned int clockfreq;

      if (hm_NVML_nvmlDeviceGetClockInfo (hashcat_ctx, hwmon_ctx->hm_device[backend_device_idx].nvml, NVML_CLOCK_SM, &clockfreq) == -1)
      {
        hwmon_ctx->hm_device[backend_device_idx].corespeed_get_supported = false;

        return -1;
      }

      return clockfreq;
    }
  }

  if ((backend_ctx->devices_param[backend_device_idx].is_opencl == true) || (backend_ctx->devices_param[backend_device_idx].is_hip == true))
  {
    if (backend_ctx->devices_param[backend_device_idx].opencl_device_type & CL_DEVICE_TYPE_GPU)
    {
      if ((backend_ctx->devices_param[backend_device_idx].opencl_device_vendor_id == VENDOR_ID_AMD) || (backend_ctx->devices_param[backend_device_idx].opencl_device_vendor_id == VENDOR_ID_AMD_USE_HIP))
      {
        if (hwmon_ctx->hm_adl)
        {
          if (hwmon_ctx->hm_device[backend_device_idx].od_version == 5)
          {
            ADLPMActivity PMActivity;

            PMActivity.iSize = sizeof (ADLPMActivity);

            if (hm_ADL_Overdrive_CurrentActivity_Get (hashcat_ctx, hwmon_ctx->hm_device[backend_device_idx].adl, &PMActivity) == -1)
            {
              hwmon_ctx->hm_device[backend_device_idx].corespeed_get_supported = false;

              return -1;
            }

            return PMActivity.iEngineClock / 100;
          }

          if (hwmon_ctx->hm_device[backend_device_idx].od_version == 8)
          {
            ADLPMLogDataOutput odlpDataOutput;

            memset (&odlpDataOutput, 0, sizeof (ADLPMLogDataOutput));

            if (hm_ADL2_New_QueryPMLogData_Get (hashcat_ctx, hwmon_ctx->hm_device[backend_device_idx].adl, &odlpDataOutput) == -1)
            {
              hwmon_ctx->hm_device[backend_device_idx].corespeed_get_supported = false;

              return -1;
            }

            return odlpDataOutput.sensors[PMLOG_CLK_GFXCLK].value;
          }
        }

        if (hwmon_ctx->hm_sysfs_amdgpu)
        {
          int clockfreq;

          if (hm_SYSFS_AMDGPU_get_pp_dpm_sclk (hashcat_ctx, backend_device_idx, &clockfreq) == -1)
          {
            hwmon_ctx->hm_device[backend_device_idx].corespeed_get_supported = false;

            return -1;
          }

          return clockfreq;
        }
      }

      if (backend_ctx->devices_param[backend_device_idx].opencl_device_vendor_id == VENDOR_ID_NV)
      {
        if (hwmon_ctx->hm_nvml)
        {
          unsigned int clockfreq;

          if (hm_NVML_nvmlDeviceGetClockInfo (hashcat_ctx, hwmon_ctx->hm_device[backend_device_idx].nvml, NVML_CLOCK_SM, &clockfreq) == -1)
          {
            hwmon_ctx->hm_device[backend_device_idx].corespeed_get_supported = false;

            return -1;
          }

          return clockfreq;
        }
      }
    }
  }

  hwmon_ctx->hm_device[backend_device_idx].corespeed_get_supported = false;

  return -1;
}

int hm_get_throttle_with_devices_idx (hashcat_ctx_t *hashcat_ctx, const int backend_device_idx)
{
  hwmon_ctx_t   *hwmon_ctx   = hashcat_ctx->hwmon_ctx;
  backend_ctx_t *backend_ctx = hashcat_ctx->backend_ctx;

  if (hwmon_ctx->enabled == false) return -1;

  if (hwmon_ctx->hm_device[backend_device_idx].throttle_get_supported == false) return -1;

  if (backend_ctx->devices_param[backend_device_idx].is_cuda == true)
  {
    if (hwmon_ctx->hm_nvml)
    {
      /* this is triggered by mask generator, too. therefore useless
      unsigned long long clocksThrottleReasons = 0;
      unsigned long long supportedThrottleReasons = 0;

      if (hm_NVML_nvmlDeviceGetCurrentClocksThrottleReasons   (hashcat_ctx, hwmon_ctx->hm_device[backend_device_idx].nvml, &clocksThrottleReasons)    == -1) return -1;
      if (hm_NVML_nvmlDeviceGetSupportedClocksThrottleReasons (hashcat_ctx, hwmon_ctx->hm_device[backend_device_idx].nvml, &supportedThrottleReasons) == -1) return -1;

      clocksThrottleReasons &=  supportedThrottleReasons;
      clocksThrottleReasons &= ~nvmlClocksThrottleReasonGpuIdle;
      clocksThrottleReasons &= ~nvmlClocksThrottleReasonApplicationsClocksSetting;
      clocksThrottleReasons &= ~nvmlClocksThrottleReasonUnknown;

      if (backend_ctx->kernel_power_final)
      {
        clocksThrottleReasons &= ~nvmlClocksThrottleReasonHwSlowdown;
      }

      return (clocksThrottleReasons != nvmlClocksThrottleReasonNone);
      */
    }

    if (hwmon_ctx->hm_nvapi)
    {
      NV_GPU_PERF_POLICIES_INFO_PARAMS_V1   perfPolicies_info;
      NV_GPU_PERF_POLICIES_STATUS_PARAMS_V1 perfPolicies_status;

      memset (&perfPolicies_info,   0, sizeof (NV_GPU_PERF_POLICIES_INFO_PARAMS_V1));
      memset (&perfPolicies_status, 0, sizeof (NV_GPU_PERF_POLICIES_STATUS_PARAMS_V1));

      perfPolicies_info.version   = MAKE_NVAPI_VERSION (NV_GPU_PERF_POLICIES_INFO_PARAMS_V1, 1);
      perfPolicies_status.version = MAKE_NVAPI_VERSION (NV_GPU_PERF_POLICIES_STATUS_PARAMS_V1, 1);

      hm_NvAPI_GPU_GetPerfPoliciesInfo (hashcat_ctx, hwmon_ctx->hm_device[backend_device_idx].nvapi, &perfPolicies_info);

      perfPolicies_status.info_value = perfPolicies_info.info_value;

      hm_NvAPI_GPU_GetPerfPoliciesStatus (hashcat_ctx, hwmon_ctx->hm_device[backend_device_idx].nvapi, &perfPolicies_status);

      return perfPolicies_status.throttle & 2;
    }
  }

  if ((backend_ctx->devices_param[backend_device_idx].is_opencl == true) || (backend_ctx->devices_param[backend_device_idx].is_hip == true))
  {
    if (backend_ctx->devices_param[backend_device_idx].opencl_device_type & CL_DEVICE_TYPE_GPU)
    {
      if ((backend_ctx->devices_param[backend_device_idx].opencl_device_vendor_id == VENDOR_ID_AMD) || (backend_ctx->devices_param[backend_device_idx].opencl_device_vendor_id == VENDOR_ID_AMD_USE_HIP))
      {
      }

      if (backend_ctx->devices_param[backend_device_idx].opencl_device_vendor_id == VENDOR_ID_NV)
      {
        if (hwmon_ctx->hm_nvml)
        {
          /* this is triggered by mask generator, too. therefore useless
          unsigned long long clocksThrottleReasons = 0;
          unsigned long long supportedThrottleReasons = 0;

          if (hm_NVML_nvmlDeviceGetCurrentClocksThrottleReasons   (hashcat_ctx, hwmon_ctx->hm_device[backend_device_idx].nvml, &clocksThrottleReasons)    == -1) return -1;
          if (hm_NVML_nvmlDeviceGetSupportedClocksThrottleReasons (hashcat_ctx, hwmon_ctx->hm_device[backend_device_idx].nvml, &supportedThrottleReasons) == -1) return -1;

          clocksThrottleReasons &=  supportedThrottleReasons;
          clocksThrottleReasons &= ~nvmlClocksThrottleReasonGpuIdle;
          clocksThrottleReasons &= ~nvmlClocksThrottleReasonApplicationsClocksSetting;
          clocksThrottleReasons &= ~nvmlClocksThrottleReasonUnknown;

          if (backend_ctx->kernel_power_final)
          {
            clocksThrottleReasons &= ~nvmlClocksThrottleReasonHwSlowdown;
          }

          return (clocksThrottleReasons != nvmlClocksThrottleReasonNone);
          */
        }

        if (hwmon_ctx->hm_nvapi)
        {
          NV_GPU_PERF_POLICIES_INFO_PARAMS_V1   perfPolicies_info;
          NV_GPU_PERF_POLICIES_STATUS_PARAMS_V1 perfPolicies_status;

          memset (&perfPolicies_info,   0, sizeof (NV_GPU_PERF_POLICIES_INFO_PARAMS_V1));
          memset (&perfPolicies_status, 0, sizeof (NV_GPU_PERF_POLICIES_STATUS_PARAMS_V1));

          perfPolicies_info.version   = MAKE_NVAPI_VERSION (NV_GPU_PERF_POLICIES_INFO_PARAMS_V1, 1);
          perfPolicies_status.version = MAKE_NVAPI_VERSION (NV_GPU_PERF_POLICIES_STATUS_PARAMS_V1, 1);

          hm_NvAPI_GPU_GetPerfPoliciesInfo (hashcat_ctx, hwmon_ctx->hm_device[backend_device_idx].nvapi, &perfPolicies_info);

          perfPolicies_status.info_value = perfPolicies_info.info_value;

          hm_NvAPI_GPU_GetPerfPoliciesStatus (hashcat_ctx, hwmon_ctx->hm_device[backend_device_idx].nvapi, &perfPolicies_status);

          return perfPolicies_status.throttle & 2;
        }
      }
    }
  }

  hwmon_ctx->hm_device[backend_device_idx].throttle_get_supported = false;

  return -1;
}

u64 hm_get_memoryused_with_devices_idx (hashcat_ctx_t *hashcat_ctx, const int backend_device_idx)
{
  hwmon_ctx_t   *hwmon_ctx   = hashcat_ctx->hwmon_ctx;
  backend_ctx_t *backend_ctx = hashcat_ctx->backend_ctx;

  if (hwmon_ctx->enabled == false) return 0;

  if (hwmon_ctx->hm_device[backend_device_idx].memoryused_get_supported == false) return 0;

  if ((backend_ctx->devices_param[backend_device_idx].is_opencl == true) || (backend_ctx->devices_param[backend_device_idx].is_hip == true) || (backend_ctx->devices_param[backend_device_idx].is_cuda == true))
  {
    if (backend_ctx->devices_param[backend_device_idx].opencl_device_type & CL_DEVICE_TYPE_GPU)
    {
      if ((backend_ctx->devices_param[backend_device_idx].opencl_device_vendor_id == VENDOR_ID_AMD) || (backend_ctx->devices_param[backend_device_idx].opencl_device_vendor_id == VENDOR_ID_AMD_USE_HIP))
      {
        if (hwmon_ctx->hm_sysfs_amdgpu)
        {
          u64 used = 0;

          if (hm_SYSFS_AMDGPU_get_mem_info_vram_used (hashcat_ctx, backend_device_idx, &used) == -1)
          {
            hwmon_ctx->hm_device[backend_device_idx].memoryused_get_supported = false;

            return 0;
          }

          return used;
        }
      }

      if (backend_ctx->devices_param[backend_device_idx].opencl_device_vendor_id == VENDOR_ID_NV)
      {
        if (hwmon_ctx->hm_nvml)
        {
          nvmlMemory_t mem;

          if (hm_NVML_nvmlDeviceGetMemoryInfo (hashcat_ctx, hwmon_ctx->hm_device[backend_device_idx].nvml, &mem) == -1)
          {
            hwmon_ctx->hm_device[backend_device_idx].memoryused_get_supported = false;

            return 0;
          }

          return mem.used;
        }
      }
    }
  }

  hwmon_ctx->hm_device[backend_device_idx].memoryused_get_supported = false;

  return 0;
}

static void hwmon_ctx_init_nvml (hashcat_ctx_t *hashcat_ctx, hm_attrs_t *hm_adapters_nvml, int backend_devices_cnt)
{
<<<<<<< HEAD
  bridge_ctx_t   *bridge_ctx   = hashcat_ctx->bridge_ctx;
  hwmon_ctx_t    *hwmon_ctx    = hashcat_ctx->hwmon_ctx;
  backend_ctx_t  *backend_ctx  = hashcat_ctx->backend_ctx;
  user_options_t *user_options = hashcat_ctx->user_options;

  hwmon_ctx->enabled = false;

  int backend_devices_cnt = backend_ctx->backend_devices_cnt;

  if (bridge_ctx->enabled == true) backend_devices_cnt = 1;

  //#if !defined (WITH_HWMON)
  //return 0;
  //#endif // WITH_HWMON

  if (user_options->usage          > 0)     return 0;
  if (user_options->hash_info      > 0)     return 0;
  //if (user_options->backend_info   > 0)     return 0;

  if (user_options->keyspace      == true)  return 0;
  if (user_options->left          == true)  return 0;
  if (user_options->show          == true)  return 0;
  if (user_options->stdout_flag   == true)  return 0;
  if (user_options->version       == true)  return 0;
  if (user_options->identify      == true)  return 0;
  //we need hwmon support to get free memory per device support
  //its a joke, but there's no way around
  //if (user_options->hwmon         == false) return 0;

  hwmon_ctx->hm_device = (hm_attrs_t *) hccalloc (DEVICES_MAX, sizeof (hm_attrs_t));

  /**
   * Initialize shared libraries
   */

  hm_attrs_t *hm_adapters_adl           = (hm_attrs_t *) hccalloc (DEVICES_MAX, sizeof (hm_attrs_t));
  hm_attrs_t *hm_adapters_nvapi         = (hm_attrs_t *) hccalloc (DEVICES_MAX, sizeof (hm_attrs_t));
  hm_attrs_t *hm_adapters_nvml          = (hm_attrs_t *) hccalloc (DEVICES_MAX, sizeof (hm_attrs_t));
  hm_attrs_t *hm_adapters_sysfs_amdgpu  = (hm_attrs_t *) hccalloc (DEVICES_MAX, sizeof (hm_attrs_t));
  hm_attrs_t *hm_adapters_sysfs_cpu     = (hm_attrs_t *) hccalloc (DEVICES_MAX, sizeof (hm_attrs_t));
  hm_attrs_t *hm_adapters_iokit         = (hm_attrs_t *) hccalloc (DEVICES_MAX, sizeof (hm_attrs_t));

  #define FREE_ADAPTERS                \
  do {                                 \
    hcfree (hm_adapters_adl);          \
    hcfree (hm_adapters_nvapi);        \
    hcfree (hm_adapters_nvml);         \
    hcfree (hm_adapters_sysfs_amdgpu); \
    hcfree (hm_adapters_sysfs_cpu);    \
    hcfree (hm_adapters_iokit);        \
  } while (0)

  if (backend_ctx->need_nvml == true)
  {
    hwmon_ctx->hm_nvml = (NVML_PTR *) hcmalloc (sizeof (NVML_PTR));

    if (nvml_init (hashcat_ctx) == -1)
    {
      hcfree (hwmon_ctx->hm_nvml);

      hwmon_ctx->hm_nvml = NULL;
    }
  }

  if ((backend_ctx->need_nvapi == true) && (hwmon_ctx->hm_nvml)) // nvapi can't work alone, we need nvml, too
  {
    hwmon_ctx->hm_nvapi = (NVAPI_PTR *) hcmalloc (sizeof (NVAPI_PTR));

    if (nvapi_init (hashcat_ctx) == -1)
    {
      hcfree (hwmon_ctx->hm_nvapi);

      hwmon_ctx->hm_nvapi = NULL;
    }
  }

  if (backend_ctx->need_adl == true)
  {
    hwmon_ctx->hm_adl = (ADL_PTR *) hcmalloc (sizeof (ADL_PTR));

    if (adl_init (hashcat_ctx) == -1)
    {
      hcfree (hwmon_ctx->hm_adl);

      hwmon_ctx->hm_adl = NULL;
    }
  }

  if (backend_ctx->need_sysfs_amdgpu == true)
  {
    hwmon_ctx->hm_sysfs_amdgpu = (SYSFS_AMDGPU_PTR *) hcmalloc (sizeof (SYSFS_AMDGPU_PTR));

    if (sysfs_amdgpu_init (hashcat_ctx) == false)
    {
      hcfree (hwmon_ctx->hm_sysfs_amdgpu);

      hwmon_ctx->hm_sysfs_amdgpu = NULL;
    }

    // also if there's ADL, we don't need sysfs_amdgpu

    if (hwmon_ctx->hm_adl)
    {
      hcfree (hwmon_ctx->hm_sysfs_amdgpu);

      hwmon_ctx->hm_sysfs_amdgpu = NULL;
    }
  }

  if (backend_ctx->need_sysfs_cpu == true)
  {
    hwmon_ctx->hm_sysfs_cpu = (SYSFS_CPU_PTR *) hcmalloc (sizeof (SYSFS_CPU_PTR));

    if (sysfs_cpu_init (hashcat_ctx) == false)
    {
      hcfree (hwmon_ctx->hm_sysfs_cpu);

      hwmon_ctx->hm_sysfs_cpu = NULL;
    }
  }

  #if defined(__APPLE__)
  if (backend_ctx->need_iokit == true)
  {
    hwmon_ctx->hm_iokit = (IOKIT_PTR *) hcmalloc (sizeof (IOKIT_PTR));

    if (iokit_init (hashcat_ctx) == false)
    {
      hcfree (hwmon_ctx->hm_iokit);

      hwmon_ctx->hm_iokit = NULL;
    }
  }
  #endif
=======
  backend_ctx_t *backend_ctx = hashcat_ctx->backend_ctx;
  hwmon_ctx_t   *hwmon_ctx   = hashcat_ctx->hwmon_ctx;
>>>>>>> db2214f7

  if (hwmon_ctx->hm_nvml)
  {
    if (hm_NVML_nvmlInit (hashcat_ctx) == 0)
    {
      HM_ADAPTER_NVML *nvmlGPUHandle = (HM_ADAPTER_NVML *) hccalloc (DEVICES_MAX, sizeof (HM_ADAPTER_NVML));

      int tmp_in = hm_get_adapter_index_nvml (hashcat_ctx, nvmlGPUHandle);

      for (int backend_devices_idx = 0; backend_devices_idx < backend_devices_cnt; backend_devices_idx++)
      {
        hc_device_param_t *device_param = &backend_ctx->devices_param[backend_devices_idx];

        if (device_param->skipped == true) continue;

        if (device_param->is_cuda == true)
        {
          for (int i = 0; i < tmp_in; i++)
          {
            nvmlPciInfo_t pci;

            if (hm_NVML_nvmlDeviceGetPciInfo (hashcat_ctx, nvmlGPUHandle[i], &pci) == -1) continue;

            if ((device_param->pcie_bus      == pci.bus)
             && (device_param->pcie_device   == (pci.device >> 3))
             && (device_param->pcie_function == (pci.device & 7)))
            {
              const u32 device_id = device_param->device_id;

              hm_adapters_nvml[device_id].nvml = nvmlGPUHandle[i];

              hm_adapters_nvml[device_id].buslanes_get_supported            = true;
              hm_adapters_nvml[device_id].corespeed_get_supported           = true;
              hm_adapters_nvml[device_id].fanspeed_get_supported            = true;
              hm_adapters_nvml[device_id].memoryspeed_get_supported         = true;
              hm_adapters_nvml[device_id].temperature_get_supported         = true;
              hm_adapters_nvml[device_id].threshold_shutdown_get_supported  = true;
              hm_adapters_nvml[device_id].threshold_slowdown_get_supported  = true;
              hm_adapters_nvml[device_id].utilization_get_supported         = true;
              hm_adapters_nvml[device_id].memoryused_get_supported          = true;
            }
          }
        }

        if (device_param->is_opencl == true)
        {
          if ((device_param->opencl_device_type & CL_DEVICE_TYPE_GPU) == 0) continue;

          if (device_param->opencl_device_vendor_id != VENDOR_ID_NV) continue;

          for (int i = 0; i < tmp_in; i++)
          {
            nvmlPciInfo_t pci;

            if (hm_NVML_nvmlDeviceGetPciInfo (hashcat_ctx, nvmlGPUHandle[i], &pci) == -1) continue;

            if ((device_param->pcie_bus      == pci.bus)
             && (device_param->pcie_device   == (pci.device >> 3))
             && (device_param->pcie_function == (pci.device & 7)))
            {
              const u32 device_id = device_param->device_id;

              hm_adapters_nvml[device_id].nvml = nvmlGPUHandle[i];

              hm_adapters_nvml[device_id].buslanes_get_supported            = true;
              hm_adapters_nvml[device_id].corespeed_get_supported           = true;
              hm_adapters_nvml[device_id].fanspeed_get_supported            = true;
              hm_adapters_nvml[device_id].memoryspeed_get_supported         = true;
              hm_adapters_nvml[device_id].temperature_get_supported         = true;
              hm_adapters_nvml[device_id].threshold_shutdown_get_supported  = true;
              hm_adapters_nvml[device_id].threshold_slowdown_get_supported  = true;
              hm_adapters_nvml[device_id].utilization_get_supported         = true;
              hm_adapters_nvml[device_id].memoryused_get_supported          = true;
            }
          }
        }
      }

      hcfree (nvmlGPUHandle);
    }
  }
}

static void hwmon_ctx_init_nvapi (hashcat_ctx_t *hashcat_ctx, hm_attrs_t *hm_adapters_nvapi, int backend_devices_cnt)
{
  backend_ctx_t *backend_ctx = hashcat_ctx->backend_ctx;
  hwmon_ctx_t   *hwmon_ctx   = hashcat_ctx->hwmon_ctx;

  if (hwmon_ctx->hm_nvapi)
  {
    if (hm_NvAPI_Initialize (hashcat_ctx) == 0)
    {
      HM_ADAPTER_NVAPI *nvGPUHandle = (HM_ADAPTER_NVAPI *) hccalloc (NVAPI_MAX_PHYSICAL_GPUS, sizeof (HM_ADAPTER_NVAPI));

      int tmp_in = hm_get_adapter_index_nvapi (hashcat_ctx, nvGPUHandle);

      for (int backend_devices_idx = 0; backend_devices_idx < backend_devices_cnt; backend_devices_idx++)
      {
        hc_device_param_t *device_param = &backend_ctx->devices_param[backend_devices_idx];

        if (device_param->skipped == true) continue;

        if (device_param->is_cuda == true)
        {
          for (int i = 0; i < tmp_in; i++)
          {
            NvU32 BusId     = 0;
            NvU32 BusSlotId = 0;

            if (hm_NvAPI_GPU_GetBusId (hashcat_ctx, nvGPUHandle[i], &BusId) == -1) continue;

            if (hm_NvAPI_GPU_GetBusSlotId (hashcat_ctx, nvGPUHandle[i], &BusSlotId) == -1) continue;

            if ((device_param->pcie_bus      == BusId)
             && (device_param->pcie_device   == (BusSlotId >> 3))
             && (device_param->pcie_function == (BusSlotId & 7)))
            {
              const u32 device_id = device_param->device_id;

              hm_adapters_nvapi[device_id].nvapi = nvGPUHandle[i];

              hm_adapters_nvapi[device_id].fanpolicy_get_supported  = true;
              hm_adapters_nvapi[device_id].throttle_get_supported   = true;
            }
          }
        }

        if (device_param->is_opencl == true)
        {
          if ((device_param->opencl_device_type & CL_DEVICE_TYPE_GPU) == 0) continue;

          if (device_param->opencl_device_vendor_id != VENDOR_ID_NV) continue;

          for (int i = 0; i < tmp_in; i++)
          {
            NvU32 BusId     = 0;
            NvU32 BusSlotId = 0;

            if (hm_NvAPI_GPU_GetBusId (hashcat_ctx, nvGPUHandle[i], &BusId) == -1) continue;

            if (hm_NvAPI_GPU_GetBusSlotId (hashcat_ctx, nvGPUHandle[i], &BusSlotId) == -1) continue;

            if ((device_param->pcie_bus      == BusId)
             && (device_param->pcie_device   == (BusSlotId >> 3))
             && (device_param->pcie_function == (BusSlotId & 7)))
            {
              const u32 device_id = device_param->device_id;

              hm_adapters_nvapi[device_id].nvapi = nvGPUHandle[i];

              hm_adapters_nvapi[device_id].fanpolicy_get_supported  = true;
              hm_adapters_nvapi[device_id].throttle_get_supported   = true;
            }
          }
        }
      }

      hcfree (nvGPUHandle);
    }
  }
}

static int hwmon_ctx_init_adl (hashcat_ctx_t *hashcat_ctx, hm_attrs_t *hm_adapters_adl, int backend_devices_cnt)
{
  backend_ctx_t *backend_ctx = hashcat_ctx->backend_ctx;
  hwmon_ctx_t   *hwmon_ctx   = hashcat_ctx->hwmon_ctx;

  if (hwmon_ctx->hm_adl)
  {
    if (hm_ADL_Main_Control_Create (hashcat_ctx, ADL_Main_Memory_Alloc, 0) == 0)
    {
      // total number of adapters

      int tmp_in;

      if (get_adapters_num_adl (hashcat_ctx, &tmp_in) == -1) return -1;

      // adapter info

      LPAdapterInfo lpAdapterInfo = (LPAdapterInfo) hccalloc (tmp_in, sizeof (AdapterInfo));

      if (hm_ADL_Adapter_AdapterInfo_Get (hashcat_ctx, lpAdapterInfo, tmp_in * sizeof (AdapterInfo)) == -1) return -1;

      for (int backend_devices_idx = 0; backend_devices_idx < backend_devices_cnt; backend_devices_idx++)
      {
        hc_device_param_t *device_param = &backend_ctx->devices_param[backend_devices_idx];

        if (device_param->skipped == true) continue;

        if (device_param->is_cuda == true)
        {
          // nothing to do
        }

        if ((device_param->is_opencl == true) || (device_param->is_hip == true))
        {
          if ((device_param->opencl_device_type & CL_DEVICE_TYPE_GPU) == 0) continue;

          if ((device_param->opencl_device_vendor_id != VENDOR_ID_AMD) && (device_param->opencl_device_vendor_id != VENDOR_ID_AMD_USE_HIP)) continue;

          for (int i = 0; i < tmp_in; i++)
          {
            if ((device_param->pcie_bus      == lpAdapterInfo[i].iBusNumber)
             && (device_param->pcie_device   == (lpAdapterInfo[i].iDeviceNumber >> 3))
             && (device_param->pcie_function == (lpAdapterInfo[i].iDeviceNumber & 7)))
            {
              const u32 device_id = device_param->device_id;

              int od_supported = 0;
              int od_enabled   = 0;
              int od_version   = 0;

              hm_ADL2_Overdrive_Caps (hashcat_ctx, lpAdapterInfo[i].iAdapterIndex, &od_supported, &od_enabled, &od_version);

              if (od_version < 8) od_version = 5;

              hm_adapters_adl[device_id].od_version = od_version;

              hm_adapters_adl[device_id].adl = lpAdapterInfo[i].iAdapterIndex;

              hm_adapters_adl[device_id].buslanes_get_supported            = true;
              hm_adapters_adl[device_id].corespeed_get_supported           = true;
              hm_adapters_adl[device_id].fanspeed_get_supported            = true;
              hm_adapters_adl[device_id].fanpolicy_get_supported           = true;
              hm_adapters_adl[device_id].memoryspeed_get_supported         = true;
              hm_adapters_adl[device_id].temperature_get_supported         = true;
              hm_adapters_adl[device_id].threshold_slowdown_get_supported  = true;
              hm_adapters_adl[device_id].utilization_get_supported         = true;
            }
          }
        }
      }

      hcfree (lpAdapterInfo);
    }
  }

  return 0;
}

static void hwmon_ctx_init_sysfs_amdgpu_iokit (hashcat_ctx_t *hashcat_ctx, hm_attrs_t *hm_adapters_sysfs_amdgpu, hm_attrs_t *hm_adapters_iokit, int backend_devices_cnt)
{
  backend_ctx_t *backend_ctx = hashcat_ctx->backend_ctx;
  hwmon_ctx_t   *hwmon_ctx   = hashcat_ctx->hwmon_ctx;

  if (hwmon_ctx->hm_sysfs_amdgpu || hwmon_ctx->hm_iokit)
  {
    for (int backend_devices_idx = 0; backend_devices_idx < backend_devices_cnt; backend_devices_idx++)
    {
      hc_device_param_t *device_param = &backend_ctx->devices_param[backend_devices_idx];

      if (device_param->skipped == true) continue;

      if (device_param->is_cuda == true)
      {
        // nothing to do
      }

      #if defined (__APPLE__)
      if (device_param->is_metal == true)
      {
        const u32 device_id = device_param->device_id;

        if ((device_param->opencl_platform_vendor_id == VENDOR_ID_APPLE) && (hwmon_ctx->hm_iokit))
        {
          hm_adapters_iokit[device_id].buslanes_get_supported    = false;
          hm_adapters_iokit[device_id].corespeed_get_supported   = false;
          hm_adapters_iokit[device_id].fanspeed_get_supported    = true;
          hm_adapters_iokit[device_id].fanpolicy_get_supported   = false;
          hm_adapters_iokit[device_id].memoryspeed_get_supported = false;
          hm_adapters_iokit[device_id].temperature_get_supported = true;
          hm_adapters_iokit[device_id].utilization_get_supported = true;
        }
      }
      #endif

      if ((device_param->is_opencl == true) || (device_param->is_hip == true))
      {
        const u32 device_id = device_param->device_id;

        if ((device_param->opencl_platform_vendor_id == VENDOR_ID_APPLE) && (hwmon_ctx->hm_iokit))
        {
          hm_adapters_iokit[device_id].buslanes_get_supported    = false;
          hm_adapters_iokit[device_id].corespeed_get_supported   = false;
          hm_adapters_iokit[device_id].fanspeed_get_supported    = true;
          hm_adapters_iokit[device_id].fanpolicy_get_supported   = false;
          hm_adapters_iokit[device_id].memoryspeed_get_supported = false;
          hm_adapters_iokit[device_id].temperature_get_supported = true;
          hm_adapters_iokit[device_id].utilization_get_supported = true;
        }

        if ((device_param->opencl_device_type & CL_DEVICE_TYPE_GPU) == 0) continue;

        if (hwmon_ctx->hm_sysfs_amdgpu)
        {
          hm_adapters_sysfs_amdgpu[device_id].buslanes_get_supported    = true;
          hm_adapters_sysfs_amdgpu[device_id].corespeed_get_supported   = true;
          hm_adapters_sysfs_amdgpu[device_id].fanspeed_get_supported    = true;
          hm_adapters_sysfs_amdgpu[device_id].fanpolicy_get_supported   = true;
          hm_adapters_sysfs_amdgpu[device_id].memoryspeed_get_supported = true;
          hm_adapters_sysfs_amdgpu[device_id].temperature_get_supported = true;
          hm_adapters_sysfs_amdgpu[device_id].utilization_get_supported = true;
          hm_adapters_sysfs_amdgpu[device_id].memoryused_get_supported  = true;
        }
      }
    }
  }
}

static void hwmon_ctx_init_sysfs_cpu (hashcat_ctx_t *hashcat_ctx, hm_attrs_t *hm_adapters_sysfs_cpu, int backend_devices_cnt)
{
  backend_ctx_t *backend_ctx = hashcat_ctx->backend_ctx;
  hwmon_ctx_t   *hwmon_ctx   = hashcat_ctx->hwmon_ctx;

  if (hwmon_ctx->hm_sysfs_cpu)
  {
    for (int backend_devices_idx = 0; backend_devices_idx < backend_devices_cnt; backend_devices_idx++)
    {
      hc_device_param_t *device_param = &backend_ctx->devices_param[backend_devices_idx];

      if (device_param->skipped == true) continue;

      if (device_param->is_cuda == true)
      {
          // nothing to do
      }

      if ((device_param->is_opencl == true) || (device_param->is_hip == true))
      {
        const u32 device_id = device_param->device_id;

        if ((device_param->opencl_device_type & CL_DEVICE_TYPE_CPU) == 0) continue;

        if (hwmon_ctx->hm_sysfs_cpu)
        {
          hm_adapters_sysfs_cpu[device_id].buslanes_get_supported    = false;
          hm_adapters_sysfs_cpu[device_id].corespeed_get_supported   = false;
          hm_adapters_sysfs_cpu[device_id].fanspeed_get_supported    = false;
          hm_adapters_sysfs_cpu[device_id].fanpolicy_get_supported   = false;
          hm_adapters_sysfs_cpu[device_id].memoryspeed_get_supported = false;
          hm_adapters_sysfs_cpu[device_id].temperature_get_supported = true;
          hm_adapters_sysfs_cpu[device_id].utilization_get_supported = true;
        }
      }
    }
  }
}

int hwmon_ctx_init (hashcat_ctx_t *hashcat_ctx)
{
  bridge_ctx_t   *bridge_ctx   = hashcat_ctx->bridge_ctx;
  hwmon_ctx_t    *hwmon_ctx    = hashcat_ctx->hwmon_ctx;
  backend_ctx_t  *backend_ctx  = hashcat_ctx->backend_ctx;
  user_options_t *user_options = hashcat_ctx->user_options;

  hwmon_ctx->enabled = false;

  int backend_devices_cnt = backend_ctx->backend_devices_cnt;

  if (bridge_ctx->enabled == true) backend_devices_cnt = 1;

  //#if !defined (WITH_HWMON)
  //return 0;
  //#endif // WITH_HWMON

  if (user_options->usage          > 0)     return 0;
  //if (user_options->backend_info   > 0)     return 0;

  if (user_options->hash_info     == true)  return 0;
  if (user_options->keyspace      == true)  return 0;
  if (user_options->left          == true)  return 0;
  if (user_options->show          == true)  return 0;
  if (user_options->stdout_flag   == true)  return 0;
  if (user_options->version       == true)  return 0;
  if (user_options->identify      == true)  return 0;
  //we need hwmon support to get free memory per device support
  //its a joke, but there's no way around
  //if (user_options->hwmon         == false) return 0;

  hwmon_ctx->hm_device = (hm_attrs_t *) hccalloc (DEVICES_MAX, sizeof (hm_attrs_t));

  /**
   * Initialize shared libraries
   */

  hm_attrs_t *hm_adapters_adl           = (hm_attrs_t *) hccalloc (DEVICES_MAX, sizeof (hm_attrs_t));
  hm_attrs_t *hm_adapters_nvapi         = (hm_attrs_t *) hccalloc (DEVICES_MAX, sizeof (hm_attrs_t));
  hm_attrs_t *hm_adapters_nvml          = (hm_attrs_t *) hccalloc (DEVICES_MAX, sizeof (hm_attrs_t));
  hm_attrs_t *hm_adapters_sysfs_amdgpu  = (hm_attrs_t *) hccalloc (DEVICES_MAX, sizeof (hm_attrs_t));
  hm_attrs_t *hm_adapters_sysfs_cpu     = (hm_attrs_t *) hccalloc (DEVICES_MAX, sizeof (hm_attrs_t));
  hm_attrs_t *hm_adapters_iokit         = (hm_attrs_t *) hccalloc (DEVICES_MAX, sizeof (hm_attrs_t));

  if (backend_ctx->need_nvml == true)
  {
    hwmon_ctx->hm_nvml = (NVML_PTR *) hcmalloc (sizeof (NVML_PTR));

    if (nvml_init (hashcat_ctx) == -1)
    {
      hcfree (hwmon_ctx->hm_nvml);

      hwmon_ctx->hm_nvml = NULL;
    }
  }

  if ((backend_ctx->need_nvapi == true) && (hwmon_ctx->hm_nvml)) // nvapi can't work alone, we need nvml, too
  {
    hwmon_ctx->hm_nvapi = (NVAPI_PTR *) hcmalloc (sizeof (NVAPI_PTR));

    if (nvapi_init (hashcat_ctx) == -1)
    {
      hcfree (hwmon_ctx->hm_nvapi);

      hwmon_ctx->hm_nvapi = NULL;
    }
  }

  if (backend_ctx->need_adl == true)
  {
    hwmon_ctx->hm_adl = (ADL_PTR *) hcmalloc (sizeof (ADL_PTR));

    if (adl_init (hashcat_ctx) == -1)
    {
      hcfree (hwmon_ctx->hm_adl);

      hwmon_ctx->hm_adl = NULL;
    }
  }

  if (backend_ctx->need_sysfs_amdgpu == true)
  {
    hwmon_ctx->hm_sysfs_amdgpu = (SYSFS_AMDGPU_PTR *) hcmalloc (sizeof (SYSFS_AMDGPU_PTR));

    if (sysfs_amdgpu_init (hashcat_ctx) == false)
    {
      hcfree (hwmon_ctx->hm_sysfs_amdgpu);

      hwmon_ctx->hm_sysfs_amdgpu = NULL;
    }
  }

  if (backend_ctx->need_sysfs_cpu == true)
  {
    hwmon_ctx->hm_sysfs_cpu = (SYSFS_CPU_PTR *) hcmalloc (sizeof (SYSFS_CPU_PTR));

    if (sysfs_cpu_init (hashcat_ctx) == false)
    {
      hcfree (hwmon_ctx->hm_sysfs_cpu);

      hwmon_ctx->hm_sysfs_cpu = NULL;
    }
  }

  #if defined(__APPLE__)
  if (backend_ctx->need_iokit == true)
  {
    hwmon_ctx->hm_iokit = (IOKIT_PTR *) hcmalloc (sizeof (IOKIT_PTR));

    if (iokit_init (hashcat_ctx) == false)
    {
      hcfree (hwmon_ctx->hm_iokit);

      hwmon_ctx->hm_iokit = NULL;
    }
  }
  #endif

  hwmon_ctx_init_nvml  (hashcat_ctx, hm_adapters_nvml,  backend_devices_cnt);

  hwmon_ctx_init_nvapi (hashcat_ctx, hm_adapters_nvapi, backend_devices_cnt);

  // if ADL init fail, disable

  if (hwmon_ctx_init_adl (hashcat_ctx, hm_adapters_adl, backend_devices_cnt) == -1)
  {
    hcfree (hwmon_ctx->hm_adl);

    hwmon_ctx->hm_adl = NULL;
  }

  // if there's ADL, we don't need sysfs_amdgpu

  if (hwmon_ctx->hm_adl)
  {
    hcfree (hwmon_ctx->hm_sysfs_amdgpu);

    hwmon_ctx->hm_sysfs_amdgpu = NULL;
  }

  hwmon_ctx_init_sysfs_amdgpu_iokit (hashcat_ctx, hm_adapters_sysfs_amdgpu, hm_adapters_iokit, backend_devices_cnt);

  hwmon_ctx_init_sysfs_cpu (hashcat_ctx, hm_adapters_sysfs_cpu, backend_devices_cnt);

  #if defined(__APPLE__)
  if (backend_ctx->need_iokit == true)
  {
    hwmon_ctx->hm_iokit = (IOKIT_PTR *) hcmalloc (sizeof (IOKIT_PTR));

    if (iokit_init (hashcat_ctx) == false)
    {
      hcfree (hwmon_ctx->hm_iokit);

      hwmon_ctx->hm_iokit = NULL;
    }
  }
  #endif

  if (hwmon_ctx->hm_adl == NULL && hwmon_ctx->hm_nvml == NULL && hwmon_ctx->hm_sysfs_amdgpu == NULL && hwmon_ctx->hm_sysfs_cpu == NULL && hwmon_ctx->hm_iokit == NULL)
  {
    hcfree (hm_adapters_adl);
    hcfree (hm_adapters_nvapi);
    hcfree (hm_adapters_nvml);
    hcfree (hm_adapters_sysfs_amdgpu);
    hcfree (hm_adapters_sysfs_cpu);
    hcfree (hm_adapters_iokit);

    return 0;
  }

  /**
   * looks like we have some manageable device
   */

  hwmon_ctx->enabled = true;

  /**
   * HM devices: copy
   */

  for (int backend_devices_idx = 0; backend_devices_idx < backend_devices_cnt; backend_devices_idx++)
  {
    hc_device_param_t *device_param = &backend_ctx->devices_param[backend_devices_idx];

    if (device_param->skipped == true) continue;

    const u32 device_id = device_param->device_id;

    hwmon_ctx->hm_device[backend_devices_idx].adl           = 0;
    hwmon_ctx->hm_device[backend_devices_idx].sysfs_amdgpu  = 0;
    hwmon_ctx->hm_device[backend_devices_idx].sysfs_cpu     = 0;
    hwmon_ctx->hm_device[backend_devices_idx].iokit         = 0;
    hwmon_ctx->hm_device[backend_devices_idx].nvapi         = 0;
    hwmon_ctx->hm_device[backend_devices_idx].nvml          = 0;
    hwmon_ctx->hm_device[backend_devices_idx].od_version    = 0;

    if (device_param->is_cuda == true)
    {
      hwmon_ctx->hm_device[backend_devices_idx].nvapi       = hm_adapters_nvapi[device_id].nvapi;
      hwmon_ctx->hm_device[backend_devices_idx].nvml        = hm_adapters_nvml[device_id].nvml;

      if (hwmon_ctx->hm_nvml)
      {
        hwmon_ctx->hm_device[backend_devices_idx].buslanes_get_supported            |= hm_adapters_nvml[device_id].buslanes_get_supported;
        hwmon_ctx->hm_device[backend_devices_idx].corespeed_get_supported           |= hm_adapters_nvml[device_id].corespeed_get_supported;
        hwmon_ctx->hm_device[backend_devices_idx].fanspeed_get_supported            |= hm_adapters_nvml[device_id].fanspeed_get_supported;
        hwmon_ctx->hm_device[backend_devices_idx].fanpolicy_get_supported           |= hm_adapters_nvml[device_id].fanpolicy_get_supported;
        hwmon_ctx->hm_device[backend_devices_idx].memoryspeed_get_supported         |= hm_adapters_nvml[device_id].memoryspeed_get_supported;
        hwmon_ctx->hm_device[backend_devices_idx].temperature_get_supported         |= hm_adapters_nvml[device_id].temperature_get_supported;
        hwmon_ctx->hm_device[backend_devices_idx].threshold_shutdown_get_supported  |= hm_adapters_nvml[device_id].threshold_shutdown_get_supported;
        hwmon_ctx->hm_device[backend_devices_idx].threshold_slowdown_get_supported  |= hm_adapters_nvml[device_id].threshold_slowdown_get_supported;
        hwmon_ctx->hm_device[backend_devices_idx].throttle_get_supported            |= hm_adapters_nvml[device_id].throttle_get_supported;
        hwmon_ctx->hm_device[backend_devices_idx].utilization_get_supported         |= hm_adapters_nvml[device_id].utilization_get_supported;
        hwmon_ctx->hm_device[backend_devices_idx].memoryused_get_supported          |= hm_adapters_nvml[device_id].memoryused_get_supported;
      }

      if (hwmon_ctx->hm_nvapi)
      {
        hwmon_ctx->hm_device[backend_devices_idx].buslanes_get_supported            |= hm_adapters_nvapi[device_id].buslanes_get_supported;
        hwmon_ctx->hm_device[backend_devices_idx].corespeed_get_supported           |= hm_adapters_nvapi[device_id].corespeed_get_supported;
        hwmon_ctx->hm_device[backend_devices_idx].fanspeed_get_supported            |= hm_adapters_nvapi[device_id].fanspeed_get_supported;
        hwmon_ctx->hm_device[backend_devices_idx].fanpolicy_get_supported           |= hm_adapters_nvapi[device_id].fanpolicy_get_supported;
        hwmon_ctx->hm_device[backend_devices_idx].memoryspeed_get_supported         |= hm_adapters_nvapi[device_id].memoryspeed_get_supported;
        hwmon_ctx->hm_device[backend_devices_idx].temperature_get_supported         |= hm_adapters_nvapi[device_id].temperature_get_supported;
        hwmon_ctx->hm_device[backend_devices_idx].threshold_shutdown_get_supported  |= hm_adapters_nvapi[device_id].threshold_shutdown_get_supported;
        hwmon_ctx->hm_device[backend_devices_idx].threshold_slowdown_get_supported  |= hm_adapters_nvapi[device_id].threshold_slowdown_get_supported;
        hwmon_ctx->hm_device[backend_devices_idx].throttle_get_supported            |= hm_adapters_nvapi[device_id].throttle_get_supported;
        hwmon_ctx->hm_device[backend_devices_idx].utilization_get_supported         |= hm_adapters_nvapi[device_id].utilization_get_supported;
      }
    }

    if (device_param->is_metal == true)
    {
      if (hwmon_ctx->hm_iokit)
      {
        hwmon_ctx->hm_device[backend_devices_idx].iokit                              = hm_adapters_iokit[device_id].iokit;
        hwmon_ctx->hm_device[backend_devices_idx].buslanes_get_supported            |= hm_adapters_iokit[device_id].buslanes_get_supported;
        hwmon_ctx->hm_device[backend_devices_idx].corespeed_get_supported           |= hm_adapters_iokit[device_id].corespeed_get_supported;
        hwmon_ctx->hm_device[backend_devices_idx].fanspeed_get_supported            |= hm_adapters_iokit[device_id].fanspeed_get_supported;
        hwmon_ctx->hm_device[backend_devices_idx].fanpolicy_get_supported           |= hm_adapters_iokit[device_id].fanpolicy_get_supported;
        hwmon_ctx->hm_device[backend_devices_idx].memoryspeed_get_supported         |= hm_adapters_iokit[device_id].memoryspeed_get_supported;
        hwmon_ctx->hm_device[backend_devices_idx].temperature_get_supported         |= hm_adapters_iokit[device_id].temperature_get_supported;
        hwmon_ctx->hm_device[backend_devices_idx].threshold_shutdown_get_supported  |= hm_adapters_iokit[device_id].threshold_shutdown_get_supported;
        hwmon_ctx->hm_device[backend_devices_idx].threshold_slowdown_get_supported  |= hm_adapters_iokit[device_id].threshold_slowdown_get_supported;
        hwmon_ctx->hm_device[backend_devices_idx].throttle_get_supported            |= hm_adapters_iokit[device_id].throttle_get_supported;
        hwmon_ctx->hm_device[backend_devices_idx].utilization_get_supported         |= hm_adapters_iokit[device_id].utilization_get_supported;
      }
    }

    if ((device_param->is_opencl == true) || (device_param->is_hip == true))
    {
      if (device_param->opencl_device_type & CL_DEVICE_TYPE_CPU)
      {
        #if defined(__APPLE__)
        if (device_param->opencl_platform_vendor_id == VENDOR_ID_APPLE)
        {
          if (hwmon_ctx->hm_iokit)
          {
            hwmon_ctx->hm_device[backend_devices_idx].iokit                              = hm_adapters_iokit[device_id].iokit;
            hwmon_ctx->hm_device[backend_devices_idx].buslanes_get_supported            |= hm_adapters_iokit[device_id].buslanes_get_supported;
            hwmon_ctx->hm_device[backend_devices_idx].corespeed_get_supported           |= hm_adapters_iokit[device_id].corespeed_get_supported;
            hwmon_ctx->hm_device[backend_devices_idx].fanspeed_get_supported            |= hm_adapters_iokit[device_id].fanspeed_get_supported;
            hwmon_ctx->hm_device[backend_devices_idx].fanpolicy_get_supported           |= hm_adapters_iokit[device_id].fanpolicy_get_supported;
            hwmon_ctx->hm_device[backend_devices_idx].memoryspeed_get_supported         |= hm_adapters_iokit[device_id].memoryspeed_get_supported;
            hwmon_ctx->hm_device[backend_devices_idx].temperature_get_supported         |= hm_adapters_iokit[device_id].temperature_get_supported;
            hwmon_ctx->hm_device[backend_devices_idx].threshold_shutdown_get_supported  |= hm_adapters_iokit[device_id].threshold_shutdown_get_supported;
            hwmon_ctx->hm_device[backend_devices_idx].threshold_slowdown_get_supported  |= hm_adapters_iokit[device_id].threshold_slowdown_get_supported;
            hwmon_ctx->hm_device[backend_devices_idx].throttle_get_supported            |= hm_adapters_iokit[device_id].throttle_get_supported;
            hwmon_ctx->hm_device[backend_devices_idx].utilization_get_supported         |= hm_adapters_iokit[device_id].utilization_get_supported;
          }
        }
        #endif

        if (hwmon_ctx->hm_sysfs_cpu)
        {
          hwmon_ctx->hm_device[backend_devices_idx].buslanes_get_supported            |= hm_adapters_sysfs_cpu[device_id].buslanes_get_supported;
          hwmon_ctx->hm_device[backend_devices_idx].corespeed_get_supported           |= hm_adapters_sysfs_cpu[device_id].corespeed_get_supported;
          hwmon_ctx->hm_device[backend_devices_idx].fanspeed_get_supported            |= hm_adapters_sysfs_cpu[device_id].fanspeed_get_supported;
          hwmon_ctx->hm_device[backend_devices_idx].fanpolicy_get_supported           |= hm_adapters_sysfs_cpu[device_id].fanpolicy_get_supported;
          hwmon_ctx->hm_device[backend_devices_idx].memoryspeed_get_supported         |= hm_adapters_sysfs_cpu[device_id].memoryspeed_get_supported;
          hwmon_ctx->hm_device[backend_devices_idx].temperature_get_supported         |= hm_adapters_sysfs_cpu[device_id].temperature_get_supported;
          hwmon_ctx->hm_device[backend_devices_idx].threshold_shutdown_get_supported  |= hm_adapters_sysfs_cpu[device_id].threshold_shutdown_get_supported;
          hwmon_ctx->hm_device[backend_devices_idx].threshold_slowdown_get_supported  |= hm_adapters_sysfs_cpu[device_id].threshold_slowdown_get_supported;
          hwmon_ctx->hm_device[backend_devices_idx].throttle_get_supported            |= hm_adapters_sysfs_cpu[device_id].throttle_get_supported;
          hwmon_ctx->hm_device[backend_devices_idx].utilization_get_supported         |= hm_adapters_sysfs_cpu[device_id].utilization_get_supported;
        }
      }

      if (device_param->opencl_device_type & CL_DEVICE_TYPE_GPU)
      {
        #if defined(__APPLE__)
        if (device_param->opencl_platform_vendor_id == VENDOR_ID_APPLE)
        {
          if (hwmon_ctx->hm_iokit)
          {
            hwmon_ctx->hm_device[backend_devices_idx].iokit                              = hm_adapters_iokit[device_id].iokit;
            hwmon_ctx->hm_device[backend_devices_idx].buslanes_get_supported            |= hm_adapters_iokit[device_id].buslanes_get_supported;
            hwmon_ctx->hm_device[backend_devices_idx].corespeed_get_supported           |= hm_adapters_iokit[device_id].corespeed_get_supported;
            hwmon_ctx->hm_device[backend_devices_idx].fanspeed_get_supported            |= hm_adapters_iokit[device_id].fanspeed_get_supported;
            hwmon_ctx->hm_device[backend_devices_idx].fanpolicy_get_supported           |= hm_adapters_iokit[device_id].fanpolicy_get_supported;
            hwmon_ctx->hm_device[backend_devices_idx].memoryspeed_get_supported         |= hm_adapters_iokit[device_id].memoryspeed_get_supported;
            hwmon_ctx->hm_device[backend_devices_idx].temperature_get_supported         |= hm_adapters_iokit[device_id].temperature_get_supported;
            hwmon_ctx->hm_device[backend_devices_idx].threshold_shutdown_get_supported  |= hm_adapters_iokit[device_id].threshold_shutdown_get_supported;
            hwmon_ctx->hm_device[backend_devices_idx].threshold_slowdown_get_supported  |= hm_adapters_iokit[device_id].threshold_slowdown_get_supported;
            hwmon_ctx->hm_device[backend_devices_idx].throttle_get_supported            |= hm_adapters_iokit[device_id].throttle_get_supported;
            hwmon_ctx->hm_device[backend_devices_idx].utilization_get_supported         |= hm_adapters_iokit[device_id].utilization_get_supported;
          }
        }
        #endif

        if ((device_param->opencl_device_vendor_id == VENDOR_ID_AMD) || (device_param->opencl_device_vendor_id == VENDOR_ID_AMD_USE_HIP))
        {
          hwmon_ctx->hm_device[backend_devices_idx].adl           = hm_adapters_adl[device_id].adl;
          hwmon_ctx->hm_device[backend_devices_idx].sysfs_amdgpu  = hm_adapters_sysfs_amdgpu[device_id].sysfs_amdgpu;

          if (hwmon_ctx->hm_adl)
          {
            hwmon_ctx->hm_device[backend_devices_idx].od_version = hm_adapters_adl[device_id].od_version;

            hwmon_ctx->hm_device[backend_devices_idx].buslanes_get_supported            |= hm_adapters_adl[device_id].buslanes_get_supported;
            hwmon_ctx->hm_device[backend_devices_idx].corespeed_get_supported           |= hm_adapters_adl[device_id].corespeed_get_supported;
            hwmon_ctx->hm_device[backend_devices_idx].fanspeed_get_supported            |= hm_adapters_adl[device_id].fanspeed_get_supported;
            hwmon_ctx->hm_device[backend_devices_idx].fanpolicy_get_supported           |= hm_adapters_adl[device_id].fanpolicy_get_supported;
            hwmon_ctx->hm_device[backend_devices_idx].memoryspeed_get_supported         |= hm_adapters_adl[device_id].memoryspeed_get_supported;
            hwmon_ctx->hm_device[backend_devices_idx].temperature_get_supported         |= hm_adapters_adl[device_id].temperature_get_supported;
            hwmon_ctx->hm_device[backend_devices_idx].threshold_shutdown_get_supported  |= hm_adapters_adl[device_id].threshold_shutdown_get_supported;
            hwmon_ctx->hm_device[backend_devices_idx].threshold_slowdown_get_supported  |= hm_adapters_adl[device_id].threshold_slowdown_get_supported;
            hwmon_ctx->hm_device[backend_devices_idx].throttle_get_supported            |= hm_adapters_adl[device_id].throttle_get_supported;
            hwmon_ctx->hm_device[backend_devices_idx].utilization_get_supported         |= hm_adapters_adl[device_id].utilization_get_supported;
          }

          if (hwmon_ctx->hm_sysfs_amdgpu)
          {
            hwmon_ctx->hm_device[backend_devices_idx].buslanes_get_supported            |= hm_adapters_sysfs_amdgpu[device_id].buslanes_get_supported;
            hwmon_ctx->hm_device[backend_devices_idx].corespeed_get_supported           |= hm_adapters_sysfs_amdgpu[device_id].corespeed_get_supported;
            hwmon_ctx->hm_device[backend_devices_idx].fanspeed_get_supported            |= hm_adapters_sysfs_amdgpu[device_id].fanspeed_get_supported;
            hwmon_ctx->hm_device[backend_devices_idx].fanpolicy_get_supported           |= hm_adapters_sysfs_amdgpu[device_id].fanpolicy_get_supported;
            hwmon_ctx->hm_device[backend_devices_idx].memoryspeed_get_supported         |= hm_adapters_sysfs_amdgpu[device_id].memoryspeed_get_supported;
            hwmon_ctx->hm_device[backend_devices_idx].temperature_get_supported         |= hm_adapters_sysfs_amdgpu[device_id].temperature_get_supported;
            hwmon_ctx->hm_device[backend_devices_idx].threshold_shutdown_get_supported  |= hm_adapters_sysfs_amdgpu[device_id].threshold_shutdown_get_supported;
            hwmon_ctx->hm_device[backend_devices_idx].threshold_slowdown_get_supported  |= hm_adapters_sysfs_amdgpu[device_id].threshold_slowdown_get_supported;
            hwmon_ctx->hm_device[backend_devices_idx].throttle_get_supported            |= hm_adapters_sysfs_amdgpu[device_id].throttle_get_supported;
            hwmon_ctx->hm_device[backend_devices_idx].utilization_get_supported         |= hm_adapters_sysfs_amdgpu[device_id].utilization_get_supported;
            hwmon_ctx->hm_device[backend_devices_idx].memoryused_get_supported          |= hm_adapters_sysfs_amdgpu[device_id].memoryused_get_supported;
          }
        }

        if (device_param->opencl_device_vendor_id == VENDOR_ID_NV)
        {
          hwmon_ctx->hm_device[backend_devices_idx].nvapi       = hm_adapters_nvapi[device_id].nvapi;
          hwmon_ctx->hm_device[backend_devices_idx].nvml        = hm_adapters_nvml[device_id].nvml;

          if (hwmon_ctx->hm_nvml)
          {
            hwmon_ctx->hm_device[backend_devices_idx].buslanes_get_supported            |= hm_adapters_nvml[device_id].buslanes_get_supported;
            hwmon_ctx->hm_device[backend_devices_idx].corespeed_get_supported           |= hm_adapters_nvml[device_id].corespeed_get_supported;
            hwmon_ctx->hm_device[backend_devices_idx].fanspeed_get_supported            |= hm_adapters_nvml[device_id].fanspeed_get_supported;
            hwmon_ctx->hm_device[backend_devices_idx].fanpolicy_get_supported           |= hm_adapters_nvml[device_id].fanpolicy_get_supported;
            hwmon_ctx->hm_device[backend_devices_idx].memoryspeed_get_supported         |= hm_adapters_nvml[device_id].memoryspeed_get_supported;
            hwmon_ctx->hm_device[backend_devices_idx].temperature_get_supported         |= hm_adapters_nvml[device_id].temperature_get_supported;
            hwmon_ctx->hm_device[backend_devices_idx].threshold_shutdown_get_supported  |= hm_adapters_nvml[device_id].threshold_shutdown_get_supported;
            hwmon_ctx->hm_device[backend_devices_idx].threshold_slowdown_get_supported  |= hm_adapters_nvml[device_id].threshold_slowdown_get_supported;
            hwmon_ctx->hm_device[backend_devices_idx].throttle_get_supported            |= hm_adapters_nvml[device_id].throttle_get_supported;
            hwmon_ctx->hm_device[backend_devices_idx].utilization_get_supported         |= hm_adapters_nvml[device_id].utilization_get_supported;
            hwmon_ctx->hm_device[backend_devices_idx].memoryused_get_supported          |= hm_adapters_nvml[device_id].memoryused_get_supported;
          }

          if (hwmon_ctx->hm_nvapi)
          {
            hwmon_ctx->hm_device[backend_devices_idx].buslanes_get_supported            |= hm_adapters_nvapi[device_id].buslanes_get_supported;
            hwmon_ctx->hm_device[backend_devices_idx].corespeed_get_supported           |= hm_adapters_nvapi[device_id].corespeed_get_supported;
            hwmon_ctx->hm_device[backend_devices_idx].fanspeed_get_supported            |= hm_adapters_nvapi[device_id].fanspeed_get_supported;
            hwmon_ctx->hm_device[backend_devices_idx].fanpolicy_get_supported           |= hm_adapters_nvapi[device_id].fanpolicy_get_supported;
            hwmon_ctx->hm_device[backend_devices_idx].memoryspeed_get_supported         |= hm_adapters_nvapi[device_id].memoryspeed_get_supported;
            hwmon_ctx->hm_device[backend_devices_idx].temperature_get_supported         |= hm_adapters_nvapi[device_id].temperature_get_supported;
            hwmon_ctx->hm_device[backend_devices_idx].threshold_shutdown_get_supported  |= hm_adapters_nvapi[device_id].threshold_shutdown_get_supported;
            hwmon_ctx->hm_device[backend_devices_idx].threshold_slowdown_get_supported  |= hm_adapters_nvapi[device_id].threshold_slowdown_get_supported;
            hwmon_ctx->hm_device[backend_devices_idx].throttle_get_supported            |= hm_adapters_nvapi[device_id].throttle_get_supported;
            hwmon_ctx->hm_device[backend_devices_idx].utilization_get_supported         |= hm_adapters_nvapi[device_id].utilization_get_supported;
          }
        }
      }
    }

    // by calling the different functions here this will disable them in case they will error out
    // this will also reduce the error itself printed to the user to a single print on startup

    hm_get_buslanes_with_devices_idx           (hashcat_ctx, backend_devices_idx);
    hm_get_corespeed_with_devices_idx          (hashcat_ctx, backend_devices_idx);
    hm_get_fanpolicy_with_devices_idx          (hashcat_ctx, backend_devices_idx);
    hm_get_fanspeed_with_devices_idx           (hashcat_ctx, backend_devices_idx);
    hm_get_memoryspeed_with_devices_idx        (hashcat_ctx, backend_devices_idx);
    hm_get_temperature_with_devices_idx        (hashcat_ctx, backend_devices_idx);
    hm_get_threshold_shutdown_with_devices_idx (hashcat_ctx, backend_devices_idx);
    hm_get_threshold_slowdown_with_devices_idx (hashcat_ctx, backend_devices_idx);
    hm_get_throttle_with_devices_idx           (hashcat_ctx, backend_devices_idx);
    hm_get_utilization_with_devices_idx        (hashcat_ctx, backend_devices_idx);
    hm_get_memoryused_with_devices_idx         (hashcat_ctx, backend_devices_idx);
  }

  hcfree (hm_adapters_adl);
  hcfree (hm_adapters_nvapi);
  hcfree (hm_adapters_nvml);
  hcfree (hm_adapters_sysfs_amdgpu);
  hcfree (hm_adapters_sysfs_cpu);
  hcfree (hm_adapters_iokit);

  return 0;
}

void hwmon_ctx_destroy (hashcat_ctx_t *hashcat_ctx)
{
  hwmon_ctx_t *hwmon_ctx = hashcat_ctx->hwmon_ctx;

  if (hwmon_ctx->enabled == false) return;

  // unload shared libraries

  if (hwmon_ctx->hm_nvml)
  {
    hm_NVML_nvmlShutdown (hashcat_ctx);

    nvml_close (hashcat_ctx);
  }

  if (hwmon_ctx->hm_nvapi)
  {
    hm_NvAPI_Unload (hashcat_ctx);

    nvapi_close (hashcat_ctx);
  }

  if (hwmon_ctx->hm_adl)
  {
    hm_ADL_Main_Control_Destroy (hashcat_ctx);

    adl_close (hashcat_ctx);
  }

  if (hwmon_ctx->hm_sysfs_amdgpu)
  {
    sysfs_amdgpu_close (hashcat_ctx);
  }

  if (hwmon_ctx->hm_sysfs_cpu)
  {
    sysfs_cpu_close (hashcat_ctx);
  }

  #if defined (__APPLE__)
  if (hwmon_ctx->hm_iokit)
  {
    iokit_close (hashcat_ctx);
  }
  #endif

  // free memory

  hcfree (hwmon_ctx->hm_device);

  memset (hwmon_ctx, 0, sizeof (hwmon_ctx_t));
}<|MERGE_RESOLUTION|>--- conflicted
+++ resolved
@@ -1270,145 +1270,8 @@
 
 static void hwmon_ctx_init_nvml (hashcat_ctx_t *hashcat_ctx, hm_attrs_t *hm_adapters_nvml, int backend_devices_cnt)
 {
-<<<<<<< HEAD
-  bridge_ctx_t   *bridge_ctx   = hashcat_ctx->bridge_ctx;
-  hwmon_ctx_t    *hwmon_ctx    = hashcat_ctx->hwmon_ctx;
-  backend_ctx_t  *backend_ctx  = hashcat_ctx->backend_ctx;
-  user_options_t *user_options = hashcat_ctx->user_options;
-
-  hwmon_ctx->enabled = false;
-
-  int backend_devices_cnt = backend_ctx->backend_devices_cnt;
-
-  if (bridge_ctx->enabled == true) backend_devices_cnt = 1;
-
-  //#if !defined (WITH_HWMON)
-  //return 0;
-  //#endif // WITH_HWMON
-
-  if (user_options->usage          > 0)     return 0;
-  if (user_options->hash_info      > 0)     return 0;
-  //if (user_options->backend_info   > 0)     return 0;
-
-  if (user_options->keyspace      == true)  return 0;
-  if (user_options->left          == true)  return 0;
-  if (user_options->show          == true)  return 0;
-  if (user_options->stdout_flag   == true)  return 0;
-  if (user_options->version       == true)  return 0;
-  if (user_options->identify      == true)  return 0;
-  //we need hwmon support to get free memory per device support
-  //its a joke, but there's no way around
-  //if (user_options->hwmon         == false) return 0;
-
-  hwmon_ctx->hm_device = (hm_attrs_t *) hccalloc (DEVICES_MAX, sizeof (hm_attrs_t));
-
-  /**
-   * Initialize shared libraries
-   */
-
-  hm_attrs_t *hm_adapters_adl           = (hm_attrs_t *) hccalloc (DEVICES_MAX, sizeof (hm_attrs_t));
-  hm_attrs_t *hm_adapters_nvapi         = (hm_attrs_t *) hccalloc (DEVICES_MAX, sizeof (hm_attrs_t));
-  hm_attrs_t *hm_adapters_nvml          = (hm_attrs_t *) hccalloc (DEVICES_MAX, sizeof (hm_attrs_t));
-  hm_attrs_t *hm_adapters_sysfs_amdgpu  = (hm_attrs_t *) hccalloc (DEVICES_MAX, sizeof (hm_attrs_t));
-  hm_attrs_t *hm_adapters_sysfs_cpu     = (hm_attrs_t *) hccalloc (DEVICES_MAX, sizeof (hm_attrs_t));
-  hm_attrs_t *hm_adapters_iokit         = (hm_attrs_t *) hccalloc (DEVICES_MAX, sizeof (hm_attrs_t));
-
-  #define FREE_ADAPTERS                \
-  do {                                 \
-    hcfree (hm_adapters_adl);          \
-    hcfree (hm_adapters_nvapi);        \
-    hcfree (hm_adapters_nvml);         \
-    hcfree (hm_adapters_sysfs_amdgpu); \
-    hcfree (hm_adapters_sysfs_cpu);    \
-    hcfree (hm_adapters_iokit);        \
-  } while (0)
-
-  if (backend_ctx->need_nvml == true)
-  {
-    hwmon_ctx->hm_nvml = (NVML_PTR *) hcmalloc (sizeof (NVML_PTR));
-
-    if (nvml_init (hashcat_ctx) == -1)
-    {
-      hcfree (hwmon_ctx->hm_nvml);
-
-      hwmon_ctx->hm_nvml = NULL;
-    }
-  }
-
-  if ((backend_ctx->need_nvapi == true) && (hwmon_ctx->hm_nvml)) // nvapi can't work alone, we need nvml, too
-  {
-    hwmon_ctx->hm_nvapi = (NVAPI_PTR *) hcmalloc (sizeof (NVAPI_PTR));
-
-    if (nvapi_init (hashcat_ctx) == -1)
-    {
-      hcfree (hwmon_ctx->hm_nvapi);
-
-      hwmon_ctx->hm_nvapi = NULL;
-    }
-  }
-
-  if (backend_ctx->need_adl == true)
-  {
-    hwmon_ctx->hm_adl = (ADL_PTR *) hcmalloc (sizeof (ADL_PTR));
-
-    if (adl_init (hashcat_ctx) == -1)
-    {
-      hcfree (hwmon_ctx->hm_adl);
-
-      hwmon_ctx->hm_adl = NULL;
-    }
-  }
-
-  if (backend_ctx->need_sysfs_amdgpu == true)
-  {
-    hwmon_ctx->hm_sysfs_amdgpu = (SYSFS_AMDGPU_PTR *) hcmalloc (sizeof (SYSFS_AMDGPU_PTR));
-
-    if (sysfs_amdgpu_init (hashcat_ctx) == false)
-    {
-      hcfree (hwmon_ctx->hm_sysfs_amdgpu);
-
-      hwmon_ctx->hm_sysfs_amdgpu = NULL;
-    }
-
-    // also if there's ADL, we don't need sysfs_amdgpu
-
-    if (hwmon_ctx->hm_adl)
-    {
-      hcfree (hwmon_ctx->hm_sysfs_amdgpu);
-
-      hwmon_ctx->hm_sysfs_amdgpu = NULL;
-    }
-  }
-
-  if (backend_ctx->need_sysfs_cpu == true)
-  {
-    hwmon_ctx->hm_sysfs_cpu = (SYSFS_CPU_PTR *) hcmalloc (sizeof (SYSFS_CPU_PTR));
-
-    if (sysfs_cpu_init (hashcat_ctx) == false)
-    {
-      hcfree (hwmon_ctx->hm_sysfs_cpu);
-
-      hwmon_ctx->hm_sysfs_cpu = NULL;
-    }
-  }
-
-  #if defined(__APPLE__)
-  if (backend_ctx->need_iokit == true)
-  {
-    hwmon_ctx->hm_iokit = (IOKIT_PTR *) hcmalloc (sizeof (IOKIT_PTR));
-
-    if (iokit_init (hashcat_ctx) == false)
-    {
-      hcfree (hwmon_ctx->hm_iokit);
-
-      hwmon_ctx->hm_iokit = NULL;
-    }
-  }
-  #endif
-=======
   backend_ctx_t *backend_ctx = hashcat_ctx->backend_ctx;
   hwmon_ctx_t   *hwmon_ctx   = hashcat_ctx->hwmon_ctx;
->>>>>>> db2214f7
 
   if (hwmon_ctx->hm_nvml)
   {
@@ -1775,9 +1638,9 @@
   //#endif // WITH_HWMON
 
   if (user_options->usage          > 0)     return 0;
+  if (user_options->hash_info      > 0)     return 0;
   //if (user_options->backend_info   > 0)     return 0;
 
-  if (user_options->hash_info     == true)  return 0;
   if (user_options->keyspace      == true)  return 0;
   if (user_options->left          == true)  return 0;
   if (user_options->show          == true)  return 0;
