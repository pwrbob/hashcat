--- conflicted
+++ resolved
@@ -22,11 +22,7 @@
 static const u64   KERN_TYPE      = 29600;
 static const u32   OPTI_TYPE      = OPTI_TYPE_ZERO_BYTE;
 static const u64   OPTS_TYPE      = OPTS_TYPE_STOCK_MODULE
-<<<<<<< HEAD
-=======
-                                  | OPTS_TYPE_HASH_COPY
                                   | OPTS_TYPE_ST_HEX
->>>>>>> 99be4f9f
                                   | OPTS_TYPE_PT_GENERATE_BE;
 static const u32   SALT_TYPE      = SALT_TYPE_EMBEDDED;
 static const char *ST_PASS        = "hashcat";
@@ -61,18 +57,10 @@
 
 typedef struct terra
 {
-<<<<<<< HEAD
   u32 salt_buf[8];
   u32 ct[16]; // 16 * 4 = 64 bytes (we have extra 16 bytes in digest: 64 + 16 = 80)
   u32 iv[4];
-  
-=======
-  u32 salt_buf[4];
-  u32 ct_block_a[4];
-
->>>>>>> 99be4f9f
 } terra_t;
-
 
 u64 module_esalt_size (MAYBE_UNUSED const hashconfig_t *hashconfig, MAYBE_UNUSED const user_options_t *user_options, MAYBE_UNUSED const user_options_extra_t *user_options_extra)
 {
@@ -180,13 +168,7 @@
 
   if (tmp_len != 0x50) return (PARSER_HASH_LENGTH);
 
-<<<<<<< HEAD
-  
   u32* whole_digest = (u32*) tmp_buf;
-=======
-
-  u32* whole_digest = (u32*)tmp_buf;
->>>>>>> 99be4f9f
 
   // Penultimate block, i.e. IV, xored with a whole padding block
   terra->ct[0] = byte_swap_32(whole_digest[0xc] ^ 0x10101010);
@@ -210,7 +192,6 @@
 
 int module_hash_encode (MAYBE_UNUSED const hashconfig_t *hashconfig, MAYBE_UNUSED const void *digest_buf, MAYBE_UNUSED const salt_t *salt, MAYBE_UNUSED const void *esalt_buf, MAYBE_UNUSED const void *hook_salt_buf, MAYBE_UNUSED const hashinfo_t *hash_info, char *line_buf, MAYBE_UNUSED const int line_size)
 {
-<<<<<<< HEAD
   terra_t *terra = (terra_t *) esalt_buf;
 
   u32 *digest = (u32 *) digest_buf;
@@ -258,10 +239,6 @@
 
   const int line_len = snprintf (line_buf, line_size, "%s%s%s", salt_hex, iv_hex, data_b64);
  
-=======
-  const int line_len = snprintf (line_buf, line_size, "%s", hash_info->orighash);
-
->>>>>>> 99be4f9f
   return line_len;
 }
 
