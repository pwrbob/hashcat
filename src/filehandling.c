--- conflicted
+++ resolved
@@ -9,12 +9,6 @@
 #include "shared.h"
 #include "filehandling.h"
 
-<<<<<<< HEAD
-#ifndef HCFILE_BUFFER_SIZE
-#define HCFILE_BUFFER_SIZE 256 * 1024
-#endif
-
-=======
 #include <Alloc.h>
 #include <7zCrc.h>
 #include <7zFile.h>
@@ -51,7 +45,10 @@
   CXzs               streams;
 };
 
->>>>>>> 318bd46c
+#ifndef HCFILE_BUFFER_SIZE
+#define HCFILE_BUFFER_SIZE 256 * 1024
+#endif
+
 #if defined (__CYGWIN__)
 // workaround for zlib with cygwin build
 int _wopen (const char *path, int oflag, ...)
@@ -168,16 +165,12 @@
     /* thread safe on little endian */
     if (xz_initialized == false)
     {
-<<<<<<< HEAD
-      if ((fp->gfp = gzdopen (fp->fd, mode)) == NULL) return false;
-
-      gzbuffer (fp->gfp, HCFILE_BUFFER_SIZE);
-=======
       CrcGenerateTable ();
       Crc64GenerateTable ();
       Sha256Prepare ();
       xz_initialized = true;
->>>>>>> 318bd46c
+
+      gzbuffer (fp->gfp, HCFILE_BUFFER_SIZE);
     }
 
     xzfile_t *xfp = (xzfile_t *) hccalloc (1, sizeof (*xfp));
